/*
 * Copyright (C) 2011 Alexander Wolf
 *
 * This program is free software; you can redistribute it and/or
 * modify it under the terms of the GNU General Public License
 * as published by the Free Software Foundation; either version 2
 * of the License, or (at your option) any later version.
 *
 * This program is distributed in the hope that it will be useful,
 * but WITHOUT ANY WARRANTY; without even the implied warranty of
 * MERCHANTABILITY or FITNESS FOR A PARTICULAR PURPOSE.  See the
 * GNU General Public License for more details.
 *
 * You should have received a copy of the GNU General Public License
 * along with this program; if not, write to the Free Software
 * Foundation, Inc., 51 Franklin Street, Suite 500, Boston, MA  02110-1335, USA.
 */

#include "Supernova.hpp"
#include "StelObject.hpp"
#include "StelPainter.hpp"
#include "StelApp.hpp"
#include "StelCore.hpp"
#include "StelTexture.hpp"
#include "StelUtils.hpp"
#include "StelTranslator.hpp"
#include "StelModuleMgr.hpp"
#include "StelSkyDrawer.hpp"
<<<<<<< HEAD
#include "StarMgr.hpp"
#include "StelRenderer.hpp"
#include "StelLocaleMgr.hpp"
=======
>>>>>>> ee565e71

#include <QTextStream>
#include <QDebug>
#include <QVariant>
#include <QVariantMap>
#include <QVariant>
#include <QList>

Supernova::Supernova(const QVariantMap& map)
		: initialized(false)
{
	// return initialized if the mandatory fields are not present
	if (!map.contains("designation"))
		return;
		
	designation  = map.value("designation").toString();
	sntype = map.value("type").toString();
	maxMagnitude = map.value("maxMagnitude").toFloat();
	peakJD = map.value("peakJD").toDouble();
	snra = StelUtils::getDecAngle(map.value("alpha").toString());
	snde = StelUtils::getDecAngle(map.value("delta").toString());
	note = map.value("note").toString();
	distance = map.value("distance").toDouble();

	initialized = true;
}

Supernova::~Supernova()
{
	//
}

QVariantMap Supernova::getMap(void)
{
	QVariantMap map;
	map["designation"] = designation;
	map["sntype"] = sntype;
	map["maxMagnitude"] = maxMagnitude;
	map["peakJD"] = peakJD;
	map["snra"] = snra;
	map["snde"] = snde;
	map["note"] = note;
	map["distance"] = distance;

	return map;
}

float Supernova::getSelectPriority(const StelCore* core) const
{
	//Same as StarWrapper::getSelectPriority()
        return getVMagnitude(core);
}

QString Supernova::getNameI18n(void) const
{
	QString name = designation;
	if (note.size()!=0)
		name = QString("%1 (%2)").arg(name).arg(q_(note));

	return name;
}

QString Supernova::getEnglishName(void) const
{
	QString name = designation;
	if (note.size()!=0)
		name = QString("%1 (%2)").arg(name).arg(note);

	return name;
}

QString Supernova::getMaxBrightnessDate(const double JD) const
{
	return StelApp::getInstance().getLocaleMgr().getPrintableDateLocal(JD);
}

QString Supernova::getInfoString(const StelCore* core, const InfoStringGroup& flags) const
{
	QString str;
	QTextStream oss(&str);
	double mag = getVMagnitude(core);

	if (flags&Name)
	{
		oss << "<h2>" << designation;
		if (note.size()!=0)
		    oss << " (" << q_(note) << ")";
		
		oss << "</h2>";
	}

	if (flags&Extra1)
		oss << q_("Type: <b>%1</b>").arg(q_("supernova")) << "<br />";

	if (flags&Magnitude && mag <= core->getSkyDrawer()->getLimitMagnitude())
	{
	    if (core->getSkyDrawer()->getFlagHasAtmosphere())
		oss << q_("Magnitude: <b>%1</b> (extincted to: <b>%2</b>)").arg(QString::number(getVMagnitude(core), 'f', 2),
									       QString::number(getVMagnitudeWithExtinction(core), 'f', 2)) << "<br>";
	    else
		oss << q_("Magnitude: <b>%1</b>").arg(mag, 0, 'f', 2) << "<br>";
	}

	// Ra/Dec etc.
	oss << getPositionInfoString(core, flags);

	if (flags&Extra1)
	{
		oss << q_("Type of supernova: %1").arg(sntype) << "<br>";
		oss << q_("Maximum brightness: %1").arg(getMaxBrightnessDate(peakJD)) << "<br>";
		if (distance>0)
			oss << q_("Distance: %1 Light Years").arg(distance*1000) << "<br>";
	}

	postProcessInfoString(str, flags);
	return str;
}

Vec3f Supernova::getInfoColor(void) const
{
	return StelApp::getInstance().getVisionModeNight() ? Vec3f(0.6, 0.0, 0.0) : Vec3f(1.0, 1.0, 1.0);
}

float Supernova::getVMagnitude(const StelCore* core) const
{
	double vmag = 20;
	double currentJD = core->getJDay();
	double deltaJD = std::abs(peakJD-currentJD);

	// Use supernova light curve model from here - http://www.astronet.ru/db/msg/1188703

	if (sntype.contains("II", Qt::CaseSensitive))
	{
		// Type II
		if (peakJD<=currentJD)
		{
			vmag = maxMagnitude;
			if (deltaJD>0 && deltaJD<=30)
				vmag = maxMagnitude + 0.05 * deltaJD;

			if (deltaJD>30 && deltaJD<=80)
				vmag = maxMagnitude + 0.013 * deltaJD + 1.5;

			if (deltaJD>80)
				vmag = maxMagnitude + 0.05 * deltaJD + 2.15;

		}
		else
		{
			if (deltaJD<=20)
				vmag = maxMagnitude + 0.75 * deltaJD;

		}
	}
	else
	{
		// Type I
		if (peakJD<=currentJD)
		{
			vmag = maxMagnitude;
			if (deltaJD>0 && deltaJD<=25)
				vmag = maxMagnitude + 0.1 * deltaJD;

			if (deltaJD>25)
				vmag = maxMagnitude + 0.016 * deltaJD + 2.5;

		}
		else
		{
			if (deltaJD<=15)
				vmag = maxMagnitude + 1.13 * deltaJD;

		}
	}

	if (vmag<maxMagnitude)
		vmag = maxMagnitude;

	return vmag;
}

double Supernova::getAngularSize(const StelCore*) const
{
	return 0.00001;
}

void Supernova::update(double deltaTime)
{
	labelsFader.update((int)(deltaTime*1000));
}

void Supernova::draw(StelCore* core, StelPainter& painter)
{
	StelSkyDrawer* sd = core->getSkyDrawer();
	StarMgr* smgr = GETSTELMODULE(StarMgr); // It's need for checking displaying of labels for stars

	Vec3f color = Vec3f(1.f,1.f,1.f);
	if (StelApp::getInstance().getVisionModeNight())
		color = StelUtils::getNightColor(color);

	float rcMag[2], size, shift;
	double mag;

	StelUtils::spheToRect(snra, snde, XYZ);
<<<<<<< HEAD
	mag = getVMagnitude(core, true);
	sd->preDrawPointSource();
	float mlimit = sd->getLimitMagnitude();
=======
	mag = getVMagnitudeWithExtinction(core);
	sd->preDrawPointSource(&painter);
>>>>>>> ee565e71
	
	if (mag <= mlimit)
	{
		sd->computeRCMag(mag, rcMag);		
//		sd->drawPointSource(&painter, Vec3f(XYZ[0], XYZ[1], XYZ[2]), rcMag, color, false);
		sd->drawPointSource(&painter, XYZ, rcMag, color, false);
		painter.setColor(color[0], color[1], color[2], 1);
		size = getAngularSize(NULL)*M_PI/180.*painter.getProjector()->getPixelPerRadAtCenter();
		shift = 6.f + size/1.8f;
		if (labelsFader.getInterstate()<=0.f && (mag+5.f)<mlimit && smgr->getFlagLabels())
		{
			painter.drawText(XYZ, designation, 0, shift, shift, false);
		}
	}

	sd->postDrawPointSource(&painter);
}<|MERGE_RESOLUTION|>--- conflicted
+++ resolved
@@ -26,12 +26,8 @@
 #include "StelTranslator.hpp"
 #include "StelModuleMgr.hpp"
 #include "StelSkyDrawer.hpp"
-<<<<<<< HEAD
+#include "StelLocaleMgr.hpp"
 #include "StarMgr.hpp"
-#include "StelRenderer.hpp"
-#include "StelLocaleMgr.hpp"
-=======
->>>>>>> ee565e71
 
 #include <QTextStream>
 #include <QDebug>
@@ -236,14 +232,9 @@
 	double mag;
 
 	StelUtils::spheToRect(snra, snde, XYZ);
-<<<<<<< HEAD
-	mag = getVMagnitude(core, true);
-	sd->preDrawPointSource();
-	float mlimit = sd->getLimitMagnitude();
-=======
 	mag = getVMagnitudeWithExtinction(core);
 	sd->preDrawPointSource(&painter);
->>>>>>> ee565e71
+	float mlimit = sd->getLimitMagnitude();
 	
 	if (mag <= mlimit)
 	{
