--- conflicted
+++ resolved
@@ -1470,12 +1470,7 @@
 			QString ocularFov = QString::number(ocular->appearentFOV());
 			ocularFov.append(QChar(0x00B0));//Degree sign
 			// TRANSLATORS: aFOV = apparent field of view
-			QString ocularFOVLabel = QString(q_("Ocular aFOV: %1"))
-<<<<<<< HEAD
-					.arg(ocularFov);
-=======
-						 .arg(ocularFov);
->>>>>>> 0e314a0d
+			QString ocularFOVLabel = QString(q_("Ocular aFOV: %1")).arg(ocularFov);
 			painter.drawText(xPosition, yPosition, ocularFOVLabel);
 			yPosition-=lineHeight;
 			
