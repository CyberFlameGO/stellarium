# SOME DESCRIPTIVE TITLE.
# Copyright (C) YEAR Stellarium's team
# This file is distributed under the same license as the PACKAGE package.
# FIRST AUTHOR <EMAIL@ADDRESS>, YEAR.
#
#, fuzzy
msgid ""
msgstr ""
"Project-Id-Version: PACKAGE VERSION\n"
"Report-Msgid-Bugs-To: \n"
<<<<<<< HEAD
"POT-Creation-Date: 2011-07-25 18:49+0700\n"
=======
"POT-Creation-Date: 2010-11-21 20:08+0600\n"
>>>>>>> 27a6d7df
"PO-Revision-Date: YEAR-MO-DA HO:MI+ZONE\n"
"Last-Translator: FULL NAME <EMAIL@ADDRESS>\n"
"Language-Team: LANGUAGE <LL@li.org>\n"
"MIME-Version: 1.0\n"
"Content-Type: text/plain; charset=CHARSET\n"
"Content-Transfer-Encoding: 8bit\n"

#: src/core/modules/GridLinesMgr.cpp:525
msgid "Meridian"
msgstr ""

#: src/core/modules/GridLinesMgr.cpp:529
msgid "Ecliptic"
msgstr ""

#: src/core/modules/GridLinesMgr.cpp:533
msgid "Equator"
msgstr ""

#: src/core/modules/GridLinesMgr.cpp:537
msgid "Horizon"
msgstr ""

#: src/core/modules/LandscapeMgr.cpp:488
msgid "Author: "
msgstr ""

#: src/core/modules/LandscapeMgr.cpp:491
msgid "Location: "
msgstr ""

#: src/core/modules/LandscapeMgr.cpp:496
#, qt-format
msgid ", %1 m"
msgstr ""

#: src/core/modules/LandscapeMgr.cpp:499
msgid "Planet: "
msgstr ""

#: src/core/modules/Nebula.cpp:96
#, qt-format
msgid "Type: <b>%1</b>"
msgstr ""

#: src/core/modules/Nebula.cpp:99 src/core/modules/Planet.cpp:120
#: plugins/Supernovae/src/Supernova.cpp:98
#, qt-format
msgid "Magnitude: <b>%1</b>"
msgstr ""

#: src/core/modules/Nebula.cpp:104
#, qt-format
msgid "Size: %1"
msgstr ""

#: src/core/modules/Nebula.cpp:284
msgid "Galaxy"
msgstr ""

#: src/core/modules/Nebula.cpp:287
msgid "Open cluster"
msgstr ""

#: src/core/modules/Nebula.cpp:290
msgid "Globular cluster"
msgstr ""

#: src/core/modules/Nebula.cpp:293
msgid "Nebula"
msgstr ""

#: src/core/modules/Nebula.cpp:296
msgid "Planetary nebula"
msgstr ""

#: src/core/modules/Nebula.cpp:299
msgid "Cluster associated with nebulosity"
msgstr ""

#: src/core/modules/Nebula.cpp:302
msgid "Unknown"
msgstr ""

#: src/core/modules/Nebula.cpp:305
msgid "Undocumented type"
msgstr ""

#: src/core/modules/Planet.cpp:123 src/core/modules/StarWrapper.cpp:112
#, qt-format
msgid "Absolute Magnitude: %1"
msgstr ""

#: src/core/modules/Planet.cpp:136
#, qt-format
msgid "Ecliptic Geocentric (of date): %1/%2"
msgstr ""

#: src/core/modules/Planet.cpp:137
#, qt-format
msgid "Obliquity (of date): %1"
msgstr ""

#: src/core/modules/Planet.cpp:143
#, no-c-format, qt-format
msgid "Distance: %1AU"
msgstr ""

#: src/core/modules/Planet.cpp:147
#, qt-format
msgid "Apparent diameter: %1"
msgstr ""

#: src/core/modules/StarWrapper.cpp:51 src/core/modules/StarWrapper.cpp:108
#, qt-format
msgid "Magnitude: <b>%1</b> (B-V: %2)"
msgstr ""

#: src/core/modules/StarWrapper.cpp:118
#, qt-format
msgid "Spectral Type: %1"
msgstr ""

#: src/core/modules/StarWrapper.cpp:122
#: plugins/Supernovae/src/Supernova.cpp:107
#, qt-format
msgid "Distance: %1 Light Years"
msgstr ""

#: src/core/modules/StarWrapper.cpp:125
#, qt-format
msgid "Parallax: %1\""
msgstr ""

#: src/core/StelObserver.cpp:265
msgid "SpaceShip"
msgstr ""

#: src/core/StelProjector.cpp:62
msgid "Maximum FOV: "
msgstr ""

#: src/core/StelProjectorClasses.cpp:25
msgid "Perspective"
msgstr ""

#: src/core/StelProjectorClasses.cpp:30
msgid ""
"Perspective projection keeps the horizon a straight line. The mathematical "
"name for this projection method is <i>gnomonic projection</i>."
msgstr ""

#: src/core/StelProjectorClasses.cpp:63
msgid "Equal Area"
msgstr ""

#: src/core/StelProjectorClasses.cpp:68
msgid ""
"The full name of this projection method is, <i>Lambert azimuthal equal-area "
"projection</i>. It preserves the area but not the angle."
msgstr ""

#: src/core/StelProjectorClasses.cpp:108
msgid "Stereographic"
msgstr ""

#: src/core/StelProjectorClasses.cpp:113
msgid ""
"Stereographic projection is known since the antiquity and was originally "
"known as the planisphere projection. It preserves the angles at which curves "
"cross each other but it does not preserve area."
msgstr ""

#: src/core/StelProjectorClasses.cpp:145
msgid "Fish-eye"
msgstr ""

#: src/core/StelProjectorClasses.cpp:150
msgid ""
"In fish-eye projection, or <i>azimuthal equidistant projection</i>, straight "
"lines become curves when they appear a large angular distance from the "
"centre of the field of view (like the distortions seen with very wide angle "
"camera lenses)."
msgstr ""

#: src/core/StelProjectorClasses.cpp:182
msgid "Hammer-Aitoff"
msgstr ""

#: src/core/StelProjectorClasses.cpp:187
msgid ""
"The Hammer projection is an equal-area map projection, described by Ernst "
"Hammer in 1892 and directly inspired by the Aitoff projection."
msgstr ""

#: src/core/StelProjectorClasses.cpp:223
msgid "Cylinder"
msgstr ""

#: src/core/StelProjectorClasses.cpp:228
msgid ""
"The full name of this projection mode is <i>cylindrical equidistant "
"projection</i>. With this projection all parallels are equally spaced."
msgstr ""

#: src/core/StelProjectorClasses.cpp:270
msgid "Mercator"
msgstr ""

#: src/core/StelProjectorClasses.cpp:275
msgid ""
"The mercator projection is one of the most used world map projection. It "
"preserves direction and shapes but distorts size, in an increasing degree "
"away from the equator."
msgstr ""

#: src/core/StelProjectorClasses.cpp:322
msgid "Orthographic"
msgstr ""

#: src/core/StelProjectorClasses.cpp:327
msgid ""
"Orthographic projection is related to perspective projection, but the point "
"of perspective is set to an infinite distance."
msgstr ""

#: src/core/StelObject.cpp:79
#, qt-format
msgid "RA/DE (J2000): %1/%2"
msgstr ""

#: src/core/StelObject.cpp:86
#, qt-format
msgid "RA/DE (of date): %1/%2"
msgstr ""

#: src/core/StelObject.cpp:94 src/core/StelObject.cpp:97
#, qt-format
msgid "Hour angle/DE: %1/%2"
msgstr ""

#: src/core/StelObject.cpp:94 src/core/StelObject.cpp:108
msgid "(geometric)"
msgstr ""

#: src/core/StelObject.cpp:97 src/core/StelObject.cpp:114
msgid "(apparent)"
msgstr ""

#: src/core/StelObject.cpp:108 src/core/StelObject.cpp:114
#, qt-format
msgid "Az/Alt: %1/%2"
msgstr ""

#: src/gui/ConfigurationDialog.cpp:295
msgid "Select screenshot directory"
msgstr ""

#: src/gui/ConfigurationDialog.cpp:462
#, qt-format
msgid "Startup FOV: %1%2"
msgstr ""

#: src/gui/ConfigurationDialog.cpp:470
#, qt-format
msgid "Startup direction of view Az/Alt: %1/%2"
msgstr ""

#: src/gui/ConfigurationDialog.cpp:510
msgid "Authors"
msgstr ""

#: src/gui/ConfigurationDialog.cpp:514 src/gui/ViewDialog.cpp:368
msgid "Contact"
msgstr ""

#: src/gui/ConfigurationDialog.cpp:586
msgid "Author"
msgstr ""

#: src/gui/ConfigurationDialog.cpp:587
msgid "License"
msgstr ""

#: src/gui/ConfigurationDialog.cpp:616
msgid "Running script: "
msgstr ""

#: src/gui/ConfigurationDialog.cpp:623
msgid "Running script: [none]"
msgstr ""

#: src/gui/ConfigurationDialog.cpp:666
msgid "Finished downloading all star catalogs!"
msgstr ""

#: src/gui/ConfigurationDialog.cpp:675
#, qt-format
msgid "Get catalog %1 of %2"
msgstr ""

#: src/gui/ConfigurationDialog.cpp:677
#, qt-format
msgid ""
"Download size: %1MB\n"
"Star count: %2 Million\n"
"Magnitude range: %3 - %4"
msgstr ""

#: src/gui/ConfigurationDialog.cpp:686
msgid ""
"Finished downloading new star catalogs!\n"
"Restart Stellarium to display them."
msgstr ""

#: src/gui/ConfigurationDialog.cpp:724 src/gui/ConfigurationDialog.cpp:758
#, qt-format
msgid ""
"Error downloading %1:\n"
"%2"
msgstr ""

#: src/gui/ConfigurationDialog.cpp:729
#, qt-format
msgid ""
"Downloading %1...\n"
"(You can close this window.)"
msgstr ""

#: src/gui/ConfigurationDialog.cpp:809
msgid "Verifying file integrity..."
msgstr ""

#: src/gui/ConfigurationDialog.cpp:813
#, qt-format
msgid ""
"Error downloading %1:\n"
"File is corrupted."
msgstr ""

#: src/gui/HelpDialog.cpp:52 src/gui/StelGuiItems.cpp:286
#: src/gui/StelGuiItems.cpp:656
msgid "Space"
msgstr ""

#: src/gui/HelpDialog.cpp:53
msgid "Arrow keys & left mouse drag"
msgstr ""

#: src/gui/HelpDialog.cpp:54
msgid "Page Up/Down"
msgstr ""

#: src/gui/HelpDialog.cpp:55
msgid "CTRL + Up/Down"
msgstr ""

#: src/gui/HelpDialog.cpp:56
msgid "Left click"
msgstr ""

#: src/gui/HelpDialog.cpp:57
msgid "Right click"
msgstr ""

#: src/gui/HelpDialog.cpp:58
msgid "CTRL + Left click"
msgstr ""

#: src/gui/HelpDialog.cpp:61 src/gui/StelGui.cpp:163
msgid "Movement and Selection"
msgstr ""

#: src/gui/HelpDialog.cpp:62
msgid "Pan view around the sky"
msgstr ""

#: src/gui/HelpDialog.cpp:63 src/gui/HelpDialog.cpp:64
msgid "Zoom in/out"
msgstr ""

#: src/gui/HelpDialog.cpp:65
msgid "Select object"
msgstr ""

#: src/gui/HelpDialog.cpp:66 src/gui/HelpDialog.cpp:68
msgid "Clear selection"
msgstr ""

#: src/gui/HelpDialog.cpp:71
msgid "When a Script is Running"
msgstr ""

#: src/gui/HelpDialog.cpp:72 src/gui/StelGui.cpp:142
msgid "Slow down the script execution rate"
msgstr ""

#: src/gui/HelpDialog.cpp:73 src/gui/StelGui.cpp:143
msgid "Speed up the script execution rate"
msgstr ""

#: src/gui/HelpDialog.cpp:74 src/gui/StelGui.cpp:144
msgid "Set the normal script execution rate"
msgstr ""

#: src/gui/HelpDialog.cpp:163
msgid "Stellarium Help"
msgstr ""

#: src/gui/HelpDialog.cpp:164
msgid "Keys"
msgstr ""

#: src/gui/HelpDialog.cpp:172
msgid "Further Reading"
msgstr ""

#: src/gui/HelpDialog.cpp:173
msgid ""
"The following links are external web links, and will launch your web "
"browser:\n"
msgstr ""

#: src/gui/HelpDialog.cpp:174
msgid "The Stellarium User Guide"
msgstr ""

#. TRANSLATORS: The text between braces is the text of an HTML link.
#: src/gui/HelpDialog.cpp:178
msgid "{Frequently Asked Questions} about Stellarium.  Answers too."
msgstr ""

#. TRANSLATORS: The text between braces is the text of an HTML link.
#: src/gui/HelpDialog.cpp:183
msgid ""
"{The Stellarium Wiki} - General information.  You can also find user-"
"contributed landscapes and scripts here."
msgstr ""

#. TRANSLATORS: The text between braces is the text of an HTML link.
#: src/gui/HelpDialog.cpp:188
msgid ""
"{Support ticket system} - if you need help using Stellarium, post a support "
"request here and we'll try to help."
msgstr ""

#. TRANSLATORS: The text between braces is the text of an HTML link.
#: src/gui/HelpDialog.cpp:193
msgid ""
"{Bug reporting and feature request system} - if something doesn't work "
"properly or is missing and is not listed in the tracker, you can open bug "
"reports here."
msgstr ""

#. TRANSLATORS: The text between braces is the text of an HTML link.
#: src/gui/HelpDialog.cpp:198
msgid "{Forums} - discuss Stellarium with other users."
msgstr ""

#: src/gui/HelpDialog.cpp:234 src/gui/HelpDialog.cpp:326
#: src/gui/HelpDialog.cpp:328 src/gui/StelGui.cpp:170
msgid "Miscellaneous"
msgstr ""

#: src/gui/HelpDialog.cpp:294
msgid "Developers"
msgstr ""

#: src/gui/HelpDialog.cpp:295
#, qt-format
msgid "Project coordinator & lead developer: %1"
msgstr ""

#: src/gui/HelpDialog.cpp:296
#, qt-format
msgid "Doc author/developer: %1"
msgstr ""

#: src/gui/HelpDialog.cpp:297
#, qt-format
msgid "Graphic/other designer: %1"
msgstr ""

#: src/gui/HelpDialog.cpp:298 src/gui/HelpDialog.cpp:299
#: src/gui/HelpDialog.cpp:301 src/gui/HelpDialog.cpp:302
#, qt-format
msgid "Developer: %1"
msgstr ""

#: src/gui/HelpDialog.cpp:300
#, qt-format
msgid "OSX Developer: %1"
msgstr ""

#: src/gui/StelGui.cpp:98
msgid "Display Options"
msgstr ""

#: src/gui/StelGui.cpp:99
msgid "Constellation lines"
msgstr ""

#: src/gui/StelGui.cpp:100
msgid "Constellation art"
msgstr ""

#: src/gui/StelGui.cpp:101
msgid "Constellation labels"
msgstr ""

#: src/gui/StelGui.cpp:102
msgid "Constellation boundaries"
msgstr ""

#: src/gui/StelGui.cpp:104 src/ui_viewDialog.h:1103
msgid "Azimuthal grid"
msgstr ""

#: src/gui/StelGui.cpp:105 src/ui_viewDialog.h:1101
msgid "Equatorial grid"
msgstr ""

#: src/gui/StelGui.cpp:106 src/ui_viewDialog.h:1102
msgid "Equatorial J2000 grid"
msgstr ""

#: src/gui/StelGui.cpp:107
msgid "Galactic grid"
msgstr ""

#: src/gui/StelGui.cpp:108 src/ui_viewDialog.h:1107
msgid "Ecliptic line"
msgstr ""

#: src/gui/StelGui.cpp:109 src/ui_viewDialog.h:1104
msgid "Equator line"
msgstr ""

#: src/gui/StelGui.cpp:110 src/ui_viewDialog.h:1105
msgid "Meridian line"
msgstr ""

#: src/gui/StelGui.cpp:111 src/ui_viewDialog.h:1106
msgid "Horizon line"
msgstr ""

#: src/gui/StelGui.cpp:112 src/ui_viewDialog.h:1108
msgid "Cardinal points"
msgstr ""

#: src/gui/StelGui.cpp:114
msgid "Ground"
msgstr ""

#: src/gui/StelGui.cpp:115 src/ui_viewDialog.h:1081
msgid "Atmosphere"
msgstr ""

#: src/gui/StelGui.cpp:116
msgid "Fog"
msgstr ""

#: src/gui/StelGui.cpp:118 src/ui_viewDialog.h:1090
msgid "Nebulas"
msgstr ""

#: src/gui/StelGui.cpp:119
msgid "Nebulas background images"
msgstr ""

#: src/gui/StelGui.cpp:120 src/ui_viewDialog.h:1067 src/ui_viewDialog.h:1089
msgid "Stars"
msgstr ""

#: src/gui/StelGui.cpp:121
msgid "Planets labels"
msgstr ""

#: src/gui/StelGui.cpp:122
msgid "Planet orbits"
msgstr ""

#: src/gui/StelGui.cpp:123
msgid "Planet trails"
msgstr ""

#: src/gui/StelGui.cpp:125
msgid "Night mode"
msgstr ""

#: src/gui/StelGui.cpp:126
msgid "Full-screen mode"
msgstr ""

#: src/gui/StelGui.cpp:127
msgid "Flip scene horizontally"
msgstr ""

#: src/gui/StelGui.cpp:128
msgid "Flip scene vertically"
msgstr ""

#: src/gui/StelGui.cpp:130
msgid "Windows"
msgstr ""

#: src/gui/StelGui.cpp:131
msgid "Help window"
msgstr ""

#: src/gui/StelGui.cpp:132
msgid "Configuration window"
msgstr ""

#: src/gui/StelGui.cpp:133
msgid "Search window"
msgstr ""

#: src/gui/StelGui.cpp:134
msgid "Sky and viewing options window"
msgstr ""

#: src/gui/StelGui.cpp:135
msgid "Date/time window"
msgstr ""

#: src/gui/StelGui.cpp:136
msgid "Location window"
msgstr ""

#: src/gui/StelGui.cpp:138
msgid "Script console window"
msgstr ""

#: src/gui/StelGui.cpp:141 src/ui_dateTimeDialogGui.h:294
msgid "Date and Time"
msgstr ""

#: src/gui/StelGui.cpp:145
msgid "Decrease time speed"
msgstr ""

#: src/gui/StelGui.cpp:146
msgid "Increase time speed"
msgstr ""

#: src/gui/StelGui.cpp:147
msgid "Set normal time rate"
msgstr ""

#: src/gui/StelGui.cpp:148
msgid "Decrease time speed (a little)"
msgstr ""

#: src/gui/StelGui.cpp:149
msgid "Increase time speed (a little)"
msgstr ""

#: src/gui/StelGui.cpp:150
msgid "Set time rate to zero"
msgstr ""

#: src/gui/StelGui.cpp:151
msgid "Set time to now"
msgstr ""

#: src/gui/StelGui.cpp:152
msgid "Add 1 solar hour"
msgstr ""

#: src/gui/StelGui.cpp:153
msgid "Subtract 1 solar hour"
msgstr ""

#: src/gui/StelGui.cpp:154
msgid "Add 1 solar day"
msgstr ""

#: src/gui/StelGui.cpp:155
msgid "Subtract 1 solar day"
msgstr ""

#: src/gui/StelGui.cpp:156
msgid "Add 1 solar week"
msgstr ""

#: src/gui/StelGui.cpp:157
msgid "Subtract 1 solar week"
msgstr ""

#: src/gui/StelGui.cpp:158
msgid "Add 1 sidereal day"
msgstr ""

#: src/gui/StelGui.cpp:159
msgid "Subtract 1 sidereal day"
msgstr ""

#: src/gui/StelGui.cpp:160
msgid "Add 1 sidereal week"
msgstr ""

#: src/gui/StelGui.cpp:161
msgid "Subtract 1 sidereal week"
msgstr ""

#: src/gui/StelGui.cpp:164
msgid "Center on selected object"
msgstr ""

#: src/gui/StelGui.cpp:165
msgid "Track object"
msgstr ""

#: src/gui/StelGui.cpp:166
msgid "Zoom in on selected object"
msgstr ""

#: src/gui/StelGui.cpp:167
msgid "Zoom out"
msgstr ""

#: src/gui/StelGui.cpp:168
msgid "Set home planet to selected planet"
msgstr ""

#: src/gui/StelGui.cpp:171
msgid "Switch between equatorial and azimuthal mount"
msgstr ""

#: src/gui/StelGui.cpp:172
msgid "Quit"
msgstr ""

#: src/gui/StelGui.cpp:173
msgid "Save screenshot"
msgstr ""

#: src/gui/StelGui.cpp:176
msgid "Auto hide horizontal button bar"
msgstr ""

#: src/gui/StelGui.cpp:177
msgid "Auto hide vertical button bar"
msgstr ""

#: src/gui/StelGui.cpp:178
msgid "Toggle visibility of GUI"
msgstr ""

#: src/gui/StelGuiItems.cpp:542
#, no-c-format, qt-format
msgid "%1m"
msgstr ""

#: src/gui/ViewDialog.cpp:422
msgid "No description"
msgstr ""

#: src/gui/ViewDialog.cpp:506
msgid "No shooting stars"
msgstr ""

#: src/gui/ViewDialog.cpp:509
msgid "Normal rate"
msgstr ""

#: src/gui/ViewDialog.cpp:512
msgid "Standard Perseids rate"
msgstr ""

#: src/gui/ViewDialog.cpp:515
msgid "Exceptional Leonid rate"
msgstr ""

#: src/gui/ViewDialog.cpp:518
msgid "Highest rate ever (1966 Leonids)"
msgstr ""

#: src/gui/LocationDialog.cpp:334
msgid "New Location"
msgstr ""

#: src/gui/AddRemoveLandscapesDialog.cpp:112
msgid "Select a ZIP archive that contains a Stellarium landscape"
msgstr ""

#. TRANSLATORS: This string is displayed in the "Files of type:" drop-down list in the standard file selection dialog.
#: src/gui/AddRemoveLandscapesDialog.cpp:114
msgid "ZIP archives"
msgstr ""

#: src/gui/AddRemoveLandscapesDialog.cpp:127
#, qt-format
msgid "Landscape \"%1\" has been installed successfully."
msgstr ""

#: src/gui/AddRemoveLandscapesDialog.cpp:128
#: src/gui/AddRemoveLandscapesDialog.cpp:155
msgid "Success"
msgstr ""

#: src/gui/AddRemoveLandscapesDialog.cpp:141
#: src/gui/AddRemoveLandscapesDialog.cpp:211
#: src/gui/AddRemoveLandscapesDialog.cpp:220
#: src/gui/AddRemoveLandscapesDialog.cpp:228
msgid "No landscape was installed."
msgstr ""

#: src/gui/AddRemoveLandscapesDialog.cpp:142
#: src/gui/AddRemoveLandscapesDialog.cpp:166
#: src/gui/AddRemoveLandscapesDialog.cpp:215
#: src/gui/AddRemoveLandscapesDialog.cpp:221
#: src/gui/AddRemoveLandscapesDialog.cpp:229
#: src/gui/AddRemoveLandscapesDialog.cpp:239
msgid "Error!"
msgstr ""

#: src/gui/AddRemoveLandscapesDialog.cpp:154
#, qt-format
msgid "Landscape \"%1\" has been removed successfully."
msgstr ""

#: src/gui/AddRemoveLandscapesDialog.cpp:165
#: src/gui/AddRemoveLandscapesDialog.cpp:235
msgid "The selected landscape could not be (completely) removed."
msgstr ""

#. TRANSLATORS: MiB = mebibytes (IEC 60027-2 standard for 2^20 bytes)
#: src/gui/AddRemoveLandscapesDialog.cpp:188
#, qt-format
msgid "Size on disk: %1 MiB"
msgstr ""

#. TRANSLATORS: The parameter is a file/directory path that may be quite long.
#: src/gui/AddRemoveLandscapesDialog.cpp:214
#, qt-format
msgid "Stellarium cannot open for reading or writing %1"
msgstr ""

#: src/gui/AddRemoveLandscapesDialog.cpp:220
msgid ""
"The selected file is not a ZIP archive or does not contain a Stellarium "
"landscape."
msgstr ""

#. TRANSLATORS: The parameter is the duplicate name or identifier.
#: src/gui/AddRemoveLandscapesDialog.cpp:227
#, qt-format
msgid "A landscape with the same name or identifier (%1) already exists."
msgstr ""

#. TRANSLATORS: The parameter is a file/directory path that may be quite long. "It" refers to a landscape that can't be removed.
#: src/gui/AddRemoveLandscapesDialog.cpp:238
#, qt-format
msgid "You can remove it manually by deleting the following directory: %1"
msgstr ""

#: src/main.cpp:336
msgid "This system does not support OpenGL."
msgstr ""

#: src/translations.h:33
msgid "Sun"
msgstr ""

#: src/translations.h:34
msgid "Mercury"
msgstr ""

#: src/translations.h:35
msgid "Venus"
msgstr ""

#: src/translations.h:36
msgid "Earth"
msgstr ""

#: src/translations.h:37
msgid "Moon"
msgstr ""

#: src/translations.h:38
msgid "Mars"
msgstr ""

#: src/translations.h:39
msgid "Deimos"
msgstr ""

#: src/translations.h:40
msgid "Phobos"
msgstr ""

#: src/translations.h:41
msgid "Ceres"
msgstr ""

#: src/translations.h:42
msgid "Pallas"
msgstr ""

#: src/translations.h:43
msgid "Juno"
msgstr ""

#: src/translations.h:44
msgid "Vesta"
msgstr ""

#: src/translations.h:45
msgid "Jupiter"
msgstr ""

#: src/translations.h:46
msgid "Io"
msgstr ""

#: src/translations.h:47
msgid "Europa"
msgstr ""

#: src/translations.h:48
msgid "Ganymede"
msgstr ""

#: src/translations.h:49
msgid "Callisto"
msgstr ""

#: src/translations.h:50
msgid "Amalthea"
msgstr ""

#: src/translations.h:51
msgid "Himalia"
msgstr ""

#: src/translations.h:52
msgid "Elara"
msgstr ""

#: src/translations.h:53
msgid "Pasiphae"
msgstr ""

#: src/translations.h:54
msgid "Sinope"
msgstr ""

#: src/translations.h:55
msgid "Lysithea"
msgstr ""

#: src/translations.h:56
msgid "Carme"
msgstr ""

#: src/translations.h:57
msgid "Ananke"
msgstr ""

#: src/translations.h:58
msgid "Leda"
msgstr ""

#: src/translations.h:59
msgid "Thebe"
msgstr ""

#: src/translations.h:60
msgid "Adrastea"
msgstr ""

#. TRANSLATORS: Asteroid (9) Metis
#: src/translations.h:61 src/translations.h:110
msgid "Metis"
msgstr ""

#: src/translations.h:62
msgid "Saturn"
msgstr ""

#: src/translations.h:63
msgid "Mimas"
msgstr ""

#: src/translations.h:64
msgid "Enceladus"
msgstr ""

#: src/translations.h:65
msgid "Tethys"
msgstr ""

#: src/translations.h:66
msgid "Dione"
msgstr ""

#: src/translations.h:67
msgid "Rhea"
msgstr ""

#: src/translations.h:68
msgid "Titan"
msgstr ""

#: src/translations.h:69
msgid "Hyperion"
msgstr ""

#: src/translations.h:70
msgid "Iapetus"
msgstr ""

#: src/translations.h:71
msgid "Phoebe"
msgstr ""

#: src/translations.h:72
msgid "Neptune"
msgstr ""

#: src/translations.h:73
msgid "Uranus"
msgstr ""

#: src/translations.h:74
msgid "Miranda"
msgstr ""

#: src/translations.h:75
msgid "Ariel"
msgstr ""

#: src/translations.h:76
msgid "Umbriel"
msgstr ""

#: src/translations.h:77
msgid "Titania"
msgstr ""

#: src/translations.h:78
msgid "Oberon"
msgstr ""

#: src/translations.h:79
msgid "Pluto"
msgstr ""

#: src/translations.h:80
msgid "Charon"
msgstr ""

#. TRANSLATORS: Moon of Pluto (II)
#: src/translations.h:82
msgid "Nix"
msgstr ""

#. TRANSLATORS: Moon of Pluto (III)
#: src/translations.h:84
msgid "Hydra"
msgstr ""

#: src/translations.h:85
msgid "Eris"
msgstr ""

#: src/translations.h:86
msgid "Triton"
msgstr ""

#: src/translations.h:87
msgid "Nereid"
msgstr ""

#: src/translations.h:88
msgid "Naiad"
msgstr ""

#: src/translations.h:89
msgid "Thalassa"
msgstr ""

#: src/translations.h:90
msgid "Despina"
msgstr ""

#: src/translations.h:91
msgid "Galatea"
msgstr ""

#: src/translations.h:92
msgid "Larissa"
msgstr ""

#: src/translations.h:93
msgid "Proteus"
msgstr ""

#: src/translations.h:94
msgid "Halimede"
msgstr ""

#: src/translations.h:95
msgid "Psamathe"
msgstr ""

#: src/translations.h:96
msgid "Sao"
msgstr ""

#: src/translations.h:97
msgid "Laomedeia"
msgstr ""

#: src/translations.h:98
msgid "Neso"
msgstr ""

#: src/translations.h:99
msgid "Solar System Observer"
msgstr ""

#. TRANSLATORS: Asteroid (5) Astraea
#: src/translations.h:102
msgid "Astraea"
msgstr ""

#. TRANSLATORS: Asteroid (6) Hebe
#: src/translations.h:104
msgid "Hebe"
msgstr ""

#. TRANSLATORS: Asteroid (7) Iris
#: src/translations.h:106
msgid "Iris"
msgstr ""

#. TRANSLATORS: Asteroid (8) Flora
#: src/translations.h:108
msgid "Flora"
msgstr ""

#. TRANSLATORS: Asteroid (10) Hygiea
#: src/translations.h:112
msgid "Hygiea"
msgstr ""

#. TRANSLATORS: Asteroid (1221) Amor
#: src/translations.h:114
msgid "Amor"
msgstr ""

#. TRANSLATORS: Asteroid (99942) Apophis
#: src/translations.h:116
msgid "Apophis"
msgstr ""

#. TRANSLATORS: Asteroid (2060) Chiron
#: src/translations.h:118
msgid "Chiron"
msgstr ""

#. TRANSLATORS: Asteroid (433) Eros
#: src/translations.h:120
msgid "Eros"
msgstr ""

#. TRANSLATORS: Asteroid (624) Hektor
#: src/translations.h:122
msgid "Hektor"
msgstr ""

#. TRANSLATORS: Name of supernova SN 1572A
#: src/translations.h:124
msgid "Tycho's Supernova"
msgstr ""

#. TRANSLATORS: Name of supernova SN 1604A
#: src/translations.h:126
msgid "Kepler's Supernova"
msgstr ""

#: src/translations.h:130
msgid "N"
msgstr ""

#: src/translations.h:131
msgid "S"
msgstr ""

#: src/translations.h:132
msgid "E"
msgstr ""

#: src/translations.h:133
msgid "W"
msgstr ""

<<<<<<< HEAD
#: src/translations.h:136
msgid "Aztec"
msgstr ""

#: src/translations.h:137
msgid "Chinese"
msgstr ""

#: src/translations.h:138
msgid "Egyptian"
msgstr ""

#: src/translations.h:139
msgid "Inuit"
msgstr ""

#: src/translations.h:140
msgid "Korean"
msgstr ""

#: src/translations.h:141
msgid "Lakota"
msgstr ""

#: src/translations.h:142
msgid "Maori"
msgstr ""

#: src/translations.h:143
msgid "Navajo"
msgstr ""

#: src/translations.h:144
msgid "Norse"
msgstr ""

#: src/translations.h:145
msgid "Polynesian"
msgstr ""

#: src/translations.h:146
msgid "Sami"
msgstr ""

#: src/translations.h:147
msgid "Tupi-Guarani"
msgstr ""

#: src/translations.h:148
msgid "Western"
msgstr ""

#: src/translations.h:152
msgid "Set Location "
msgstr ""

#: src/translations.h:153
msgid "Set Time "
msgstr ""

#: src/translations.h:154
msgid "General "
msgstr ""

#: src/translations.h:155
msgid "Stars "
msgstr ""

#: src/translations.h:156
msgid "Colors "
msgstr ""

#: src/translations.h:157
msgid "Effects "
msgstr ""

#: src/translations.h:158
msgid "Scripts "
msgstr ""

#: src/translations.h:159
msgid "Administration "
msgstr ""

#: src/translations.h:161
msgid "Latitude: "
msgstr ""

#: src/translations.h:162
msgid "Longitude: "
msgstr ""

#: src/translations.h:163
msgid "Altitude (m): "
msgstr ""

#: src/translations.h:164
msgid "Solar System Body: "
msgstr ""

#: src/translations.h:166
msgid "Sky Time: "
msgstr ""

#: src/translations.h:167
msgid "Set Time Zone: "
msgstr ""

#: src/translations.h:168
msgid "Day keys: "
msgstr ""

#: src/translations.h:169
msgid "Calendar"
msgstr ""

#: src/translations.h:170
msgid "Sidereal"
msgstr ""

#: src/translations.h:171
msgid "Preset Sky Time: "
msgstr ""

#: src/translations.h:172
msgid "Sky Time At Start-up: "
msgstr ""

#: src/translations.h:173
msgid "Actual Time"
msgstr ""

#: src/translations.h:174
msgid "Preset Time"
msgstr ""

#: src/translations.h:175
msgid "Time Display Format: "
msgstr ""

#: src/translations.h:176
msgid "Date Display Format: "
msgstr ""

#: src/translations.h:178
msgid "Sky Culture: "
msgstr ""

#: src/translations.h:179
msgid "Sky Language: "
msgstr ""

#: src/translations.h:181
msgid "Show: "
msgstr ""

#: src/translations.h:182
msgid "Star Value Multiplier: "
msgstr ""

#: src/translations.h:183
msgid "Magnitude Sizing Multiplier: "
msgstr ""

#: src/translations.h:184
msgid "Maximum Magnitude to Label: "
msgstr ""

#: src/translations.h:185
msgid "Twinkling: "
msgstr ""

#: src/translations.h:186
msgid "Limiting Magnitude: "
msgstr ""

#: src/translations.h:188
msgid "Constellation Lines"
msgstr ""

#: src/translations.h:189
msgid "Constellation Names"
msgstr ""

#: src/translations.h:190
msgid "Constellation Art Intensity"
msgstr ""

#: src/translations.h:191
msgid "Constellation Boundaries"
msgstr ""

#: src/translations.h:192
msgid "Cardinal Points"
msgstr ""

#: src/translations.h:193
msgid "Planet Names"
msgstr ""

#: src/translations.h:194
msgid "Planet Orbits"
msgstr ""

#: src/translations.h:195
msgid "Planet Trails"
msgstr ""

#: src/translations.h:196
msgid "Meridian Line"
msgstr ""

#: src/translations.h:197
msgid "Azimuthal Grid"
msgstr ""

#: src/translations.h:198
msgid "Equatorial Grid"
msgstr ""

#: src/translations.h:199
msgid "Equator Line"
msgstr ""

#: src/translations.h:200
msgid "Ecliptic Line"
msgstr ""

#: src/translations.h:201
msgid "Nebula Names"
msgstr ""

#: src/translations.h:202
msgid "Nebula Circles"
msgstr ""

#: src/translations.h:204
msgid "Light Pollution Luminance: "
msgstr ""

#: src/translations.h:205
msgid "Landscape: "
msgstr ""

#: src/translations.h:206
msgid "Manual zoom: "
msgstr ""

#: src/translations.h:207
msgid "Object Sizing Rule: "
msgstr ""

#: src/translations.h:208
msgid "Magnitude Scaling Multiplier: "
msgstr ""

#: src/translations.h:209
msgid "Milky Way intensity: "
msgstr ""

#: src/translations.h:210
msgid "Maximum Nebula Magnitude to Label: "
msgstr ""

#: src/translations.h:211
msgid "Zoom Duration: "
msgstr ""

#: src/translations.h:212
msgid "Cursor Timeout: "
msgstr ""

#: src/translations.h:213
msgid "Correct for light travel time: "
msgstr ""

#: src/translations.h:215
msgid "Local Script: "
msgstr ""

#: src/translations.h:216
msgid "CD/DVD Script: "
msgstr ""

#: src/translations.h:217
msgid "USB Script: "
msgstr ""

#: src/translations.h:218
msgid "Arrow down to load list."
msgstr ""

#: src/translations.h:219
msgid "Select and exit to run."
msgstr ""

#: src/translations.h:221
msgid "Load Default Configuration: "
msgstr ""

#: src/translations.h:222
msgid "Save Current Configuration as Default: "
msgstr ""

#: src/translations.h:223
msgid "Shut Down: "
msgstr ""

#: src/translations.h:224
msgid "Update me via Internet: "
msgstr ""

#: src/translations.h:225
=======
#: src/translations.h:103
msgid "Arabic"
msgstr ""

#: src/translations.h:104
msgid "Aztec"
msgstr ""

#: src/translations.h:105
msgid "Chinese"
msgstr ""

#: src/translations.h:106
msgid "Egyptian"
msgstr ""

#: src/translations.h:107
msgid "Inuit"
msgstr ""

#: src/translations.h:108
msgid "Korean"
msgstr ""

#: src/translations.h:109
msgid "Lakota"
msgstr ""

#: src/translations.h:110
msgid "Maori"
msgstr ""

#: src/translations.h:111
msgid "Navajo"
msgstr ""

#: src/translations.h:112
msgid "Norse"
msgstr ""

#: src/translations.h:113
msgid "Polynesian"
msgstr ""

#: src/translations.h:114
msgid "Sami"
msgstr ""

#: src/translations.h:115
msgid "Tupi-Guarani"
msgstr ""

#: src/translations.h:116
msgid "Western"
msgstr ""

#: src/translations.h:120
msgid "Set Location "
msgstr ""

#: src/translations.h:121
msgid "Set Time "
msgstr ""

#: src/translations.h:122
msgid "General "
msgstr ""

#: src/translations.h:123
msgid "Stars "
msgstr ""

#: src/translations.h:124
msgid "Colors "
msgstr ""

#: src/translations.h:125
msgid "Effects "
msgstr ""

#: src/translations.h:126
msgid "Scripts "
msgstr ""

#: src/translations.h:127
msgid "Administration "
msgstr ""

#: src/translations.h:129
msgid "Latitude: "
msgstr ""

#: src/translations.h:130
msgid "Longitude: "
msgstr ""

#: src/translations.h:131
msgid "Altitude (m): "
msgstr ""

#: src/translations.h:132
msgid "Solar System Body: "
msgstr ""

#: src/translations.h:134
msgid "Sky Time: "
msgstr ""

#: src/translations.h:135
msgid "Set Time Zone: "
msgstr ""

#: src/translations.h:136
msgid "Day keys: "
msgstr ""

#: src/translations.h:137
msgid "Calendar"
msgstr ""

#: src/translations.h:138
msgid "Sidereal"
msgstr ""

#: src/translations.h:139
msgid "Preset Sky Time: "
msgstr ""

#: src/translations.h:140
msgid "Sky Time At Start-up: "
msgstr ""

#: src/translations.h:141
msgid "Actual Time"
msgstr ""

#: src/translations.h:142
msgid "Preset Time"
msgstr ""

#: src/translations.h:143
msgid "Time Display Format: "
msgstr ""

#: src/translations.h:144
msgid "Date Display Format: "
msgstr ""

#: src/translations.h:146
msgid "Sky Culture: "
msgstr ""

#: src/translations.h:147
msgid "Sky Language: "
msgstr ""

#: src/translations.h:149
msgid "Show: "
msgstr ""

#: src/translations.h:150
msgid "Star Value Multiplier: "
msgstr ""

#: src/translations.h:151
msgid "Magnitude Sizing Multiplier: "
msgstr ""

#: src/translations.h:152
msgid "Maximum Magnitude to Label: "
msgstr ""

#: src/translations.h:153
msgid "Twinkling: "
msgstr ""

#: src/translations.h:154
msgid "Limiting Magnitude: "
msgstr ""

#: src/translations.h:156
msgid "Constellation Lines"
msgstr ""

#: src/translations.h:157
msgid "Constellation Names"
msgstr ""

#: src/translations.h:158
msgid "Constellation Art Intensity"
msgstr ""

#: src/translations.h:159
msgid "Constellation Boundaries"
msgstr ""

#: src/translations.h:160
msgid "Cardinal Points"
msgstr ""

#: src/translations.h:161
msgid "Planet Names"
msgstr ""

#: src/translations.h:162
msgid "Planet Orbits"
msgstr ""

#: src/translations.h:163
msgid "Planet Trails"
msgstr ""

#: src/translations.h:164
msgid "Meridian Line"
msgstr ""

#: src/translations.h:165
msgid "Azimuthal Grid"
msgstr ""

#: src/translations.h:166
msgid "Equatorial Grid"
msgstr ""

#: src/translations.h:167
msgid "Equator Line"
msgstr ""

#: src/translations.h:168
msgid "Ecliptic Line"
msgstr ""

#: src/translations.h:169
msgid "Nebula Names"
msgstr ""

#: src/translations.h:170
msgid "Nebula Circles"
msgstr ""

#: src/translations.h:172
msgid "Light Pollution Luminance: "
msgstr ""

#: src/translations.h:173
msgid "Landscape: "
msgstr ""

#: src/translations.h:174
msgid "Manual zoom: "
msgstr ""

#: src/translations.h:175
msgid "Object Sizing Rule: "
msgstr ""

#: src/translations.h:176
msgid "Magnitude Scaling Multiplier: "
msgstr ""

#: src/translations.h:177
msgid "Milky Way intensity: "
msgstr ""

#: src/translations.h:178
msgid "Maximum Nebula Magnitude to Label: "
msgstr ""

#: src/translations.h:179
msgid "Zoom Duration: "
msgstr ""

#: src/translations.h:180
msgid "Cursor Timeout: "
msgstr ""

#: src/translations.h:181
msgid "Correct for light travel time: "
msgstr ""

#: src/translations.h:183
msgid "Local Script: "
msgstr ""

#: src/translations.h:184
msgid "CD/DVD Script: "
msgstr ""

#: src/translations.h:185
msgid "USB Script: "
msgstr ""

#: src/translations.h:186
msgid "Arrow down to load list."
msgstr ""

#: src/translations.h:187
msgid "Select and exit to run."
msgstr ""

#: src/translations.h:189
msgid "Load Default Configuration: "
msgstr ""

#: src/translations.h:190
msgid "Save Current Configuration as Default: "
msgstr ""

#: src/translations.h:191
msgid "Shut Down: "
msgstr ""

#: src/translations.h:192
msgid "Update me via Internet: "
msgstr ""

#: src/translations.h:193
>>>>>>> 27a6d7df
msgid "Set UI Locale: "
msgstr ""

#: src/ui_dateTimeDialogGui.h:296 src/ui_dateTimeDialogGui.h:297
msgid "/"
msgstr ""

#: src/ui_dateTimeDialogGui.h:298 src/ui_dateTimeDialogGui.h:299
msgid ":"
msgstr ""

#: src/ui_helpDialogGui.h:259 src/ui_helpDialogGui.h:265
msgid "Help"
msgstr ""

#: src/ui_helpDialogGui.h:267
msgid "About"
msgstr ""

#: src/ui_helpDialogGui.h:269
msgid "Log"
msgstr ""

#: src/ui_helpDialogGui.h:272
msgid "Refresh"
msgstr ""

#: src/ui_locationDialogGui.h:387
msgid "Location"
msgstr ""

#: src/ui_locationDialogGui.h:391
msgid "Current location information"
msgstr ""

#: src/ui_locationDialogGui.h:392
msgid "Use as default"
msgstr ""

#: src/ui_locationDialogGui.h:393
msgid "Delete"
msgstr ""

#: src/ui_locationDialogGui.h:394
msgid "Add to list"
msgstr ""

#: src/ui_locationDialogGui.h:395
msgid "Latitude:"
msgstr ""

#: src/ui_locationDialogGui.h:397 src/ui_locationDialogGui.h:401
msgid ""
"You can enter values in decimal degrees, or using dms format, for example: "
"+1d 12m 8s"
msgstr ""

#: src/ui_locationDialogGui.h:399
msgid "Longitude:"
msgstr ""

#: src/ui_locationDialogGui.h:403
msgid "Altitude:"
msgstr ""

#: src/ui_locationDialogGui.h:405
msgid "Enter the altitude in meter"
msgstr ""

#: src/ui_locationDialogGui.h:407
msgid " m"
msgstr ""

#: src/ui_locationDialogGui.h:408
msgid "Name/City:"
msgstr ""

#: src/ui_locationDialogGui.h:409
msgid "Country:"
msgstr ""

#: src/ui_locationDialogGui.h:410
msgid "Planet:"
msgstr ""

#: src/ui_searchDialogGui.h:450
msgid "Find Object"
msgstr ""

#: src/ui_searchDialogGui.h:451
msgid "Find Object or Position"
msgstr ""

#: src/ui_searchDialogGui.h:458
msgid "iota"
msgstr ""

#: src/ui_searchDialogGui.h:461
msgid "alpha"
msgstr ""

#: src/ui_searchDialogGui.h:464
msgid "beta"
msgstr ""

#: src/ui_searchDialogGui.h:467
msgid "gamma"
msgstr ""

#: src/ui_searchDialogGui.h:470
msgid "delta"
msgstr ""

#: src/ui_searchDialogGui.h:473
msgid "epsilon"
msgstr ""

#: src/ui_searchDialogGui.h:476
msgid "zeta"
msgstr ""

#: src/ui_searchDialogGui.h:479
msgid "eta"
msgstr ""

#: src/ui_searchDialogGui.h:482
msgid "theta"
msgstr ""

#: src/ui_searchDialogGui.h:485
msgid "kappa"
msgstr ""

#: src/ui_searchDialogGui.h:488
msgid "lambda"
msgstr ""

#: src/ui_searchDialogGui.h:491
msgid "mu"
msgstr ""

#: src/ui_searchDialogGui.h:494
msgid "nu"
msgstr ""

#: src/ui_searchDialogGui.h:497
msgid "xi"
msgstr ""

#: src/ui_searchDialogGui.h:500
msgid "omicron"
msgstr ""

#: src/ui_searchDialogGui.h:503
msgid "pi"
msgstr ""

#: src/ui_searchDialogGui.h:506
msgid "rho"
msgstr ""

#: src/ui_searchDialogGui.h:509
msgid "sigma"
msgstr ""

#: src/ui_searchDialogGui.h:512
msgid "tau"
msgstr ""

#: src/ui_searchDialogGui.h:515
msgid "upsilon"
msgstr ""

#: src/ui_searchDialogGui.h:518
msgid "phi"
msgstr ""

#: src/ui_searchDialogGui.h:521
msgid "chi"
msgstr ""

#: src/ui_searchDialogGui.h:524
msgid "psi"
msgstr ""

#: src/ui_searchDialogGui.h:527
msgid "omega"
msgstr ""

#: src/ui_searchDialogGui.h:529
msgid "Greek letters for Bayer designations"
msgstr ""

#: src/ui_searchDialogGui.h:530
msgid "Object"
msgstr ""

#: src/ui_searchDialogGui.h:531
msgid "RA/Dec (J2000):"
msgstr ""

#: src/ui_searchDialogGui.h:532
msgid "Position"
msgstr ""

#: src/ui_viewDialog.h:1052
msgid "View"
msgstr ""

#: src/ui_viewDialog.h:1058
msgid "Sky"
msgstr ""

#: src/ui_viewDialog.h:1060
msgid "Markings"
msgstr ""

#: src/ui_viewDialog.h:1062
msgid "Landscape"
msgstr ""

#: src/ui_viewDialog.h:1064
msgid "Starlore"
msgstr ""

#: src/ui_viewDialog.h:1068
msgid "Absolute scale:"
msgstr ""

#: src/ui_viewDialog.h:1069
msgid "Relative scale:"
msgstr ""

#: src/ui_viewDialog.h:1070
msgid "Twinkle:"
msgstr ""

#: src/ui_viewDialog.h:1072
msgid "Dim faint stars when a very bright object is visible"
msgstr ""

#: src/ui_viewDialog.h:1074
msgid "Dynamic eye adaptation"
msgstr ""

#: src/ui_viewDialog.h:1075
msgid "Planets and satellites"
msgstr ""

#: src/ui_viewDialog.h:1076
msgid "Show planets"
msgstr ""

#: src/ui_viewDialog.h:1077
msgid "Show planet markers"
msgstr ""

#: src/ui_viewDialog.h:1078
msgid "Show planet orbits"
msgstr ""

#: src/ui_viewDialog.h:1079
msgid "Simulate light speed"
msgstr ""

#: src/ui_viewDialog.h:1080
msgid "Scale Moon"
msgstr ""

#: src/ui_viewDialog.h:1082
msgid "Show atmosphere"
msgstr ""

#: src/ui_viewDialog.h:1083
msgid "Light pollution: "
msgstr ""

#: src/ui_viewDialog.h:1085
msgid "pressure, temperature, extinction coefficient"
msgstr ""

#: src/ui_viewDialog.h:1087
msgid "Refraction/Extinction settings..."
msgstr ""

#: src/ui_viewDialog.h:1088
msgid "Labels and Markers"
msgstr ""

#: src/ui_viewDialog.h:1091
msgid "Planets"
msgstr ""

#: src/ui_viewDialog.h:1092
msgid "Shooting Stars"
msgstr ""

#: src/ui_viewDialog.h:1093
msgid "Hourly zenith rate:"
msgstr ""

#: src/ui_viewDialog.h:1094
msgid "0"
msgstr ""

#: src/ui_viewDialog.h:1095
msgid "10"
msgstr ""

#: src/ui_viewDialog.h:1096
msgid "80"
msgstr ""

#: src/ui_viewDialog.h:1097
msgid "10000"
msgstr ""

#: src/ui_viewDialog.h:1098
msgid "144000"
msgstr ""

#: src/ui_viewDialog.h:1100
msgid "Celestial Sphere"
msgstr ""

#: src/ui_viewDialog.h:1109
msgid "Constellations"
msgstr ""

#: src/ui_viewDialog.h:1110
msgid "Show lines"
msgstr ""

#: src/ui_viewDialog.h:1111
msgid "Show labels"
msgstr ""

#: src/ui_viewDialog.h:1112
msgid "Show boundaries"
msgstr ""

#: src/ui_viewDialog.h:1113
msgid "Show art"
msgstr ""

#: src/ui_viewDialog.h:1114
msgid "Art brightness: "
msgstr ""

#: src/ui_viewDialog.h:1115
msgid "Projection"
msgstr ""

#: src/ui_viewDialog.h:1116
msgid "Add/remove landscapes..."
msgstr ""

#: src/ui_viewDialog.h:1117 src/ui_viewDialog.h:1122 src/ui_viewDialog.h:1124
#: src/ui_configurationDialog.h:854 src/ui_configurationDialog.h:865
msgid "Options"
msgstr ""

#: src/ui_viewDialog.h:1118
msgid "Show ground"
msgstr ""

#: src/ui_viewDialog.h:1119
msgid "Show fog"
msgstr ""

#: src/ui_viewDialog.h:1120
msgid "Use associated planet and position"
msgstr ""

#: src/ui_viewDialog.h:1121
msgid "Use this landscape as default"
msgstr ""

#: src/ui_viewDialog.h:1123
msgid "Use this sky culture as default"
msgstr ""

#: src/ui_viewDialog.h:1125
msgid "Visible"
msgstr ""

#: src/ui_configurationDialog.h:748
msgid "Configuration"
msgstr ""

#: src/ui_configurationDialog.h:750
msgid "Program language"
msgstr ""

#: src/ui_configurationDialog.h:751
msgid "Selected object information"
msgstr ""

#: src/ui_configurationDialog.h:753
msgid "Display all information available"
msgstr ""

#: src/ui_configurationDialog.h:755
msgid "All available"
msgstr ""

#: src/ui_configurationDialog.h:757
msgid "Display less information"
msgstr ""

#: src/ui_configurationDialog.h:759
msgid "Short"
msgstr ""

#: src/ui_configurationDialog.h:761
msgid "Display no information"
msgstr ""

#: src/ui_configurationDialog.h:763
msgid "None"
msgstr ""

#: src/ui_configurationDialog.h:764
msgid "Default options"
msgstr ""

#: src/ui_configurationDialog.h:766
msgid ""
"Save the settings you've changed this session to be the same the next time "
"you start Stellarium"
msgstr ""

#: src/ui_configurationDialog.h:768
msgid "Save settings"
msgstr ""

#: src/ui_configurationDialog.h:770
msgid "Restore the default settings that came with Stellarium"
msgstr ""

#: src/ui_configurationDialog.h:772
msgid "Restore defaults"
msgstr ""

#: src/ui_configurationDialog.h:773
msgid ""
"Restoring default settings requires a restart of Stellarium. Saving all the "
"current options includes the current FOV and direction of view for use at "
"next startup."
msgstr ""

#: src/ui_configurationDialog.h:775
msgid "The width of your view when Stellarium starts"
msgstr ""

#: src/ui_configurationDialog.h:777
msgid "Startup FOV: XX"
msgstr ""

#: src/ui_configurationDialog.h:779
msgid "The direction you're looking when Stellarium starts"
msgstr ""

#: src/ui_configurationDialog.h:781
msgid "Startup direction of view: xxxx"
msgstr ""

#: src/ui_configurationDialog.h:782
msgid "Control"
msgstr ""

#: src/ui_configurationDialog.h:784
msgid "Allow keyboard to pan and zoom"
msgstr ""

#: src/ui_configurationDialog.h:786
msgid "Enable keyboard navigation"
msgstr ""

#: src/ui_configurationDialog.h:788
msgid "Allow mouse to pan (drag) and zoom (mousewheel)"
msgstr ""

#: src/ui_configurationDialog.h:790
msgid "Enable mouse navigation"
msgstr ""

#: src/ui_configurationDialog.h:791
msgid "Startup date and time"
msgstr ""

#: src/ui_configurationDialog.h:793
msgid "Starts Stellarium at system clock date and time"
msgstr ""

#: src/ui_configurationDialog.h:795
msgid "System date and time"
msgstr ""

#: src/ui_configurationDialog.h:797
msgid ""
"Sets the simulation time to the next instance of this time of day when "
"Stellarium starts"
msgstr ""

#: src/ui_configurationDialog.h:799
msgid "System date at:"
msgstr ""

#: src/ui_configurationDialog.h:801
msgid "Use a specific date and time when Stellarium starts up"
msgstr ""

#: src/ui_configurationDialog.h:803
msgid "Other:"
msgstr ""

#: src/ui_configurationDialog.h:804
msgid "use current"
msgstr ""

#: src/ui_configurationDialog.h:805
msgid "Other"
msgstr ""

#: src/ui_configurationDialog.h:807
msgid "Hides the mouse cursor when inactive"
msgstr ""

#: src/ui_configurationDialog.h:809
msgid "Mouse cursor timeout (seconds):"
msgstr ""

#: src/ui_configurationDialog.h:811
msgid "Toggle vertical and horizontal image flip buttons."
msgstr ""

#: src/ui_configurationDialog.h:813
msgid "Show flip buttons"
msgstr ""

#: src/ui_configurationDialog.h:814
msgid "Planetarium options"
msgstr ""

#: src/ui_configurationDialog.h:816
msgid ""
"Spheric mirror distortion is used when projecting Stellarium onto a spheric "
"mirror for low-cost planetarium systems."
msgstr ""

#: src/ui_configurationDialog.h:818
msgid "Spheric mirror distortion"
msgstr ""

#: src/ui_configurationDialog.h:820
msgid "Align labels with the horizon"
msgstr ""

#: src/ui_configurationDialog.h:822
msgid "Gravity labels"
msgstr ""

#: src/ui_configurationDialog.h:824
msgid ""
"When enabled, the \"auto zoom out\" key will also set the initial viewing "
"direction"
msgstr ""

#: src/ui_configurationDialog.h:826
msgid "Auto zoom out returns to initial direction of view"
msgstr ""

#: src/ui_configurationDialog.h:828
msgid "Mask out everything outside a central circle in the main view"
msgstr ""

#: src/ui_configurationDialog.h:830
msgid "Disc viewport"
msgstr ""

#: src/ui_configurationDialog.h:832
msgid "Hide other constellations when you click one"
msgstr ""

#: src/ui_configurationDialog.h:834
msgid "Select single constellation"
msgstr ""

#: src/ui_configurationDialog.h:835
msgid "Screenshots"
msgstr ""

#: src/ui_configurationDialog.h:836
msgid "Screenshot Directory"
msgstr ""

#: src/ui_configurationDialog.h:838
msgid "Invert colors"
msgstr ""

#: src/ui_configurationDialog.h:839
msgid "Star catalog updates"
msgstr ""

#: src/ui_configurationDialog.h:841
msgid "Click here to start downloading"
msgstr ""

#: src/ui_configurationDialog.h:843
msgid "Get catalog x of y"
msgstr ""

#: src/ui_configurationDialog.h:844
msgid "Download this file to view even more stars"
msgstr ""

#: src/ui_configurationDialog.h:845
msgid "xxx"
msgstr ""

#: src/ui_configurationDialog.h:847
msgid "Restart the download"
msgstr ""

#: src/ui_configurationDialog.h:849
msgid "Retry"
msgstr ""

#: src/ui_configurationDialog.h:851
msgid "Stop the download. You can always restart it later"
msgstr ""

#: src/ui_configurationDialog.h:853
msgid "Cancel"
msgstr ""

#: src/ui_configurationDialog.h:856
msgid "Close window when script runs"
msgstr ""

#: src/ui_configurationDialog.h:858
msgid "Run the selected script"
msgstr ""

#: src/ui_configurationDialog.h:862
msgid "Stop a running script"
msgstr ""

#: src/ui_configurationDialog.h:866
msgid "Load at startup"
msgstr ""

#: src/ui_configurationDialog.h:867
msgid "configure"
msgstr ""

#: src/ui_configurationDialog.h:872
msgid "Main"
msgstr ""

#: src/ui_configurationDialog.h:874
msgid "Navigation"
msgstr ""

#: src/ui_configurationDialog.h:876
msgid "Tools"
msgstr ""

#: src/ui_configurationDialog.h:878
msgid "Scripts"
msgstr ""

#: src/ui_configurationDialog.h:880
msgid "Plugins"
msgstr ""

#: src/ui_addRemoveLandscapesDialog.h:266
msgid "Add/Remove Landscapes"
msgstr ""

#: src/ui_addRemoveLandscapesDialog.h:268
msgid "Add a new landscape"
msgstr ""

#: src/ui_addRemoveLandscapesDialog.h:269
msgid "Install a new landscape from a ZIP archive..."
msgstr ""

#: src/ui_addRemoveLandscapesDialog.h:270
msgid "Switch to the new landscape after installation"
msgstr ""

#: src/ui_addRemoveLandscapesDialog.h:273
msgid "Remove an installed landscape"
msgstr ""

#: src/ui_addRemoveLandscapesDialog.h:275
msgid "Remove"
msgstr ""

#: src/ui_addRemoveLandscapesDialog.h:276
msgid ""
"WARNING: Removing the selected landscape means deleting its files. This "
"operation is irreversible."
msgstr ""

#: src/ui_AtmosphereDialog.h:167
msgid "Dialog"
msgstr ""

#: src/ui_AtmosphereDialog.h:168
msgid "Atmosphere Details"
msgstr ""

#: src/ui_AtmosphereDialog.h:170
msgid "Refraction Settings"
msgstr ""

#: src/ui_AtmosphereDialog.h:171
msgid "Pressure (mbar):"
msgstr ""

#: src/ui_AtmosphereDialog.h:172
msgid "Temperature (C):"
msgstr ""

#: src/ui_AtmosphereDialog.h:177
msgid ""
"Extinction is the loss of star brightness due to Earth's atmosphere. It is "
"given in mag/airmass, where airmass is number of atmospheres light has to "
"pass. (zenith: 1; horizon: about 40)"
msgstr ""

#: src/ui_AtmosphereDialog.h:179
msgid "Extinction Coefficient:"
msgstr ""

#: src/ui_AtmosphereDialog.h:181
msgid ""
"Use about 0.12 for superb mountaintops, 0.2 for good rural landscape, 0.35 "
"for murky conditions."
msgstr ""

#: plugins/AngleMeasure/src/AngleMeasure.cpp:57
msgid "Angle Measure"
msgstr ""

#: plugins/AngleMeasure/src/AngleMeasure.cpp:60
msgid "Provides an angle measurement tool"
msgstr ""

#: plugins/AngleMeasure/src/AngleMeasure.cpp:121
msgid "Angle measure"
msgstr ""

#. TRANSLATORS: Title of a group of key bindings in the Help window
#: plugins/AngleMeasure/src/AngleMeasure.cpp:121
#: plugins/CompassMarks/src/CompassMarks.cpp:121
#: plugins/Oculars/src/Oculars.cpp:931 plugins/Oculars/src/Oculars.cpp:945
#: plugins/Satellites/src/Satellites.cpp:123
msgid "Plugin Key Bindings"
msgstr ""

#: plugins/CompassMarks/src/CompassMarks.cpp:57
msgid "Compass Marks"
msgstr ""

#: plugins/CompassMarks/src/CompassMarks.cpp:60
msgid "Displays compass bearing marks along the horizon"
msgstr ""

#: plugins/CompassMarks/src/CompassMarks.cpp:121
msgid "Compass marks"
msgstr ""

#: plugins/Oculars/src/Oculars.cpp:76
msgid "Oculars"
msgstr ""

#: plugins/Oculars/src/Oculars.cpp:79
msgid "Shows the sky as if looking through a telescope eyepiece"
msgstr ""

#: plugins/Oculars/src/Oculars.cpp:943
msgid "Ocular view"
msgstr ""

#: plugins/Oculars/src/Oculars.cpp:965
msgid "Oculars popup menu"
msgstr ""

#: plugins/Satellites/src/Satellites.cpp:67
msgid "Satellites"
msgstr ""

#: plugins/Satellites/src/Satellites.cpp:70
msgid ""
"Prediction of artificial satellite positions in Earth orbit based on NORAD "
"TLE data"
msgstr ""

#: plugins/Satellites/src/Satellites.cpp:125
msgid "Satellites configuration window"
msgstr ""

#: plugins/Satellites/src/Satellites.cpp:126
msgid "Satellite hints"
msgstr ""

#: plugins/Satellites/src/Satellites.cpp:128
msgid "Satellite labels"
msgstr ""

#: plugins/Satellites/src/Satellites.cpp:162
msgid ""
"The old satellites.json file is no longer compatible - using default file"
msgstr ""

#: plugins/TelescopeControl/src/TelescopeControl.cpp:75
#: plugins/TelescopeControl/src/TelescopeControl.cpp:150
msgid "Telescope Control"
msgstr ""

#: plugins/TelescopeControl/src/TelescopeControl.cpp:78
msgid ""
"This plug-in allows Stellarium to send \"slew\" commands to a telescope on a "
"computerized mount (a \"GoTo telescope\")."
msgstr ""

#: plugins/TelescopeControl/src/TelescopeControl.cpp:155
#, qt-format
msgid "Move telescope #%1 to selected object"
msgstr ""

#: plugins/TelescopeControl/src/TelescopeControl.cpp:162
#, qt-format
msgid "Move telescope #%1 to the point currently in the center of the screen"
msgstr ""

#: plugins/TelescopeControl/src/TelescopeControl.cpp:173
msgid "Move a telescope to a given set of coordinates"
msgstr ""

#: plugins/TimeZoneConfiguration/src/TimeZoneConfiguration.cpp:41
msgid "Time Zone"
msgstr ""

#: plugins/TimeZoneConfiguration/src/TimeZoneConfiguration.cpp:44
msgid ""
"A convenient interface for some of the more obscure options in Stellarium's "
"configuration file. Allows setting the time zone and changing the way the "
"time and the date are displayed in the bottom bar."
msgstr ""

#: plugins/TextUserInterface/src/TextUserInterface.cpp:78
msgid "Text User Interface"
msgstr ""

#: plugins/TextUserInterface/src/TextUserInterface.cpp:81
msgid ""
"Plugin implementation of 0.9.x series Text User Interface (TUI), used in "
"planetarium systems"
msgstr ""

#: plugins/SolarSystemEditor/src/SolarSystemEditor.cpp:56
msgid "Solar System Editor"
msgstr ""

#: plugins/SolarSystemEditor/src/SolarSystemEditor.cpp:59
msgid ""
"An interface for adding asteroids and comets to Stellarium. It can download "
"object lists from the Minor Planet Center's website and perform searches in "
"its online database. Still a work in progress."
msgstr ""

#: plugins/Supernovae/src/Supernovae.cpp:59
msgid "Historical supernovae"
msgstr ""

#: plugins/Supernovae/src/Supernovae.cpp:62
msgid ""
"The plugin for visualization of some historical supernovae, brighter 10 "
"magnitude"
msgstr ""

#: plugins/Supernovae/src/Supernovae.cpp:62
msgid ""
"SN 185A (7 December), SN 386A (24 April), SN 1006A (29 April), SN 1054A (3 "
"July), SN 1181A (4 August), SN 1572A (5 November), SN 1604A (8 October), SN "
"1680A (15 August), SN 1885A (17 August), SN 1895B (5 July), SN 1937C (21 "
"August), SN 1972E (8 May) and SN 1987A (24 February)"
msgstr ""

#: plugins/Supernovae/src/Supernova.cpp:105
#, qt-format
msgid "Type: %1"
msgstr ""<|MERGE_RESOLUTION|>--- conflicted
+++ resolved
@@ -8,11 +8,7 @@
 msgstr ""
 "Project-Id-Version: PACKAGE VERSION\n"
 "Report-Msgid-Bugs-To: \n"
-<<<<<<< HEAD
-"POT-Creation-Date: 2011-07-25 18:49+0700\n"
-=======
-"POT-Creation-Date: 2010-11-21 20:08+0600\n"
->>>>>>> 27a6d7df
+"POT-Creation-Date: 2011-08-03 12:21+0700\n"
 "PO-Revision-Date: YEAR-MO-DA HO:MI+ZONE\n"
 "Last-Translator: FULL NAME <EMAIL@ADDRESS>\n"
 "Language-Team: LANGUAGE <LL@li.org>\n"
@@ -1214,639 +1210,323 @@
 msgid "W"
 msgstr ""
 
-<<<<<<< HEAD
 #: src/translations.h:136
+msgid "Arabic"
+msgstr ""
+
+#: src/translations.h:137
 msgid "Aztec"
 msgstr ""
 
-#: src/translations.h:137
+#: src/translations.h:138
 msgid "Chinese"
 msgstr ""
 
-#: src/translations.h:138
+#: src/translations.h:139
 msgid "Egyptian"
 msgstr ""
 
-#: src/translations.h:139
+#: src/translations.h:140
 msgid "Inuit"
 msgstr ""
 
-#: src/translations.h:140
+#: src/translations.h:141
 msgid "Korean"
 msgstr ""
 
-#: src/translations.h:141
+#: src/translations.h:142
 msgid "Lakota"
 msgstr ""
 
-#: src/translations.h:142
+#: src/translations.h:143
 msgid "Maori"
 msgstr ""
 
-#: src/translations.h:143
+#: src/translations.h:144
 msgid "Navajo"
 msgstr ""
 
-#: src/translations.h:144
+#: src/translations.h:145
 msgid "Norse"
 msgstr ""
 
-#: src/translations.h:145
+#: src/translations.h:146
 msgid "Polynesian"
 msgstr ""
 
-#: src/translations.h:146
+#: src/translations.h:147
 msgid "Sami"
 msgstr ""
 
-#: src/translations.h:147
+#: src/translations.h:148
 msgid "Tupi-Guarani"
 msgstr ""
 
-#: src/translations.h:148
+#: src/translations.h:149
 msgid "Western"
 msgstr ""
 
-#: src/translations.h:152
+#: src/translations.h:153
 msgid "Set Location "
 msgstr ""
 
-#: src/translations.h:153
+#: src/translations.h:154
 msgid "Set Time "
 msgstr ""
 
-#: src/translations.h:154
+#: src/translations.h:155
 msgid "General "
 msgstr ""
 
-#: src/translations.h:155
+#: src/translations.h:156
 msgid "Stars "
 msgstr ""
 
-#: src/translations.h:156
+#: src/translations.h:157
 msgid "Colors "
 msgstr ""
 
-#: src/translations.h:157
+#: src/translations.h:158
 msgid "Effects "
 msgstr ""
 
-#: src/translations.h:158
+#: src/translations.h:159
 msgid "Scripts "
 msgstr ""
 
-#: src/translations.h:159
+#: src/translations.h:160
 msgid "Administration "
 msgstr ""
 
-#: src/translations.h:161
+#: src/translations.h:162
 msgid "Latitude: "
 msgstr ""
 
-#: src/translations.h:162
+#: src/translations.h:163
 msgid "Longitude: "
 msgstr ""
 
-#: src/translations.h:163
+#: src/translations.h:164
 msgid "Altitude (m): "
 msgstr ""
 
-#: src/translations.h:164
+#: src/translations.h:165
 msgid "Solar System Body: "
 msgstr ""
 
-#: src/translations.h:166
+#: src/translations.h:167
 msgid "Sky Time: "
 msgstr ""
 
-#: src/translations.h:167
+#: src/translations.h:168
 msgid "Set Time Zone: "
 msgstr ""
 
-#: src/translations.h:168
+#: src/translations.h:169
 msgid "Day keys: "
 msgstr ""
 
-#: src/translations.h:169
+#: src/translations.h:170
 msgid "Calendar"
 msgstr ""
 
-#: src/translations.h:170
+#: src/translations.h:171
 msgid "Sidereal"
 msgstr ""
 
-#: src/translations.h:171
+#: src/translations.h:172
 msgid "Preset Sky Time: "
 msgstr ""
 
-#: src/translations.h:172
+#: src/translations.h:173
 msgid "Sky Time At Start-up: "
 msgstr ""
 
-#: src/translations.h:173
+#: src/translations.h:174
 msgid "Actual Time"
 msgstr ""
 
-#: src/translations.h:174
+#: src/translations.h:175
 msgid "Preset Time"
 msgstr ""
 
-#: src/translations.h:175
+#: src/translations.h:176
 msgid "Time Display Format: "
 msgstr ""
 
-#: src/translations.h:176
+#: src/translations.h:177
 msgid "Date Display Format: "
 msgstr ""
 
-#: src/translations.h:178
+#: src/translations.h:179
 msgid "Sky Culture: "
 msgstr ""
 
-#: src/translations.h:179
+#: src/translations.h:180
 msgid "Sky Language: "
 msgstr ""
 
-#: src/translations.h:181
+#: src/translations.h:182
 msgid "Show: "
 msgstr ""
 
-#: src/translations.h:182
+#: src/translations.h:183
 msgid "Star Value Multiplier: "
 msgstr ""
 
-#: src/translations.h:183
+#: src/translations.h:184
 msgid "Magnitude Sizing Multiplier: "
 msgstr ""
 
-#: src/translations.h:184
+#: src/translations.h:185
 msgid "Maximum Magnitude to Label: "
 msgstr ""
 
-#: src/translations.h:185
+#: src/translations.h:186
 msgid "Twinkling: "
 msgstr ""
 
-#: src/translations.h:186
+#: src/translations.h:187
 msgid "Limiting Magnitude: "
 msgstr ""
 
-#: src/translations.h:188
+#: src/translations.h:189
 msgid "Constellation Lines"
 msgstr ""
 
-#: src/translations.h:189
+#: src/translations.h:190
 msgid "Constellation Names"
 msgstr ""
 
-#: src/translations.h:190
+#: src/translations.h:191
 msgid "Constellation Art Intensity"
 msgstr ""
 
-#: src/translations.h:191
+#: src/translations.h:192
 msgid "Constellation Boundaries"
 msgstr ""
 
-#: src/translations.h:192
+#: src/translations.h:193
 msgid "Cardinal Points"
 msgstr ""
 
-#: src/translations.h:193
+#: src/translations.h:194
 msgid "Planet Names"
 msgstr ""
 
-#: src/translations.h:194
+#: src/translations.h:195
 msgid "Planet Orbits"
 msgstr ""
 
-#: src/translations.h:195
+#: src/translations.h:196
 msgid "Planet Trails"
 msgstr ""
 
-#: src/translations.h:196
+#: src/translations.h:197
 msgid "Meridian Line"
 msgstr ""
 
-#: src/translations.h:197
+#: src/translations.h:198
 msgid "Azimuthal Grid"
 msgstr ""
 
-#: src/translations.h:198
+#: src/translations.h:199
 msgid "Equatorial Grid"
 msgstr ""
 
-#: src/translations.h:199
+#: src/translations.h:200
 msgid "Equator Line"
 msgstr ""
 
-#: src/translations.h:200
+#: src/translations.h:201
 msgid "Ecliptic Line"
 msgstr ""
 
-#: src/translations.h:201
+#: src/translations.h:202
 msgid "Nebula Names"
 msgstr ""
 
-#: src/translations.h:202
+#: src/translations.h:203
 msgid "Nebula Circles"
 msgstr ""
 
-#: src/translations.h:204
+#: src/translations.h:205
 msgid "Light Pollution Luminance: "
 msgstr ""
 
-#: src/translations.h:205
+#: src/translations.h:206
 msgid "Landscape: "
 msgstr ""
 
-#: src/translations.h:206
+#: src/translations.h:207
 msgid "Manual zoom: "
 msgstr ""
 
-#: src/translations.h:207
+#: src/translations.h:208
 msgid "Object Sizing Rule: "
 msgstr ""
 
-#: src/translations.h:208
+#: src/translations.h:209
 msgid "Magnitude Scaling Multiplier: "
 msgstr ""
 
-#: src/translations.h:209
+#: src/translations.h:210
 msgid "Milky Way intensity: "
 msgstr ""
 
-#: src/translations.h:210
+#: src/translations.h:211
 msgid "Maximum Nebula Magnitude to Label: "
 msgstr ""
 
-#: src/translations.h:211
+#: src/translations.h:212
 msgid "Zoom Duration: "
 msgstr ""
 
-#: src/translations.h:212
+#: src/translations.h:213
 msgid "Cursor Timeout: "
 msgstr ""
 
-#: src/translations.h:213
+#: src/translations.h:214
 msgid "Correct for light travel time: "
 msgstr ""
 
-#: src/translations.h:215
+#: src/translations.h:216
 msgid "Local Script: "
 msgstr ""
 
-#: src/translations.h:216
+#: src/translations.h:217
 msgid "CD/DVD Script: "
 msgstr ""
 
-#: src/translations.h:217
+#: src/translations.h:218
 msgid "USB Script: "
 msgstr ""
 
-#: src/translations.h:218
+#: src/translations.h:219
 msgid "Arrow down to load list."
 msgstr ""
 
-#: src/translations.h:219
+#: src/translations.h:220
 msgid "Select and exit to run."
 msgstr ""
 
-#: src/translations.h:221
+#: src/translations.h:222
 msgid "Load Default Configuration: "
 msgstr ""
 
-#: src/translations.h:222
+#: src/translations.h:223
 msgid "Save Current Configuration as Default: "
 msgstr ""
 
-#: src/translations.h:223
+#: src/translations.h:224
 msgid "Shut Down: "
 msgstr ""
 
-#: src/translations.h:224
+#: src/translations.h:225
 msgid "Update me via Internet: "
 msgstr ""
 
-#: src/translations.h:225
-=======
-#: src/translations.h:103
-msgid "Arabic"
-msgstr ""
-
-#: src/translations.h:104
-msgid "Aztec"
-msgstr ""
-
-#: src/translations.h:105
-msgid "Chinese"
-msgstr ""
-
-#: src/translations.h:106
-msgid "Egyptian"
-msgstr ""
-
-#: src/translations.h:107
-msgid "Inuit"
-msgstr ""
-
-#: src/translations.h:108
-msgid "Korean"
-msgstr ""
-
-#: src/translations.h:109
-msgid "Lakota"
-msgstr ""
-
-#: src/translations.h:110
-msgid "Maori"
-msgstr ""
-
-#: src/translations.h:111
-msgid "Navajo"
-msgstr ""
-
-#: src/translations.h:112
-msgid "Norse"
-msgstr ""
-
-#: src/translations.h:113
-msgid "Polynesian"
-msgstr ""
-
-#: src/translations.h:114
-msgid "Sami"
-msgstr ""
-
-#: src/translations.h:115
-msgid "Tupi-Guarani"
-msgstr ""
-
-#: src/translations.h:116
-msgid "Western"
-msgstr ""
-
-#: src/translations.h:120
-msgid "Set Location "
-msgstr ""
-
-#: src/translations.h:121
-msgid "Set Time "
-msgstr ""
-
-#: src/translations.h:122
-msgid "General "
-msgstr ""
-
-#: src/translations.h:123
-msgid "Stars "
-msgstr ""
-
-#: src/translations.h:124
-msgid "Colors "
-msgstr ""
-
-#: src/translations.h:125
-msgid "Effects "
-msgstr ""
-
-#: src/translations.h:126
-msgid "Scripts "
-msgstr ""
-
-#: src/translations.h:127
-msgid "Administration "
-msgstr ""
-
-#: src/translations.h:129
-msgid "Latitude: "
-msgstr ""
-
-#: src/translations.h:130
-msgid "Longitude: "
-msgstr ""
-
-#: src/translations.h:131
-msgid "Altitude (m): "
-msgstr ""
-
-#: src/translations.h:132
-msgid "Solar System Body: "
-msgstr ""
-
-#: src/translations.h:134
-msgid "Sky Time: "
-msgstr ""
-
-#: src/translations.h:135
-msgid "Set Time Zone: "
-msgstr ""
-
-#: src/translations.h:136
-msgid "Day keys: "
-msgstr ""
-
-#: src/translations.h:137
-msgid "Calendar"
-msgstr ""
-
-#: src/translations.h:138
-msgid "Sidereal"
-msgstr ""
-
-#: src/translations.h:139
-msgid "Preset Sky Time: "
-msgstr ""
-
-#: src/translations.h:140
-msgid "Sky Time At Start-up: "
-msgstr ""
-
-#: src/translations.h:141
-msgid "Actual Time"
-msgstr ""
-
-#: src/translations.h:142
-msgid "Preset Time"
-msgstr ""
-
-#: src/translations.h:143
-msgid "Time Display Format: "
-msgstr ""
-
-#: src/translations.h:144
-msgid "Date Display Format: "
-msgstr ""
-
-#: src/translations.h:146
-msgid "Sky Culture: "
-msgstr ""
-
-#: src/translations.h:147
-msgid "Sky Language: "
-msgstr ""
-
-#: src/translations.h:149
-msgid "Show: "
-msgstr ""
-
-#: src/translations.h:150
-msgid "Star Value Multiplier: "
-msgstr ""
-
-#: src/translations.h:151
-msgid "Magnitude Sizing Multiplier: "
-msgstr ""
-
-#: src/translations.h:152
-msgid "Maximum Magnitude to Label: "
-msgstr ""
-
-#: src/translations.h:153
-msgid "Twinkling: "
-msgstr ""
-
-#: src/translations.h:154
-msgid "Limiting Magnitude: "
-msgstr ""
-
-#: src/translations.h:156
-msgid "Constellation Lines"
-msgstr ""
-
-#: src/translations.h:157
-msgid "Constellation Names"
-msgstr ""
-
-#: src/translations.h:158
-msgid "Constellation Art Intensity"
-msgstr ""
-
-#: src/translations.h:159
-msgid "Constellation Boundaries"
-msgstr ""
-
-#: src/translations.h:160
-msgid "Cardinal Points"
-msgstr ""
-
-#: src/translations.h:161
-msgid "Planet Names"
-msgstr ""
-
-#: src/translations.h:162
-msgid "Planet Orbits"
-msgstr ""
-
-#: src/translations.h:163
-msgid "Planet Trails"
-msgstr ""
-
-#: src/translations.h:164
-msgid "Meridian Line"
-msgstr ""
-
-#: src/translations.h:165
-msgid "Azimuthal Grid"
-msgstr ""
-
-#: src/translations.h:166
-msgid "Equatorial Grid"
-msgstr ""
-
-#: src/translations.h:167
-msgid "Equator Line"
-msgstr ""
-
-#: src/translations.h:168
-msgid "Ecliptic Line"
-msgstr ""
-
-#: src/translations.h:169
-msgid "Nebula Names"
-msgstr ""
-
-#: src/translations.h:170
-msgid "Nebula Circles"
-msgstr ""
-
-#: src/translations.h:172
-msgid "Light Pollution Luminance: "
-msgstr ""
-
-#: src/translations.h:173
-msgid "Landscape: "
-msgstr ""
-
-#: src/translations.h:174
-msgid "Manual zoom: "
-msgstr ""
-
-#: src/translations.h:175
-msgid "Object Sizing Rule: "
-msgstr ""
-
-#: src/translations.h:176
-msgid "Magnitude Scaling Multiplier: "
-msgstr ""
-
-#: src/translations.h:177
-msgid "Milky Way intensity: "
-msgstr ""
-
-#: src/translations.h:178
-msgid "Maximum Nebula Magnitude to Label: "
-msgstr ""
-
-#: src/translations.h:179
-msgid "Zoom Duration: "
-msgstr ""
-
-#: src/translations.h:180
-msgid "Cursor Timeout: "
-msgstr ""
-
-#: src/translations.h:181
-msgid "Correct for light travel time: "
-msgstr ""
-
-#: src/translations.h:183
-msgid "Local Script: "
-msgstr ""
-
-#: src/translations.h:184
-msgid "CD/DVD Script: "
-msgstr ""
-
-#: src/translations.h:185
-msgid "USB Script: "
-msgstr ""
-
-#: src/translations.h:186
-msgid "Arrow down to load list."
-msgstr ""
-
-#: src/translations.h:187
-msgid "Select and exit to run."
-msgstr ""
-
-#: src/translations.h:189
-msgid "Load Default Configuration: "
-msgstr ""
-
-#: src/translations.h:190
-msgid "Save Current Configuration as Default: "
-msgstr ""
-
-#: src/translations.h:191
-msgid "Shut Down: "
-msgstr ""
-
-#: src/translations.h:192
-msgid "Update me via Internet: "
-msgstr ""
-
-#: src/translations.h:193
->>>>>>> 27a6d7df
+#: src/translations.h:226
 msgid "Set UI Locale: "
 msgstr ""
 
