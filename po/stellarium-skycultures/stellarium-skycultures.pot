--- conflicted
+++ resolved
@@ -1,32 +1,17 @@
-<<<<<<< HEAD
 # SOME DESCRIPTIVE TITLE.
-=======
-<<<<<<< TREE
-﻿# SOME DESCRIPTIVE TITLE.
->>>>>>> 27a6d7df
 # Copyright (C) YEAR Stellarium's team
 # This file is distributed under the same license as the PACKAGE package.
 # FIRST AUTHOR <EMAIL@ADDRESS>, YEAR.
 #
-<<<<<<< HEAD
-=======
-=======
->>>>>>> MERGE-SOURCE
->>>>>>> 27a6d7df
 #, fuzzy
 msgid ""
 msgstr ""
 "Project-Id-Version: PACKAGE VERSION\n"
 "Report-Msgid-Bugs-To: \n"
-<<<<<<< HEAD
-"POT-Creation-Date: 2011-06-25 15:01-0400\n"
-=======
-"POT-Creation-Date: 2010-11-23 09:05+0600\n"
->>>>>>> 27a6d7df
+"POT-Creation-Date: 2011-08-03 12:21+0700\n"
 "PO-Revision-Date: YEAR-MO-DA HO:MI+ZONE\n"
 "Last-Translator: FULL NAME <EMAIL@ADDRESS>\n"
 "Language-Team: LANGUAGE <LL@li.org>\n"
-"Language: \n"
 "MIME-Version: 1.0\n"
 "Content-Type: text/plain; charset=UTF-8\n"
 "Content-Transfer-Encoding: 8bit\n"
