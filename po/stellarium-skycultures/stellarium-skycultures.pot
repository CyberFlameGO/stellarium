# SOME DESCRIPTIVE TITLE.
# Copyright (C) YEAR Stellarium's team
# This file is distributed under the same license as the PACKAGE package.
# FIRST AUTHOR <EMAIL@ADDRESS>, YEAR.
#
#, fuzzy
msgid ""
msgstr ""
"Project-Id-Version: PACKAGE VERSION\n"
"Report-Msgid-Bugs-To: \n"
<<<<<<< HEAD
"POT-Creation-Date: 2017-06-20 19:42+0700\n"
=======
"POT-Creation-Date: 2017-09-03 16:45+0700\n"
>>>>>>> c5e0c720
"PO-Revision-Date: YEAR-MO-DA HO:MI+ZONE\n"
"Last-Translator: FULL NAME <EMAIL@ADDRESS>\n"
"Language-Team: LANGUAGE <LL@li.org>\n"
"Language: \n"
"MIME-Version: 1.0\n"
"Content-Type: text/plain; charset=UTF-8\n"
"Content-Transfer-Encoding: 8bit\n"

#: skycultures/translations.fab:9
#: skycultures/korean/constellation_names.eng.fab:30
msgid "Sun"
msgstr ""

#: skycultures/translations.fab:10
msgid "Mercury"
msgstr ""

#: skycultures/translations.fab:11
msgid "Venus"
msgstr ""

#: skycultures/translations.fab:12
msgid "Earth"
msgstr ""

#: skycultures/translations.fab:13
#: skycultures/korean/constellation_names.eng.fab:125
msgid "Moon"
msgstr ""

#: skycultures/translations.fab:14
msgid "Mars"
msgstr ""

#. TRANSLATORS: Moon of Mars (MII)
#: skycultures/translations.fab:16
msgid "Deimos"
msgstr ""

#. TRANSLATORS: Moon of Mars (MI)
#: skycultures/translations.fab:18
msgid "Phobos"
msgstr ""

#. TRANSLATORS: Dwarf planet (1) Ceres
#: skycultures/translations.fab:20
msgid "Ceres"
msgstr ""

#. TRANSLATORS: Asteroid (2) Pallas
#: skycultures/translations.fab:22
msgid "Pallas"
msgstr ""

#. TRANSLATORS: Asteroid (3) Juno
#: skycultures/translations.fab:24
msgid "Juno"
msgstr ""

#. TRANSLATORS: Asteroid (4) Vesta
#: skycultures/translations.fab:26
msgid "Vesta"
msgstr ""

#: skycultures/translations.fab:27
msgid "Jupiter"
msgstr ""

#. TRANSLATORS: Moon of Jupiter (JI)
#: skycultures/translations.fab:29
msgid "Io"
msgstr ""

#. TRANSLATORS: Asteroid (52) Europa and moon of Jupiter (JII)
#: skycultures/translations.fab:31
msgid "Europa"
msgstr ""

#. TRANSLATORS: Moon of Jupiter (JIII)
#: skycultures/translations.fab:33
msgid "Ganymede"
msgstr ""

#. TRANSLATORS: Moon of Jupiter (JIV)
#: skycultures/translations.fab:35
msgid "Callisto"
msgstr ""

#. TRANSLATORS: Moon of Jupiter (JV)
#: skycultures/translations.fab:37
msgid "Amalthea"
msgstr ""

#. TRANSLATORS: Moon of Jupiter (JVI)
#: skycultures/translations.fab:39
msgid "Himalia"
msgstr ""

#. TRANSLATORS: Moon of Jupiter (JVII)
#: skycultures/translations.fab:41
msgid "Elara"
msgstr ""

#. TRANSLATORS: Moon of Jupiter (JVIII)
#: skycultures/translations.fab:43
msgid "Pasiphae"
msgstr ""

#. TRANSLATORS: Moon of Jupiter (JIX)
#: skycultures/translations.fab:45
msgid "Sinope"
msgstr ""

#. TRANSLATORS: Moon of Jupiter (JX)
#: skycultures/translations.fab:47
msgid "Lysithea"
msgstr ""

#. TRANSLATORS: Moon of Jupiter (JXI)
#: skycultures/translations.fab:49
msgid "Carme"
msgstr ""

#. TRANSLATORS: Moon of Jupiter (JXII)
#: skycultures/translations.fab:51
msgid "Ananke"
msgstr ""

#. TRANSLATORS: Moon of Jupiter (JXIII)
#: skycultures/translations.fab:53
msgid "Leda"
msgstr ""

#. TRANSLATORS: Moon of Jupiter (JXIV)
#: skycultures/translations.fab:55
msgid "Thebe"
msgstr ""

#. TRANSLATORS: Moon of Jupiter (JXV)
#: skycultures/translations.fab:57
msgid "Adrastea"
msgstr ""

#. TRANSLATORS: Asteroid (9) Metis and moon of Jupiter (JXVI)
#: skycultures/translations.fab:59
msgid "Metis"
msgstr ""

#: skycultures/translations.fab:60
msgid "Saturn"
msgstr ""

#. TRANSLATORS: Moon of Saturn (SI)
#: skycultures/translations.fab:62
msgid "Mimas"
msgstr ""

#. TRANSLATORS: Moon of Saturn (SII)
#: skycultures/translations.fab:64
msgid "Enceladus"
msgstr ""

#. TRANSLATORS: Moon of Saturn (SIII)
#: skycultures/translations.fab:66
msgid "Tethys"
msgstr ""

#. TRANSLATORS: Asteroid (106) Dione and moon of Saturn (SIV)
#: skycultures/translations.fab:68
msgid "Dione"
msgstr ""

#. TRANSLATORS: Moon of Saturn (SV)
#: skycultures/translations.fab:70
msgid "Rhea"
msgstr ""

#. TRANSLATORS: Moon of Saturn (SVI)
#: skycultures/translations.fab:72
msgid "Titan"
msgstr ""

#. TRANSLATORS: Moon of Saturn (SVII)
#: skycultures/translations.fab:74
msgid "Hyperion"
msgstr ""

#. TRANSLATORS: Moon of Saturn (SVIII)
#: skycultures/translations.fab:76
msgid "Iapetus"
msgstr ""

#. TRANSLATORS: Moon of Saturn (SIX)
#: skycultures/translations.fab:78
msgid "Phoebe"
msgstr ""

#. TRANSLATORS: Moon of Saturn (SX)
#: skycultures/translations.fab:80
msgid "Janus"
msgstr ""

#. TRANSLATORS: Asteroid (1810) Epimetheus and moon of Saturn (SXI)
#: skycultures/translations.fab:82
msgid "Epimetheus"
msgstr ""

#. TRANSLATORS: Moon of Saturn (SXII)
#: skycultures/translations.fab:84
msgid "Helene"
msgstr ""

#. TRANSLATORS: Moon of Saturn (SXIII)
#: skycultures/translations.fab:86
msgid "Telesto"
msgstr ""

#. TRANSLATORS: Moon of Saturn (SXIV)
#: skycultures/translations.fab:88
msgid "Calypso"
msgstr ""

#. TRANSLATORS: Moon of Saturn (SXV)
#: skycultures/translations.fab:90 skycultures/romanian/star_names.fab:36
#: skycultures/western/star_names.fab:746
msgid "Atlas"
msgstr ""

#. TRANSLATORS: Asteroid (1809) Prometheus and moon of Saturn (SXVI)
#: skycultures/translations.fab:92
msgid "Prometheus"
msgstr ""

#. TRANSLATORS: Asteroid (55) Pandora and moon of Saturn (SXVII)
#: skycultures/translations.fab:94
msgid "Pandora"
msgstr ""

#. TRANSLATORS: Asteroid (4450) Pan and moon of Saturn (SXVIII)
#: skycultures/translations.fab:96
msgid "Pan"
msgstr ""

#: skycultures/translations.fab:97
msgid "Uranus"
msgstr ""

#. TRANSLATORS: Moon of Uranus (UI)
#: skycultures/translations.fab:99
msgid "Ariel"
msgstr ""

#. TRANSLATORS: Moon of Uranus (UII)
#: skycultures/translations.fab:101
msgid "Umbriel"
msgstr ""

#. TRANSLATORS: Asteroid (593) Titania and moon of Uranus (UIII)
#: skycultures/translations.fab:103
msgid "Titania"
msgstr ""

#. TRANSLATORS: Moon of Uranus (UIV)
#: skycultures/translations.fab:105
msgid "Oberon"
msgstr ""

#. TRANSLATORS: Moon of Uranus (UV)
#: skycultures/translations.fab:107
msgid "Miranda"
msgstr ""

#. TRANSLATORS: Asteroid (2758) Cordelia and moon of Uranus (UVI)
#: skycultures/translations.fab:109
msgid "Cordelia"
msgstr ""

#. TRANSLATORS: Asteroid (171) Ophelia and moon of Uranus (UVII)
#: skycultures/translations.fab:111
msgid "Ophelia"
msgstr ""

#. TRANSLATORS: Asteroid (218) Bianca and moon of Uranus (UVIII)
#: skycultures/translations.fab:113
msgid "Bianca"
msgstr ""

#. TRANSLATORS: Moon of Uranus (UIX)
#: skycultures/translations.fab:115
msgid "Cressida"
msgstr ""

#. TRANSLATORS: Asteroid (666) Desdemona and moon of Uranus (UX)
#: skycultures/translations.fab:117
msgid "Desdemona"
msgstr ""

#. TRANSLATORS: Moon of Uranus (UXI)
#: skycultures/translations.fab:119
msgid "Juliet"
msgstr ""

#: skycultures/translations.fab:120
msgid "Neptune"
msgstr ""

#. TRANSLATORS: Moon of Neptune (NI)
#: skycultures/translations.fab:122
msgid "Triton"
msgstr ""

#. TRANSLATORS: Moon of Neptune (NII)
#: skycultures/translations.fab:124
msgid "Nereid"
msgstr ""

#. TRANSLATORS: Moon of Neptune (NIII)
#: skycultures/translations.fab:126
msgid "Naiad"
msgstr ""

#. TRANSLATORS: Moon of Neptune (NIV)
#: skycultures/translations.fab:128
msgid "Thalassa"
msgstr ""

#. TRANSLATORS: Moon of Neptune (NV)
#: skycultures/translations.fab:130
msgid "Despina"
msgstr ""

#. TRANSLATORS: Asteroid (74) Galatea and moon of Neptune (NVI)
#: skycultures/translations.fab:132
msgid "Galatea"
msgstr ""

#. TRANSLATORS: Asteroid (1162) Larissa and moon of Neptune (NVII)
#: skycultures/translations.fab:134
msgid "Larissa"
msgstr ""

#. TRANSLATORS: Moon of Neptune (NVIII)
#: skycultures/translations.fab:136
msgid "Proteus"
msgstr ""

#. TRANSLATORS: Moon of Neptune (NIX)
#: skycultures/translations.fab:138
msgid "Halimede"
msgstr ""

#. TRANSLATORS: Moon of Neptune (NX)
#: skycultures/translations.fab:140
msgid "Psamathe"
msgstr ""

#. TRANSLATORS: Moon of Neptune (NXI)
#: skycultures/translations.fab:142
msgid "Sao"
msgstr ""

#. TRANSLATORS: Moon of Neptune (NXII)
#: skycultures/translations.fab:144
msgid "Laomedeia"
msgstr ""

#. TRANSLATORS: Moon of Neptune (NXIII)
#: skycultures/translations.fab:146
msgid "Neso"
msgstr ""

#: skycultures/translations.fab:147
msgid "Pluto"
msgstr ""

#. TRANSLATORS: Moon of Pluto (PI)
#: skycultures/translations.fab:149
msgid "Charon"
msgstr ""

#. TRANSLATORS: Moon of Pluto (PII)
#: skycultures/translations.fab:151
msgid "Nix"
msgstr ""

#. TRANSLATORS: Moon of Pluto (PIII)
#: skycultures/translations.fab:153
#: skycultures/western/constellation_names.eng.fab:43
#: skycultures/western_rey/constellation_names.eng.fab:82
msgid "Hydra"
msgstr ""

#. TRANSLATORS: Moon of Pluto (PIV)
#: skycultures/translations.fab:155
msgid "Kerberos"
msgstr ""

#. TRANSLATORS: Moon of Pluto (PV)
#: skycultures/translations.fab:157
msgid "Styx"
msgstr ""

#. TRANSLATORS: Asteroid (136199) Eris
#: skycultures/translations.fab:159
msgid "Eris"
msgstr ""

#: skycultures/translations.fab:160
msgid "Solar System Observer"
msgstr ""

#: skycultures/translations.fab:161
msgid "Earth Observer"
msgstr ""

#. TRANSLATORS: "Planet name" displayed when "flying" to another planet with Ctrl+G.
#: skycultures/translations.fab:163
msgid "SpaceShip"
msgstr ""

#. TRANSLATORS: TNO/Asteroid (90377) Sedna
#: skycultures/translations.fab:169
msgid "Sedna"
msgstr ""

#. TRANSLATORS: TNO/Asteroid (50000) Quaoar
#: skycultures/translations.fab:171
msgid "Quaoar"
msgstr ""

#. TRANSLATORS: TNO/Asteroid (90482) Orcus
#: skycultures/translations.fab:173
msgid "Orcus"
msgstr ""

#. TRANSLATORS: TNO/Asteroid (136108) Haumea
<<<<<<< HEAD
#: skycultures/translations.fab:93
=======
#: skycultures/translations.fab:175
>>>>>>> c5e0c720
#: skycultures/hawaiian_starlines/star_names.fab:44
msgid "Haumea"
msgstr ""

#. TRANSLATORS: TNO/Asteroid (20000) Varuna
#: skycultures/translations.fab:177
msgid "Varuna"
msgstr ""

#. TRANSLATORS: TNO/Asteroid (136472) Makemake
#: skycultures/translations.fab:179
msgid "Makemake"
msgstr ""

#. TRANSLATORS: Cubewano (120347) Salacia
#: skycultures/translations.fab:181
msgid "Salacia"
msgstr ""

#. TRANSLATORS: Plutino (38628) Huya
#: skycultures/translations.fab:183
msgid "Huya"
msgstr ""

#. TRANSLATORS: Cubewano (174567) Varda
#: skycultures/translations.fab:185
msgid "Varda"
msgstr ""

#. TRANSLATORS: Asteroid (5) Astraea
#: skycultures/translations.fab:192
msgid "Astraea"
msgstr ""

#. TRANSLATORS: Asteroid (6) Hebe
#: skycultures/translations.fab:194
msgid "Hebe"
msgstr ""

#. TRANSLATORS: Asteroid (7) Iris
#: skycultures/translations.fab:196
msgid "Iris"
msgstr ""

#. TRANSLATORS: Asteroid (8) Flora
#: skycultures/translations.fab:198
msgid "Flora"
msgstr ""

#. TRANSLATORS: Asteroid (10) Hygiea
#: skycultures/translations.fab:200
msgid "Hygiea"
msgstr ""

#. TRANSLATORS: Asteroid (11) Parthenope
#: skycultures/translations.fab:202
msgid "Parthenope"
msgstr ""

#. TRANSLATORS: Asteroid (13) Egeria
#: skycultures/translations.fab:204
msgid "Egeria"
msgstr ""

#. TRANSLATORS: Asteroid (15) Eunomia
#: skycultures/translations.fab:206
msgid "Eunomia"
msgstr ""

#. TRANSLATORS: Asteroid (16) Psyche
#: skycultures/translations.fab:208
msgid "Psyche"
msgstr ""

#. TRANSLATORS: Asteroid (19) Fortuna
#: skycultures/translations.fab:210
msgid "Fortuna"
msgstr ""

#. TRANSLATORS: Asteroid (29) Amphitrite
#: skycultures/translations.fab:212
msgid "Amphitrite"
msgstr ""

#. TRANSLATORS: Asteroid (31) Euphrosyne
#: skycultures/translations.fab:214
msgid "Euphrosyne"
msgstr ""

#. TRANSLATORS: Asteroid (41) Daphne
#: skycultures/translations.fab:216
msgid "Daphne"
msgstr ""

#. TRANSLATORS: Asteroid (45) Eugenia
#: skycultures/translations.fab:218
msgid "Eugenia"
msgstr ""

#. TRANSLATORS: Asteroid (48) Doris
#: skycultures/translations.fab:220
msgid "Doris"
msgstr ""

#. TRANSLATORS: Asteroid (65) Cybele
#: skycultures/translations.fab:222
msgid "Cybele"
msgstr ""

#. TRANSLATORS: Asteroid (87) Sylvia
#: skycultures/translations.fab:224
msgid "Sylvia"
msgstr ""

#. TRANSLATORS: Asteroid (88) Thisbe
#: skycultures/translations.fab:226
msgid "Thisbe"
msgstr ""

#. TRANSLATORS: Asteroid (94) Aurora
#: skycultures/translations.fab:228
msgid "Aurora"
msgstr ""

#. TRANSLATORS: Asteroid (107) Camilla
#: skycultures/translations.fab:230
msgid "Camilla"
msgstr ""

#. TRANSLATORS: Asteroid (243) Ida
#: skycultures/translations.fab:232
msgid "Ida"
msgstr ""

#. TRANSLATORS: Asteroid (324) Bamberga
#: skycultures/translations.fab:234
msgid "Bamberga"
msgstr ""

#. TRANSLATORS: Asteroid (375) Ursula
#: skycultures/translations.fab:236
msgid "Ursula"
msgstr ""

#. TRANSLATORS: Asteroid (423) Diotima
#: skycultures/translations.fab:238
msgid "Diotima"
msgstr ""

#. TRANSLATORS: Asteroid (433) Eros
#: skycultures/translations.fab:240
msgid "Eros"
msgstr ""

#. TRANSLATORS: Asteroid (451) Patientia
#: skycultures/translations.fab:242
msgid "Patientia"
msgstr ""

#. TRANSLATORS: Asteroid (511) Davida
#: skycultures/translations.fab:244
msgid "Davida"
msgstr ""

#. TRANSLATORS: Asteroid (532) Herculina
#: skycultures/translations.fab:246
msgid "Herculina"
msgstr ""

<<<<<<< HEAD
#. TRANSLATORS: Template for Nova name
#: skycultures/translations.fab:182
msgctxt "Nova template"
msgid "Nova"
msgstr ""

#. TRANSLATORS: Proper name of star 14 Andromedae
#: skycultures/translations.fab:187 skycultures/western/star_names.fab:11
msgid "Veritate"
msgstr ""

#. TRANSLATORS: Proper name of exoplanet 14 Andromedae b
#: skycultures/translations.fab:189
msgid "Spe"
msgstr ""

#. TRANSLATORS: Proper name of star 18 Delphini
#: skycultures/translations.fab:191 skycultures/western/star_names.fab:313
msgid "Musica"
msgstr ""

#. TRANSLATORS: Proper name of exoplanet 18 Delphini b
#: skycultures/translations.fab:193
msgid "Arion"
msgstr ""

#. TRANSLATORS: Proper name of star 42 Draconis
#: skycultures/translations.fab:195 skycultures/western/star_names.fab:346
=======
#. TRANSLATORS: Asteroid (624) Hektor
#: skycultures/translations.fab:248
msgid "Hektor"
msgstr ""

#. TRANSLATORS: Asteroid (704) Interamnia
#: skycultures/translations.fab:250
msgid "Interamnia"
msgstr ""

#. TRANSLATORS: Asteroid (951) Gaspra
#: skycultures/translations.fab:252
msgid "Gaspra"
msgstr ""

#. TRANSLATORS: Asteroid (1221) Amor
#: skycultures/translations.fab:254
msgid "Amor"
msgstr ""

#. TRANSLATORS: Asteroid (1566) Icarus
#: skycultures/translations.fab:256
msgid "Icarus"
msgstr ""

#. TRANSLATORS: Asteroid (1864) Daedalus
#: skycultures/translations.fab:258
msgid "Daedalus"
msgstr ""

#. TRANSLATORS: Asteroid (1866) Sisyphus
#: skycultures/translations.fab:260
msgid "Sisyphus"
msgstr ""

#. TRANSLATORS: Asteroid (2060) Chiron
#: skycultures/translations.fab:262
msgid "Chiron"
msgstr ""

#. TRANSLATORS: Asteroid (3200) Phaethon
#: skycultures/translations.fab:264
msgid "Phaethon"
msgstr ""

#. TRANSLATORS: Asteroid (3753) Cruithne
#: skycultures/translations.fab:266
msgid "Cruithne"
msgstr ""

#. TRANSLATORS: Asteroid (5261) Eureka
#: skycultures/translations.fab:268
msgid "Eureka"
msgstr ""

#. TRANSLATORS: Asteroid (99942) Apophis
#: skycultures/translations.fab:270
msgid "Apophis"
msgstr ""

#. TRANSLATORS: Asteroid (367943) Duende [2012 DA14]
#: skycultures/translations.fab:272
msgid "Duende"
msgstr ""

#. TRANSLATORS: Proper name of comet C/1680 V1
#: skycultures/translations.fab:277
msgid "Great Comet of 1680 (C/1680 V1)"
msgstr ""

#. TRANSLATORS: Name of supernova SN 1572A
#: skycultures/translations.fab:287
msgid "Tycho's Supernova"
msgstr ""

#. TRANSLATORS: Name of supernova SN 1604A
#: skycultures/translations.fab:289
msgid "Kepler's Supernova"
msgstr ""

#. TRANSLATORS: Name of supernova SN 1680A
#: skycultures/translations.fab:291
msgid "Cassiopeia A"
msgstr ""

#. TRANSLATORS: Name of supernova SN 1885A
#: skycultures/translations.fab:293
msgid "S Andromedae"
msgstr ""

#. TRANSLATORS: Template for Nova name
#: skycultures/translations.fab:298
msgctxt "Nova template"
msgid "Nova"
msgstr ""

#. TRANSLATORS: Proper name of star 14 Andromedae
#: skycultures/translations.fab:303 skycultures/western/star_names.fab:11
msgid "Veritate"
msgstr ""

#. TRANSLATORS: Proper name of exoplanet 14 Andromedae b
#: skycultures/translations.fab:305
msgid "Spe"
msgstr ""

#. TRANSLATORS: Proper name of star 18 Delphini
#: skycultures/translations.fab:307 skycultures/western/star_names.fab:319
msgid "Musica"
msgstr ""

#. TRANSLATORS: Proper name of exoplanet 18 Delphini b
#: skycultures/translations.fab:309
msgid "Arion"
msgstr ""

#. TRANSLATORS: Proper name of star 42 Draconis
#: skycultures/translations.fab:311 skycultures/western/star_names.fab:352
>>>>>>> c5e0c720
msgid "Fafnir"
msgstr ""

#. TRANSLATORS: Proper name of exoplanet 42 Draconis b
<<<<<<< HEAD
#: skycultures/translations.fab:197
=======
#: skycultures/translations.fab:313
>>>>>>> c5e0c720
msgid "Orbitar"
msgstr ""

#. TRANSLATORS: Proper name of star 47 Ursae Majoris
<<<<<<< HEAD
#: skycultures/translations.fab:199 skycultures/western/star_names.fab:776
=======
#: skycultures/translations.fab:315 skycultures/western/star_names.fab:791
>>>>>>> c5e0c720
msgid "Chalawan"
msgstr ""

#. TRANSLATORS: Proper name of exoplanet 47 Ursae Majoris b
<<<<<<< HEAD
#: skycultures/translations.fab:201
=======
#: skycultures/translations.fab:317
>>>>>>> c5e0c720
msgid "Taphao Thong"
msgstr ""

#. TRANSLATORS: Proper name of exoplanet 47 Ursae Majoris c
<<<<<<< HEAD
#: skycultures/translations.fab:203
=======
#: skycultures/translations.fab:319
>>>>>>> c5e0c720
msgid "Taphao Kaew"
msgstr ""

#. TRANSLATORS: Proper name of star 51 Pegasi
<<<<<<< HEAD
#: skycultures/translations.fab:205 skycultures/western/star_names.fab:584
=======
#: skycultures/translations.fab:321 skycultures/western/star_names.fab:595
>>>>>>> c5e0c720
msgid "Helvetios"
msgstr ""

#. TRANSLATORS: Proper name of exoplanet 51 Pegasi b
<<<<<<< HEAD
#: skycultures/translations.fab:207
=======
#: skycultures/translations.fab:323
>>>>>>> c5e0c720
msgid "Dimidium"
msgstr ""

#. TRANSLATORS: Proper name of star 55 Cancri
<<<<<<< HEAD
#: skycultures/translations.fab:209 skycultures/western/star_names.fab:121
=======
#: skycultures/translations.fab:325 skycultures/western/star_names.fab:125
>>>>>>> c5e0c720
msgid "Copernicus"
msgstr ""

#. TRANSLATORS: Proper name of exoplanet 55 Cancri b
<<<<<<< HEAD
#: skycultures/translations.fab:211
=======
#: skycultures/translations.fab:327
>>>>>>> c5e0c720
msgid "Galileo"
msgstr ""

#. TRANSLATORS: Proper name of exoplanet 55 Cancri c
<<<<<<< HEAD
#: skycultures/translations.fab:213
=======
#: skycultures/translations.fab:329
>>>>>>> c5e0c720
msgid "Brahe"
msgstr ""

#. TRANSLATORS: Proper name of exoplanet 55 Cancri d
<<<<<<< HEAD
#: skycultures/translations.fab:215
=======
#: skycultures/translations.fab:331
>>>>>>> c5e0c720
msgid "Lipperhey"
msgstr ""

#. TRANSLATORS: Proper name of exoplanet 55 Cancri e
<<<<<<< HEAD
#: skycultures/translations.fab:217
=======
#: skycultures/translations.fab:333
>>>>>>> c5e0c720
msgid "Janssen"
msgstr ""

#. TRANSLATORS: Proper name of exoplanet 55 Cancri f
<<<<<<< HEAD
#: skycultures/translations.fab:219
=======
#: skycultures/translations.fab:335
>>>>>>> c5e0c720
msgid "Harriot"
msgstr ""

#. TRANSLATORS: Proper name of exoplanet Ain b (epsilon Tauri b)
<<<<<<< HEAD
#: skycultures/translations.fab:221
=======
#: skycultures/translations.fab:337
>>>>>>> c5e0c720
msgid "Amateru"
msgstr ""

#. TRANSLATORS: Proper name of exoplanet Edasich b (iota Draconis b)
<<<<<<< HEAD
#: skycultures/translations.fab:223
=======
#: skycultures/translations.fab:339
>>>>>>> c5e0c720
msgid "Hypatia"
msgstr ""

#. TRANSLATORS: Proper name of star epsilon Eridani
<<<<<<< HEAD
#: skycultures/translations.fab:225 skycultures/western/star_names.fab:380
=======
#: skycultures/translations.fab:341 skycultures/western/star_names.fab:389
>>>>>>> c5e0c720
msgid "Ran"
msgstr ""

#. TRANSLATORS: Proper name of exoplanet epsilon Eridani b
<<<<<<< HEAD
#: skycultures/translations.fab:227
=======
#: skycultures/translations.fab:343
>>>>>>> c5e0c720
msgid "AEgir"
msgstr ""

#. TRANSLATORS: Proper name of exoplanet Errai b (gamma Cephei b)
<<<<<<< HEAD
#: skycultures/translations.fab:229
=======
#: skycultures/translations.fab:345
>>>>>>> c5e0c720
msgid "Tadmor"
msgstr ""

#. TRANSLATORS: Proper name of exoplanet Fomalhaut b (alpha Piscis Austrini b)
<<<<<<< HEAD
#: skycultures/translations.fab:231
=======
#: skycultures/translations.fab:347
>>>>>>> c5e0c720
msgid "Dagon"
msgstr ""

#. TRANSLATORS: Proper name of star HD 104985
<<<<<<< HEAD
#: skycultures/translations.fab:233 skycultures/western/star_names.fab:112
=======
#: skycultures/translations.fab:349 skycultures/western/star_names.fab:116
>>>>>>> c5e0c720
msgid "Tonatiuh"
msgstr ""

#. TRANSLATORS: Proper name of exoplanet HD 104985 b
<<<<<<< HEAD
#: skycultures/translations.fab:235
=======
#: skycultures/translations.fab:351
>>>>>>> c5e0c720
msgid "Meztli"
msgstr ""

#. TRANSLATORS: Proper name of star HD 149026
<<<<<<< HEAD
#: skycultures/translations.fab:237 skycultures/western/star_names.fab:430
=======
#: skycultures/translations.fab:353 skycultures/western/star_names.fab:440
>>>>>>> c5e0c720
msgid "Ogma"
msgstr ""

#. TRANSLATORS: Proper name of exoplanet HD 149026 b
<<<<<<< HEAD
#: skycultures/translations.fab:239
=======
#: skycultures/translations.fab:355
>>>>>>> c5e0c720
msgid "Smertrios"
msgstr ""

#. TRANSLATORS: Proper name of star HD 81688
<<<<<<< HEAD
#: skycultures/translations.fab:241 skycultures/western/star_names.fab:775
=======
#: skycultures/translations.fab:357 skycultures/western/star_names.fab:790
>>>>>>> c5e0c720
msgid "Intercrus"
msgstr ""

#. TRANSLATORS: Proper name of exoplanet HD 81688 b
<<<<<<< HEAD
#: skycultures/translations.fab:243
=======
#: skycultures/translations.fab:359
>>>>>>> c5e0c720
msgid "Arkas"
msgstr ""

#. TRANSLATORS: Proper name of star mu Arae
<<<<<<< HEAD
#: skycultures/translations.fab:245 skycultures/western/star_names.fab:50
=======
#: skycultures/translations.fab:361 skycultures/western/star_names.fab:50
>>>>>>> c5e0c720
msgid "Cervantes"
msgstr ""

#. TRANSLATORS: Proper name of exoplanet mu Arae b
<<<<<<< HEAD
#: skycultures/translations.fab:247
=======
#: skycultures/translations.fab:363
>>>>>>> c5e0c720
msgid "Quijote"
msgstr ""

#. TRANSLATORS: Proper name of exoplanet mu Arae c
<<<<<<< HEAD
#: skycultures/translations.fab:249
=======
#: skycultures/translations.fab:365
>>>>>>> c5e0c720
msgid "Dulcinea"
msgstr ""

#. TRANSLATORS: Proper name of exoplanet mu Arae d
<<<<<<< HEAD
#: skycultures/translations.fab:251
=======
#: skycultures/translations.fab:367
>>>>>>> c5e0c720
msgid "Rocinante"
msgstr ""

#. TRANSLATORS: Proper name of exoplanet mu Arae e
<<<<<<< HEAD
#: skycultures/translations.fab:253
=======
#: skycultures/translations.fab:369
>>>>>>> c5e0c720
msgid "Sancho"
msgstr ""

#. TRANSLATORS: Proper name of exoplanet Pollux b
<<<<<<< HEAD
#: skycultures/translations.fab:255
=======
#: skycultures/translations.fab:371
>>>>>>> c5e0c720
msgid "Thestias"
msgstr ""

#. TRANSLATORS: Proper name of pulsar PSR 1257+12
<<<<<<< HEAD
#: skycultures/translations.fab:257
=======
#: skycultures/translations.fab:373
>>>>>>> c5e0c720
msgid "Lich"
msgstr ""

#. TRANSLATORS: Proper name of exoplanet PSR 1257+12 b
<<<<<<< HEAD
#: skycultures/translations.fab:259
=======
#: skycultures/translations.fab:375
>>>>>>> c5e0c720
msgid "Draugr"
msgstr ""

#. TRANSLATORS: Proper name of exoplanet PSR 1257+12 c
<<<<<<< HEAD
#: skycultures/translations.fab:261
=======
#: skycultures/translations.fab:377
>>>>>>> c5e0c720
msgid "Poltergeist"
msgstr ""

#. TRANSLATORS: Proper name of exoplanet PSR 1257+12 d
<<<<<<< HEAD
#: skycultures/translations.fab:263
=======
#: skycultures/translations.fab:379
>>>>>>> c5e0c720
msgid "Phobetor"
msgstr ""

#. TRANSLATORS: Proper name of star upsilon Andromedae
<<<<<<< HEAD
#: skycultures/translations.fab:265 skycultures/western/star_names.fab:10
=======
#: skycultures/translations.fab:381 skycultures/western/star_names.fab:10
>>>>>>> c5e0c720
msgid "Titawin"
msgstr ""

#. TRANSLATORS: Proper name of exoplanet upsilon Andromedae b
<<<<<<< HEAD
#: skycultures/translations.fab:267
=======
#: skycultures/translations.fab:383
>>>>>>> c5e0c720
msgid "Saffar"
msgstr ""

#. TRANSLATORS: Proper name of exoplanet upsilon Andromedae c
<<<<<<< HEAD
#: skycultures/translations.fab:269
=======
#: skycultures/translations.fab:385
>>>>>>> c5e0c720
msgid "Samh"
msgstr ""

#. TRANSLATORS: Proper name of exoplanet upsilon Andromedae d
<<<<<<< HEAD
#: skycultures/translations.fab:271
=======
#: skycultures/translations.fab:387
>>>>>>> c5e0c720
msgid "Majriti"
msgstr ""

#. TRANSLATORS: Proper name of star xi Aquilae
<<<<<<< HEAD
#: skycultures/translations.fab:273 skycultures/western/star_names.fab:37
=======
#: skycultures/translations.fab:389 skycultures/western/star_names.fab:37
>>>>>>> c5e0c720
msgid "Libertas"
msgstr ""

#. TRANSLATORS: Proper name of exoplanet xi Aquilae b
<<<<<<< HEAD
#: skycultures/translations.fab:275
msgid "Fortitudo"
msgstr ""

#: skycultures/translations.fab:280
=======
#: skycultures/translations.fab:391
msgid "Fortitudo"
msgstr ""

#: skycultures/translations.fab:396
>>>>>>> c5e0c720
msgctxt "Genitive name of constellation"
msgid "Andromedae"
msgstr ""

<<<<<<< HEAD
#: skycultures/translations.fab:281
=======
#: skycultures/translations.fab:397
>>>>>>> c5e0c720
msgctxt "Genitive name of constellation"
msgid "Antliae"
msgstr ""

<<<<<<< HEAD
#: skycultures/translations.fab:282
=======
#: skycultures/translations.fab:398
>>>>>>> c5e0c720
msgctxt "Genitive name of constellation"
msgid "Apodis"
msgstr ""

<<<<<<< HEAD
#: skycultures/translations.fab:283
=======
#: skycultures/translations.fab:399
>>>>>>> c5e0c720
msgctxt "Genitive name of constellation"
msgid "Aquarii"
msgstr ""

<<<<<<< HEAD
#: skycultures/translations.fab:284
=======
#: skycultures/translations.fab:400
>>>>>>> c5e0c720
msgctxt "Genitive name of constellation"
msgid "Aquilae"
msgstr ""

<<<<<<< HEAD
#: skycultures/translations.fab:285
=======
#: skycultures/translations.fab:401
>>>>>>> c5e0c720
msgctxt "Genitive name of constellation"
msgid "Arae"
msgstr ""

<<<<<<< HEAD
#: skycultures/translations.fab:286
=======
#: skycultures/translations.fab:402
>>>>>>> c5e0c720
msgctxt "Genitive name of constellation"
msgid "Arietis"
msgstr ""

<<<<<<< HEAD
#: skycultures/translations.fab:287
=======
#: skycultures/translations.fab:403
>>>>>>> c5e0c720
msgctxt "Genitive name of constellation"
msgid "Aurigae"
msgstr ""

<<<<<<< HEAD
#: skycultures/translations.fab:288
=======
#: skycultures/translations.fab:404
>>>>>>> c5e0c720
msgctxt "Genitive name of constellation"
msgid "Bootis"
msgstr ""

<<<<<<< HEAD
#: skycultures/translations.fab:289
=======
#: skycultures/translations.fab:405
>>>>>>> c5e0c720
msgctxt "Genitive name of constellation"
msgid "Caeli"
msgstr ""

<<<<<<< HEAD
#: skycultures/translations.fab:290
=======
#: skycultures/translations.fab:406
>>>>>>> c5e0c720
msgctxt "Genitive name of constellation"
msgid "Camelopardalis"
msgstr ""

<<<<<<< HEAD
#: skycultures/translations.fab:291
=======
#: skycultures/translations.fab:407
>>>>>>> c5e0c720
msgctxt "Genitive name of constellation"
msgid "Cancri"
msgstr ""

<<<<<<< HEAD
#: skycultures/translations.fab:292
=======
#: skycultures/translations.fab:408
>>>>>>> c5e0c720
msgctxt "Genitive name of constellation"
msgid "Canum Venaticorum"
msgstr ""

<<<<<<< HEAD
#: skycultures/translations.fab:293
=======
#: skycultures/translations.fab:409
>>>>>>> c5e0c720
msgctxt "Genitive name of constellation"
msgid "Canis Majoris"
msgstr ""

<<<<<<< HEAD
#: skycultures/translations.fab:294
=======
#: skycultures/translations.fab:410
>>>>>>> c5e0c720
msgctxt "Genitive name of constellation"
msgid "Canis Minoris"
msgstr ""

<<<<<<< HEAD
#: skycultures/translations.fab:295
=======
#: skycultures/translations.fab:411
>>>>>>> c5e0c720
msgctxt "Genitive name of constellation"
msgid "Capricorni"
msgstr ""

<<<<<<< HEAD
#: skycultures/translations.fab:296
=======
#: skycultures/translations.fab:412
>>>>>>> c5e0c720
msgctxt "Genitive name of constellation"
msgid "Carinae"
msgstr ""

<<<<<<< HEAD
#: skycultures/translations.fab:297
=======
#: skycultures/translations.fab:413
>>>>>>> c5e0c720
msgctxt "Genitive name of constellation"
msgid "Cassiopeiae"
msgstr ""

<<<<<<< HEAD
#: skycultures/translations.fab:298
=======
#: skycultures/translations.fab:414
>>>>>>> c5e0c720
msgctxt "Genitive name of constellation"
msgid "Centauri"
msgstr ""

<<<<<<< HEAD
#: skycultures/translations.fab:299
=======
#: skycultures/translations.fab:415
>>>>>>> c5e0c720
msgctxt "Genitive name of constellation"
msgid "Cephei"
msgstr ""

<<<<<<< HEAD
#: skycultures/translations.fab:300
=======
#: skycultures/translations.fab:416
>>>>>>> c5e0c720
msgctxt "Genitive name of constellation"
msgid "Ceti"
msgstr ""

<<<<<<< HEAD
#: skycultures/translations.fab:301
=======
#: skycultures/translations.fab:417
>>>>>>> c5e0c720
msgctxt "Genitive name of constellation"
msgid "Chamaeleontis"
msgstr ""

<<<<<<< HEAD
#: skycultures/translations.fab:302
=======
#: skycultures/translations.fab:418
>>>>>>> c5e0c720
msgctxt "Genitive name of constellation"
msgid "Circini"
msgstr ""

<<<<<<< HEAD
#: skycultures/translations.fab:303
=======
#: skycultures/translations.fab:419
>>>>>>> c5e0c720
msgctxt "Genitive name of constellation"
msgid "Columbae"
msgstr ""

<<<<<<< HEAD
#: skycultures/translations.fab:304
=======
#: skycultures/translations.fab:420
>>>>>>> c5e0c720
msgctxt "Genitive name of constellation"
msgid "Comae Berenices"
msgstr ""

<<<<<<< HEAD
#: skycultures/translations.fab:305
=======
#: skycultures/translations.fab:421
>>>>>>> c5e0c720
msgctxt "Genitive name of constellation"
msgid "Coronae Australis"
msgstr ""

<<<<<<< HEAD
#: skycultures/translations.fab:306
=======
#: skycultures/translations.fab:422
>>>>>>> c5e0c720
msgctxt "Genitive name of constellation"
msgid "Coronae Borealis"
msgstr ""

<<<<<<< HEAD
#: skycultures/translations.fab:307
=======
#: skycultures/translations.fab:423
>>>>>>> c5e0c720
msgctxt "Genitive name of constellation"
msgid "Corvi"
msgstr ""

<<<<<<< HEAD
#: skycultures/translations.fab:308
=======
#: skycultures/translations.fab:424
>>>>>>> c5e0c720
msgctxt "Genitive name of constellation"
msgid "Crateris"
msgstr ""

<<<<<<< HEAD
#: skycultures/translations.fab:309
=======
#: skycultures/translations.fab:425
>>>>>>> c5e0c720
msgctxt "Genitive name of constellation"
msgid "Crucis"
msgstr ""

<<<<<<< HEAD
#: skycultures/translations.fab:310
=======
#: skycultures/translations.fab:426
>>>>>>> c5e0c720
msgctxt "Genitive name of constellation"
msgid "Cygni"
msgstr ""

<<<<<<< HEAD
#: skycultures/translations.fab:311
=======
#: skycultures/translations.fab:427
>>>>>>> c5e0c720
msgctxt "Genitive name of constellation"
msgid "Delphini"
msgstr ""

<<<<<<< HEAD
#: skycultures/translations.fab:312
=======
#: skycultures/translations.fab:428
>>>>>>> c5e0c720
msgctxt "Genitive name of constellation"
msgid "Doradus"
msgstr ""

<<<<<<< HEAD
#: skycultures/translations.fab:313
=======
#: skycultures/translations.fab:429
>>>>>>> c5e0c720
msgctxt "Genitive name of constellation"
msgid "Draconis"
msgstr ""

<<<<<<< HEAD
#: skycultures/translations.fab:314
=======
#: skycultures/translations.fab:430
>>>>>>> c5e0c720
msgctxt "Genitive name of constellation"
msgid "Equulei"
msgstr ""

<<<<<<< HEAD
#: skycultures/translations.fab:315
=======
#: skycultures/translations.fab:431
>>>>>>> c5e0c720
msgctxt "Genitive name of constellation"
msgid "Eridani"
msgstr ""

<<<<<<< HEAD
#: skycultures/translations.fab:316
=======
#: skycultures/translations.fab:432
>>>>>>> c5e0c720
msgctxt "Genitive name of constellation"
msgid "Fornacis"
msgstr ""

<<<<<<< HEAD
#: skycultures/translations.fab:317
=======
#: skycultures/translations.fab:433
>>>>>>> c5e0c720
msgctxt "Genitive name of constellation"
msgid "Geminorum"
msgstr ""

<<<<<<< HEAD
#: skycultures/translations.fab:318
=======
#: skycultures/translations.fab:434
>>>>>>> c5e0c720
msgctxt "Genitive name of constellation"
msgid "Gruis"
msgstr ""

<<<<<<< HEAD
#: skycultures/translations.fab:319
=======
#: skycultures/translations.fab:435
>>>>>>> c5e0c720
msgctxt "Genitive name of constellation"
msgid "Herculis"
msgstr ""

<<<<<<< HEAD
#: skycultures/translations.fab:320
=======
#: skycultures/translations.fab:436
>>>>>>> c5e0c720
msgctxt "Genitive name of constellation"
msgid "Horologii"
msgstr ""

<<<<<<< HEAD
#: skycultures/translations.fab:321
=======
#: skycultures/translations.fab:437
>>>>>>> c5e0c720
msgctxt "Genitive name of constellation"
msgid "Hydrae"
msgstr ""

<<<<<<< HEAD
#: skycultures/translations.fab:322
=======
#: skycultures/translations.fab:438
>>>>>>> c5e0c720
msgctxt "Genitive name of constellation"
msgid "Hydri"
msgstr ""

<<<<<<< HEAD
#: skycultures/translations.fab:323
=======
#: skycultures/translations.fab:439
>>>>>>> c5e0c720
msgctxt "Genitive name of constellation"
msgid "Indi"
msgstr ""

<<<<<<< HEAD
#: skycultures/translations.fab:324
=======
#: skycultures/translations.fab:440
>>>>>>> c5e0c720
msgctxt "Genitive name of constellation"
msgid "Lacertae"
msgstr ""

<<<<<<< HEAD
#: skycultures/translations.fab:325
=======
#: skycultures/translations.fab:441
>>>>>>> c5e0c720
msgctxt "Genitive name of constellation"
msgid "Leonis"
msgstr ""

<<<<<<< HEAD
#: skycultures/translations.fab:326
=======
#: skycultures/translations.fab:442
>>>>>>> c5e0c720
msgctxt "Genitive name of constellation"
msgid "Leonis Minoris"
msgstr ""

<<<<<<< HEAD
#: skycultures/translations.fab:327
=======
#: skycultures/translations.fab:443
>>>>>>> c5e0c720
msgctxt "Genitive name of constellation"
msgid "Leporis"
msgstr ""

<<<<<<< HEAD
#: skycultures/translations.fab:328
=======
#: skycultures/translations.fab:444
>>>>>>> c5e0c720
msgctxt "Genitive name of constellation"
msgid "Librae"
msgstr ""

<<<<<<< HEAD
#: skycultures/translations.fab:329
=======
#: skycultures/translations.fab:445
>>>>>>> c5e0c720
msgctxt "Genitive name of constellation"
msgid "Lupi"
msgstr ""

<<<<<<< HEAD
#: skycultures/translations.fab:330
=======
#: skycultures/translations.fab:446
>>>>>>> c5e0c720
msgctxt "Genitive name of constellation"
msgid "Lyncis"
msgstr ""

<<<<<<< HEAD
#: skycultures/translations.fab:331
=======
#: skycultures/translations.fab:447
>>>>>>> c5e0c720
msgctxt "Genitive name of constellation"
msgid "Lyrae"
msgstr ""

<<<<<<< HEAD
#: skycultures/translations.fab:332
=======
#: skycultures/translations.fab:448
>>>>>>> c5e0c720
msgctxt "Genitive name of constellation"
msgid "Mensae"
msgstr ""

<<<<<<< HEAD
#: skycultures/translations.fab:333
=======
#: skycultures/translations.fab:449
>>>>>>> c5e0c720
msgctxt "Genitive name of constellation"
msgid "Microscopii"
msgstr ""

<<<<<<< HEAD
#: skycultures/translations.fab:334
=======
#: skycultures/translations.fab:450
>>>>>>> c5e0c720
msgctxt "Genitive name of constellation"
msgid "Monocerotis"
msgstr ""

<<<<<<< HEAD
#: skycultures/translations.fab:335
=======
#: skycultures/translations.fab:451
>>>>>>> c5e0c720
msgctxt "Genitive name of constellation"
msgid "Muscae"
msgstr ""

<<<<<<< HEAD
#: skycultures/translations.fab:336
=======
#: skycultures/translations.fab:452
>>>>>>> c5e0c720
msgctxt "Genitive name of constellation"
msgid "Normae"
msgstr ""

<<<<<<< HEAD
#: skycultures/translations.fab:337
=======
#: skycultures/translations.fab:453
>>>>>>> c5e0c720
msgctxt "Genitive name of constellation"
msgid "Octantis"
msgstr ""

<<<<<<< HEAD
#: skycultures/translations.fab:338
=======
#: skycultures/translations.fab:454
>>>>>>> c5e0c720
msgctxt "Genitive name of constellation"
msgid "Ophiuchi"
msgstr ""

<<<<<<< HEAD
#: skycultures/translations.fab:339
=======
#: skycultures/translations.fab:455
>>>>>>> c5e0c720
msgctxt "Genitive name of constellation"
msgid "Orionis"
msgstr ""

<<<<<<< HEAD
#: skycultures/translations.fab:340
=======
#: skycultures/translations.fab:456
>>>>>>> c5e0c720
msgctxt "Genitive name of constellation"
msgid "Pavonis"
msgstr ""

<<<<<<< HEAD
#: skycultures/translations.fab:341
=======
#: skycultures/translations.fab:457
>>>>>>> c5e0c720
msgctxt "Genitive name of constellation"
msgid "Pegasi"
msgstr ""

<<<<<<< HEAD
#: skycultures/translations.fab:342
=======
#: skycultures/translations.fab:458
>>>>>>> c5e0c720
msgctxt "Genitive name of constellation"
msgid "Persei"
msgstr ""

<<<<<<< HEAD
#: skycultures/translations.fab:343
=======
#: skycultures/translations.fab:459
>>>>>>> c5e0c720
msgctxt "Genitive name of constellation"
msgid "Phoenicis"
msgstr ""

<<<<<<< HEAD
#: skycultures/translations.fab:344
=======
#: skycultures/translations.fab:460
>>>>>>> c5e0c720
msgctxt "Genitive name of constellation"
msgid "Pictoris"
msgstr ""

<<<<<<< HEAD
#: skycultures/translations.fab:345
=======
#: skycultures/translations.fab:461
>>>>>>> c5e0c720
msgctxt "Genitive name of constellation"
msgid "Piscium"
msgstr ""

<<<<<<< HEAD
#: skycultures/translations.fab:346
=======
#: skycultures/translations.fab:462
>>>>>>> c5e0c720
msgctxt "Genitive name of constellation"
msgid "Piscis Austrini"
msgstr ""

<<<<<<< HEAD
#: skycultures/translations.fab:347
=======
#: skycultures/translations.fab:463
>>>>>>> c5e0c720
msgctxt "Genitive name of constellation"
msgid "Puppis"
msgstr ""

<<<<<<< HEAD
#: skycultures/translations.fab:348
=======
#: skycultures/translations.fab:464
>>>>>>> c5e0c720
msgctxt "Genitive name of constellation"
msgid "Pyxidis"
msgstr ""

<<<<<<< HEAD
#: skycultures/translations.fab:349
=======
#: skycultures/translations.fab:465
>>>>>>> c5e0c720
msgctxt "Genitive name of constellation"
msgid "Reticuli"
msgstr ""

<<<<<<< HEAD
#: skycultures/translations.fab:350
=======
#: skycultures/translations.fab:466
>>>>>>> c5e0c720
msgctxt "Genitive name of constellation"
msgid "Sagittae"
msgstr ""

<<<<<<< HEAD
#: skycultures/translations.fab:351
=======
#: skycultures/translations.fab:467
>>>>>>> c5e0c720
msgctxt "Genitive name of constellation"
msgid "Sagittarii"
msgstr ""

<<<<<<< HEAD
#: skycultures/translations.fab:352
=======
#: skycultures/translations.fab:468
>>>>>>> c5e0c720
msgctxt "Genitive name of constellation"
msgid "Scorpii"
msgstr ""

<<<<<<< HEAD
#: skycultures/translations.fab:353
=======
#: skycultures/translations.fab:469
>>>>>>> c5e0c720
msgctxt "Genitive name of constellation"
msgid "Sculptoris"
msgstr ""

<<<<<<< HEAD
#: skycultures/translations.fab:354
=======
#: skycultures/translations.fab:470
>>>>>>> c5e0c720
msgctxt "Genitive name of constellation"
msgid "Scuti"
msgstr ""

<<<<<<< HEAD
#: skycultures/translations.fab:355
=======
#: skycultures/translations.fab:471
>>>>>>> c5e0c720
msgctxt "Genitive name of constellation"
msgid "Serpentis"
msgstr ""

<<<<<<< HEAD
#: skycultures/translations.fab:356
=======
#: skycultures/translations.fab:472
>>>>>>> c5e0c720
msgctxt "Genitive name of constellation"
msgid "Sextantis"
msgstr ""

<<<<<<< HEAD
#: skycultures/translations.fab:357
=======
#: skycultures/translations.fab:473
>>>>>>> c5e0c720
msgctxt "Genitive name of constellation"
msgid "Tauri"
msgstr ""

<<<<<<< HEAD
#: skycultures/translations.fab:358
=======
#: skycultures/translations.fab:474
>>>>>>> c5e0c720
msgctxt "Genitive name of constellation"
msgid "Telescopii"
msgstr ""

<<<<<<< HEAD
#: skycultures/translations.fab:359
=======
#: skycultures/translations.fab:475
>>>>>>> c5e0c720
msgctxt "Genitive name of constellation"
msgid "Trianguli"
msgstr ""

<<<<<<< HEAD
#: skycultures/translations.fab:360
=======
#: skycultures/translations.fab:476
>>>>>>> c5e0c720
msgctxt "Genitive name of constellation"
msgid "Trianguli Australis"
msgstr ""

<<<<<<< HEAD
#: skycultures/translations.fab:361
=======
#: skycultures/translations.fab:477
>>>>>>> c5e0c720
msgctxt "Genitive name of constellation"
msgid "Tucanae"
msgstr ""

<<<<<<< HEAD
#: skycultures/translations.fab:362
=======
#: skycultures/translations.fab:478
>>>>>>> c5e0c720
msgctxt "Genitive name of constellation"
msgid "Ursae Majoris"
msgstr ""

<<<<<<< HEAD
#: skycultures/translations.fab:363
=======
#: skycultures/translations.fab:479
>>>>>>> c5e0c720
msgctxt "Genitive name of constellation"
msgid "Ursae Minoris"
msgstr ""

<<<<<<< HEAD
#: skycultures/translations.fab:364
=======
#: skycultures/translations.fab:480
>>>>>>> c5e0c720
msgctxt "Genitive name of constellation"
msgid "Velorum"
msgstr ""

<<<<<<< HEAD
#: skycultures/translations.fab:365
=======
#: skycultures/translations.fab:481
>>>>>>> c5e0c720
msgctxt "Genitive name of constellation"
msgid "Virginis"
msgstr ""

<<<<<<< HEAD
#: skycultures/translations.fab:366
=======
#: skycultures/translations.fab:482
>>>>>>> c5e0c720
msgctxt "Genitive name of constellation"
msgid "Volantis"
msgstr ""

<<<<<<< HEAD
#: skycultures/translations.fab:367
=======
#: skycultures/translations.fab:483
>>>>>>> c5e0c720
msgctxt "Genitive name of constellation"
msgid "Vulpeculae"
msgstr ""

<<<<<<< HEAD
#: nebulae/default/names.dat:24
msgid "Bow-Tie Nebula"
msgstr ""

#: nebulae/default/names.dat:25
msgid "Scarab Nebula"
msgstr ""

#: nebulae/default/names.dat:26 nebulae/default/names.dat:27
#: nebulae/default/names.dat:28 nebulae/default/names.dat:29
msgid "Robert's Quartet"
msgstr ""

#: nebulae/default/names.dat:30
msgid "47 Tuc"
msgstr ""

#: nebulae/default/names.dat:31
msgid "Giant Squid Galaxy"
msgstr ""

#: nebulae/default/names.dat:32
msgid "Polarissima Cluster"
msgstr ""

#: nebulae/default/names.dat:33
msgid "Great Star Cloud in Andromeda Galaxy"
msgstr ""

#: nebulae/default/names.dat:34
msgid "Andromeda Galaxy"
msgstr ""

#: nebulae/default/names.dat:35
msgid "Andromeda Nebula"
msgstr ""

#: nebulae/default/names.dat:36
msgid "Sailboat Cluster"
msgstr ""

#: nebulae/default/names.dat:37
msgid "Skull Nebula"
msgstr ""

#: nebulae/default/names.dat:38
msgid "Soap Bubble Nebula"
msgstr ""

#: nebulae/default/names.dat:39
msgid "Voodoo Mask Nebula"
msgstr ""

#: nebulae/default/names.dat:40 nebulae/default/names.dat:583
msgid "Burbidge Chain"
msgstr ""

#: nebulae/default/names.dat:41
msgid "Sculptor Galaxy"
msgstr ""

#: nebulae/default/names.dat:42
msgid "Silver Coin Galaxy"
msgstr ""

#: nebulae/default/names.dat:43
msgid "Silver Dollar Galaxy"
msgstr ""

#: nebulae/default/names.dat:44
msgid "Pisces Cloud"
msgstr ""

#: nebulae/default/names.dat:45
msgid "Markarian 348"
msgstr ""

#: nebulae/default/names.dat:46
msgid "Small Magellanic Cloud"
msgstr ""

#: nebulae/default/names.dat:47
msgid "Mirach's Ghost"
msgstr ""

#: nebulae/default/names.dat:48
msgid "Dragonfly Cluster"
msgstr ""

#: nebulae/default/names.dat:49
msgid "Owl Cluster"
msgstr ""

#: nebulae/default/names.dat:50
msgid "E.T. Cluster"
msgstr ""

#: nebulae/default/names.dat:51
msgid "Whirligig Galaxy"
msgstr ""

#: nebulae/default/names.dat:52
msgid "Triangulum Galaxy"
msgstr ""

#: nebulae/default/names.dat:53
msgid "Triangulum Pinwheel"
msgstr ""

#: nebulae/default/names.dat:54
msgid "Little Spindle Galaxy"
msgstr ""

#: nebulae/default/names.dat:55
msgid "Phantom Galaxy"
msgstr ""

#: nebulae/default/names.dat:56
msgid "Little Dumbbell Nebula"
msgstr ""

#: nebulae/default/names.dat:57
msgid "Cork Nebula"
msgstr ""

#: nebulae/default/names.dat:58
msgid "Barbell Nebula"
msgstr ""

#: nebulae/default/names.dat:59
msgid "Fuzzy Butterfly Cluster"
msgstr ""

#: nebulae/default/names.dat:60
msgid "Lawnmower Cluster"
msgstr ""

#: nebulae/default/names.dat:61
msgid "Fiddlehead Galaxy"
msgstr ""

#: nebulae/default/names.dat:62 nebulae/default/names.dat:64
msgid "Double Cluster"
msgstr ""

#: nebulae/default/names.dat:63
msgid "h Persei"
msgstr ""

#: nebulae/default/names.dat:65
msgid "χ Persei"
msgstr ""

#: nebulae/default/names.dat:66
msgid "Perseus Lenticular Galaxy"
msgstr ""

#: nebulae/default/names.dat:67
msgid "Spiral Cluster"
msgstr ""

#: nebulae/default/names.dat:68
msgid "Cetus A"
msgstr ""

#: nebulae/default/names.dat:69
msgid "Eye of God Galaxy"
msgstr ""

#: nebulae/default/names.dat:70
msgid "Patrick Starfish Cluster"
msgstr ""

#: nebulae/default/names.dat:71
msgid "Perseus A"
msgstr ""

#: nebulae/default/names.dat:72
msgid "Fornax A"
msgstr ""

#: nebulae/default/names.dat:73
msgid "Fornax B"
msgstr ""

#: nebulae/default/names.dat:74
msgid "Embryo Nebula"
msgstr ""

#: nebulae/default/names.dat:75
msgid "Little Scorpion Cluster"
msgstr ""

#: nebulae/default/names.dat:76
msgid "Stingray Cluster"
msgstr ""

#: nebulae/default/names.dat:77
msgid "Robin's Egg Nebula"
msgstr ""

#: nebulae/default/names.dat:78
msgid "Comet Planetary Nebula"
msgstr ""

#: nebulae/default/names.dat:79
msgid "Maia Nebula"
msgstr ""

#: nebulae/default/names.dat:80
msgid "Merope Nebula"
msgstr ""

#: nebulae/default/names.dat:81
msgid "Tempel's Nebula"
msgstr ""

#: nebulae/default/names.dat:82
msgid "Fossil Footprint Nebula"
msgstr ""

#: nebulae/default/names.dat:83
msgid "California Nebula"
msgstr ""

#: nebulae/default/names.dat:84
msgid "Camel's Eye Nebula"
msgstr ""

#: nebulae/default/names.dat:85
msgid "Oyster Nebula"
msgstr ""

#: nebulae/default/names.dat:86
msgid "Jolly Roger Cluster"
msgstr ""

#: nebulae/default/names.dat:87
msgid "Golden Harp Cluster"
msgstr ""

#: nebulae/default/names.dat:88
msgid "Crystal Ball Nebula"
msgstr ""

#: nebulae/default/names.dat:89
msgid "Pansy Nebula"
msgstr ""

#: nebulae/default/names.dat:90
msgid "Cleopatra's Eye Nebula"
msgstr ""

#: nebulae/default/names.dat:91
msgid "Eskimo's Wife Nebula"
msgstr ""

#: nebulae/default/names.dat:92
msgid "Struve's Lost Nebula"
msgstr ""

#: nebulae/default/names.dat:93
msgid "Hind's variable Nebula"
msgstr ""

#: nebulae/default/names.dat:94 nebulae/default/names.dat:95
msgid "Carafe Group"
msgstr ""

#: nebulae/default/names.dat:96
msgid "Pirate Moon Cluster"
msgstr ""

#: nebulae/default/names.dat:97
msgid "Poor Man's Double Cluster"
msgstr ""

#: nebulae/default/names.dat:98 nebulae/default/names.dat:99
#: nebulae/default/names.dat:350
msgid "Starfish Cluster"
msgstr ""

#: nebulae/default/names.dat:100
msgid "Fly Nebula"
msgstr ""

#: nebulae/default/names.dat:101
msgid "Crab Nebula"
msgstr ""

#: nebulae/default/names.dat:102
msgid "Taurus A"
msgstr ""

#: nebulae/default/names.dat:103
msgid "Pinwheel Cluster"
msgstr ""

#: nebulae/default/names.dat:104
msgid "Mermaid's Purse Nebula"
msgstr ""

#: nebulae/default/names.dat:105
msgid "Great Orion Nebula"
msgstr ""

#: nebulae/default/names.dat:106
msgid "Orion Nebula"
msgstr ""

#: nebulae/default/names.dat:107
msgid "Orion A"
msgstr ""

#: nebulae/default/names.dat:108
msgid "Running Man Nebula"
msgstr ""

#: nebulae/default/names.dat:109
msgid "The Lost Jewel of Orion"
msgstr ""

#: nebulae/default/names.dat:110
msgid "Coal Car Cluster"
msgstr ""

#: nebulae/default/names.dat:111
msgid "de Mairan's Nebula"
msgstr ""

#: nebulae/default/names.dat:112
msgid "ε Ori Nebula"
msgstr ""

#: nebulae/default/names.dat:113
msgid "13th Pearl Nebula"
msgstr ""

#: nebulae/default/names.dat:114
msgid "Black Eye Nebula"
msgstr ""

#: nebulae/default/names.dat:115
msgid "Kissing Crescents Nebula"
msgstr ""

#: nebulae/default/names.dat:116
msgid "Orion's Collarbone Nebula"
msgstr ""

#: nebulae/default/names.dat:117
msgid "Flame Nebula"
msgstr ""

#: nebulae/default/names.dat:118
msgid "Tank Tracks Nebula"
msgstr ""

#: nebulae/default/names.dat:119
msgid "Maple Leaf Nebula"
msgstr ""

#: nebulae/default/names.dat:120
msgid "Casper the Friendly Ghost Nebula"
msgstr ""

#: nebulae/default/names.dat:121
msgid "Tarantula Nebula"
msgstr ""

#: nebulae/default/names.dat:122
msgid "Looped Nebula"
msgstr ""

#: nebulae/default/names.dat:123
msgid "True Lovers' Knot"
msgstr ""

#: nebulae/default/names.dat:124
msgid "Ghost Head Nebula"
msgstr ""

#: nebulae/default/names.dat:125
msgid "January Salt-and-Pepper Cluster"
msgstr ""

#: nebulae/default/names.dat:126
msgid "Dusty Hand Galaxy"
msgstr ""

#: nebulae/default/names.dat:127
msgid "The 37 Cluster"
msgstr ""

#: nebulae/default/names.dat:128
msgid "The 'LE' Cluster"
msgstr ""

#: nebulae/default/names.dat:129
msgid "Shopping Cart Cluster"
msgstr ""

#: nebulae/default/names.dat:130
msgid "Monkey Head Nebula"
msgstr ""

#: nebulae/default/names.dat:131 nebulae/default/names.dat:133
#: nebulae/default/names.dat:134 nebulae/default/names.dat:136
#: nebulae/default/names.dat:558
msgid "Rosette Nebula"
msgstr ""

#: nebulae/default/names.dat:132
msgid "Rosette A"
msgstr ""

#: nebulae/default/names.dat:135
msgid "Satellite Cluster"
msgstr ""

#: nebulae/default/names.dat:137
msgid "Rosette B"
msgstr ""

#: nebulae/default/names.dat:138
msgid "Hubble's variable Nebula"
msgstr ""

#: nebulae/default/names.dat:139
msgid "Cone Nebula"
msgstr ""

#: nebulae/default/names.dat:140
msgid "Christmas Tree Cluster"
msgstr ""

#: nebulae/default/names.dat:141
msgid "Head Hunter Cluster"
msgstr ""

#: nebulae/default/names.dat:142
msgid "Starfighter Cluster"
msgstr ""

#: nebulae/default/names.dat:143
msgid "Broken Heart Cluster"
msgstr ""

#: nebulae/default/names.dat:144
msgid "Little Beehive Cluster"
msgstr ""

#: nebulae/default/names.dat:145
msgid "Hagrid's Dragon Cluster"
msgstr ""

#: nebulae/default/names.dat:146
msgid "Heart-Shaped Cluster"
msgstr ""

#: nebulae/default/names.dat:147 nebulae/default/names.dat:329
#: nebulae/default/names.dat:470
msgid "Butterfly Nebula"
msgstr ""

#: nebulae/default/names.dat:148
msgid "Hourglass Planetary Nebula"
msgstr ""

#: nebulae/default/names.dat:149
msgid "Thor's Helmet"
msgstr ""

#: nebulae/default/names.dat:150
msgid "Duck Nebula"
msgstr ""

#: nebulae/default/names.dat:151
msgid "Caroline's Cluster"
msgstr ""

#: nebulae/default/names.dat:152
msgid "τ Canis Majoris Cluster"
msgstr ""

#: nebulae/default/names.dat:153
msgid "Mexican Jumping Star"
msgstr ""

#: nebulae/default/names.dat:154
msgid "Pirate's Jewels Cluster"
msgstr ""

#: nebulae/default/names.dat:155
msgid "Gemini Nebula"
msgstr ""

#: nebulae/default/names.dat:156
msgid "Ant Nebula"
msgstr ""

#: nebulae/default/names.dat:157
msgid "Double Bubble Nebula"
msgstr ""

#: nebulae/default/names.dat:158
msgid "Peanut Nebula"
msgstr ""

#: nebulae/default/names.dat:159
msgid "Eskimo Nebula"
msgstr ""

#: nebulae/default/names.dat:160
msgid "Clown Face Nebula"
msgstr ""

#: nebulae/default/names.dat:161
msgid "Intergalactic Wanderer/Tramp"
msgstr ""

#: nebulae/default/names.dat:162
msgid "Twinkling Comet Cluster"
msgstr ""

#: nebulae/default/names.dat:163
msgid "Albino Butterfly Nebula"
msgstr ""

#: nebulae/default/names.dat:164
msgid "Burning Ember Nebula"
msgstr ""

#: nebulae/default/names.dat:165
msgid "Bat Nebula"
msgstr ""

#: nebulae/default/names.dat:166 nebulae/default/names.dat:337
msgid "Butterfly Cluster"
msgstr ""

#: nebulae/default/names.dat:167
msgid "Stinging Scorpion Cluster"
msgstr ""

#: nebulae/default/names.dat:168
msgid "Skull and Crossbones Nebula"
msgstr ""

#: nebulae/default/names.dat:169
msgid "Chained Brooch Nebula"
msgstr ""

#: nebulae/default/names.dat:170
msgid "Electric Guitar Cluster"
msgstr ""

#: nebulae/default/names.dat:171
msgid "Termite Hole Cluster"
msgstr ""

#: nebulae/default/names.dat:172
msgid "Sprinter Cluster"
msgstr ""

#: nebulae/default/names.dat:173
msgid "Bear's Paw Galaxy"
msgstr ""

#: nebulae/default/names.dat:174
msgid "The Dish Cluster"
msgstr ""

#: nebulae/default/names.dat:175
msgid "Heart and Dagger Cluster"
msgstr ""

#: nebulae/default/names.dat:176
msgid "Polarissima Australis"
msgstr ""

#: nebulae/default/names.dat:177
msgid "Beehive Cluster"
msgstr ""

#: nebulae/default/names.dat:178
msgid "Praesepe"
msgstr ""

#: nebulae/default/names.dat:179
msgid "Manger"
msgstr ""

#: nebulae/default/names.dat:180
msgid "King Cobra Cluster"
msgstr ""

#: nebulae/default/names.dat:181
msgid "UFO Galaxy"
msgstr ""

#: nebulae/default/names.dat:182
msgid "Helix Galaxy"
msgstr ""

#: nebulae/default/names.dat:183
msgid "Pancake Galaxy"
msgstr ""

#: nebulae/default/names.dat:184 nebulae/default/names.dat:198
#: nebulae/default/names.dat:305
msgid "Spindle Galaxy"
msgstr ""

#: nebulae/default/names.dat:185
msgid "Pencil Nebula"
msgstr ""

#: nebulae/default/names.dat:186
msgid "Herschel's Ray Nebula"
msgstr ""

#: nebulae/default/names.dat:187
msgid "Supernova Factory"
msgstr ""

#: nebulae/default/names.dat:188
msgid "Tiger's Eye Galaxy"
msgstr ""

#: nebulae/default/names.dat:189
msgid "The Penguin Galaxy"
msgstr ""

#: nebulae/default/names.dat:190
msgid "The Egg Galaxy"
msgstr ""

#: nebulae/default/names.dat:191
msgid "Bode's Galaxy"
msgstr ""

#: nebulae/default/names.dat:192
msgid "Bode's Nebula"
msgstr ""

#: nebulae/default/names.dat:193
msgid "Cigar Galaxy"
msgstr ""

#: nebulae/default/names.dat:194
msgid "Ursa Major A"
msgstr ""

#: nebulae/default/names.dat:195 nebulae/default/names.dat:615
msgid "The Garland Galaxy"
msgstr ""

#: nebulae/default/names.dat:196
msgid "The Phantom Frisbee Galaxy"
msgstr ""

#: nebulae/default/names.dat:197
msgid "Little Pinwheel Galaxy"
msgstr ""

#: nebulae/default/names.dat:199
msgid "Eight-Burst Planetary Nebula"
msgstr ""

#: nebulae/default/names.dat:200 nebulae/default/names.dat:351
msgid "Southern Ring Nebula"
msgstr ""

#: nebulae/default/names.dat:201
msgid "Polarissima Borealis"
msgstr ""

#: nebulae/default/names.dat:202
msgid "Ghost of Jupiter Nebula"
msgstr ""

#: nebulae/default/names.dat:203
msgid "Eye Nebula"
msgstr ""

#: nebulae/default/names.dat:204 nebulae/default/names.dat:208
msgid "Keyhole Nebula"
msgstr ""

#: nebulae/default/names.dat:205
msgid "Sliced Onion Galaxy"
msgstr ""

#: nebulae/default/names.dat:206
msgid "η Car Nebula"
msgstr ""

#: nebulae/default/names.dat:207
msgid "Homunculus Nebula"
msgstr ""

#: nebulae/default/names.dat:209
msgid "Knitting Needle Galaxy"
msgstr ""

#: nebulae/default/names.dat:210
msgid "Wishing Well Cluster"
msgstr ""

#: nebulae/default/names.dat:211
msgid "Surfboard Galaxy"
msgstr ""

#: nebulae/default/names.dat:212
msgid "Ambartsumian's Knot"
msgstr ""

#: nebulae/default/names.dat:213
msgid "Statue of Liberty Nebula"
msgstr ""

#: nebulae/default/names.dat:214
msgid "Owl Nebula"
msgstr ""

#: nebulae/default/names.dat:215
msgid "Frame Galaxy"
msgstr ""

#: nebulae/default/names.dat:216 nebulae/default/names.dat:217
#: nebulae/default/names.dat:219
msgid "Leo Triplet"
msgstr ""

#: nebulae/default/names.dat:218
msgid "Hamburger Galaxy"
msgstr ""

#: nebulae/default/names.dat:220
msgid "King Hamlet's Ghost"
msgstr ""

#: nebulae/default/names.dat:221 nebulae/default/names.dat:222
#: nebulae/default/names.dat:223 nebulae/default/names.dat:224
#: nebulae/default/names.dat:225 nebulae/default/names.dat:226
#: nebulae/default/names.dat:227
msgid "Copeland's Septet"
msgstr ""

#: nebulae/default/names.dat:228
msgid "Pearl Cluster"
msgstr ""

#: nebulae/default/names.dat:229
msgid "Blue planetary"
msgstr ""

#: nebulae/default/names.dat:230
msgid "Miniature Spiral"
msgstr ""

#: nebulae/default/names.dat:231
msgid "Vacuum Cleaner Galaxy"
msgstr ""

#: nebulae/default/names.dat:232 nebulae/default/names.dat:233
msgid "Antennae"
msgstr ""

#: nebulae/default/names.dat:234 nebulae/default/names.dat:235
#: nebulae/default/names.dat:236
msgid "Box"
msgstr ""

#: nebulae/default/names.dat:237
msgid "Medusa merger"
msgstr ""

#: nebulae/default/names.dat:238
msgid "Silver Streak Galaxy"
msgstr ""

#: nebulae/default/names.dat:239
msgid "Virgo Cluster Pinwheel"
msgstr ""

#: nebulae/default/names.dat:240
msgid "Coma Pinwheel Galaxy"
msgstr ""

#: nebulae/default/names.dat:241
msgid "St. Catherine’s Wheel"
msgstr ""

#: nebulae/default/names.dat:242
msgid "Swelling Spiral Galaxy"
msgstr ""

#: nebulae/default/names.dat:243
msgid "Blowdryer Galaxy"
msgstr ""

#: nebulae/default/names.dat:244
msgid "Mirror Galaxy"
msgstr ""

#: nebulae/default/names.dat:245
msgid "Galaxy Cluster"
msgstr ""

#: nebulae/default/names.dat:246
msgid "Lawn Sprinkler Nebula"
msgstr ""

#: nebulae/default/names.dat:247
msgid "Markarian's Chain"
msgstr ""

#: nebulae/default/names.dat:248
msgid "Faust V051"
msgstr ""

#: nebulae/default/names.dat:249 nebulae/default/names.dat:251
msgid "The Eyes"
msgstr ""

#: nebulae/default/names.dat:250 nebulae/default/names.dat:252
msgid "Copeland's Eyes"
msgstr ""

#: nebulae/default/names.dat:253
msgid "Virgo Galaxy"
msgstr ""

#: nebulae/default/names.dat:254
msgid "Virgo A"
msgstr ""

#: nebulae/default/names.dat:255
msgid "Smoking gun"
msgstr ""

#: nebulae/default/names.dat:256
msgid "Cocoon Galaxy"
msgstr ""

#: nebulae/default/names.dat:257
msgid "Shapley-Ames 2"
msgstr ""

#: nebulae/default/names.dat:258
msgid "Lost Galaxy"
msgstr ""

#: nebulae/default/names.dat:259
msgid "Hairy Eyebrow Galaxy"
msgstr ""

#: nebulae/default/names.dat:260
msgid "The Lost Galaxy of Copeland"
msgstr ""

#: nebulae/default/names.dat:261
msgid "Koi Fish Galaxy"
msgstr ""

#: nebulae/default/names.dat:262
msgid "Needle Galaxy"
msgstr ""

#: nebulae/default/names.dat:263
msgid "Flying Saucer Galaxy"
msgstr ""

#: nebulae/default/names.dat:264 nebulae/default/names.dat:266
msgid "Siamese Twins"
msgstr ""

#: nebulae/default/names.dat:265 nebulae/default/names.dat:267
msgid "Fish and Chips Galaxies"
msgstr ""

#: nebulae/default/names.dat:268
msgid "Sombrero Galaxy"
msgstr ""

#: nebulae/default/names.dat:269
msgid "Faberge Egg Galaxy"
msgstr ""

#: nebulae/default/names.dat:270
msgid "Whale Galaxy"
msgstr ""

#: nebulae/default/names.dat:271
msgid "Herring Galaxy"
msgstr ""

#: nebulae/default/names.dat:272
msgid "Crowbar Galaxy"
msgstr ""

#: nebulae/default/names.dat:273
msgid "Hockey Stick Galaxy"
msgstr ""

#: nebulae/default/names.dat:274
msgid "Fishhook Galaxy"
msgstr ""

#: nebulae/default/names.dat:275
msgid "Superwind-Galaxy"
msgstr ""

#: nebulae/default/names.dat:276
msgid "Mice Galaxies"
msgstr ""

#: nebulae/default/names.dat:277
msgid "Vinyl LP Galaxy"
msgstr ""

#: nebulae/default/names.dat:278
msgid "Croc's Eye Galaxy"
msgstr ""

#: nebulae/default/names.dat:279
msgid "Jewel Box"
msgstr ""

#: nebulae/default/names.dat:280
msgid "Herschel's Jewel Box"
msgstr ""

#: nebulae/default/names.dat:281
msgid "κ Cru Cluster"
msgstr ""

#: nebulae/default/names.dat:282
msgid "Kidney Bean Galaxy"
msgstr ""

#: nebulae/default/names.dat:283
msgid "Black Eye Galaxy"
msgstr ""

#: nebulae/default/names.dat:284
msgid "Evil Eye Galaxy"
msgstr ""

#: nebulae/default/names.dat:285
msgid "Sleeping Beauty Galaxy"
msgstr ""

#: nebulae/default/names.dat:286
msgid "Coma B"
msgstr ""

#: nebulae/default/names.dat:287
msgid "Sunflower Galaxy"
msgstr ""

#: nebulae/default/names.dat:288
msgid "Iota's Ghost"
msgstr ""

#: nebulae/default/names.dat:289
msgid "Centaurus A"
msgstr ""

#: nebulae/default/names.dat:290
msgid "ω Cen Cluster"
msgstr ""

#: nebulae/default/names.dat:291
msgid "Spiral planetary nebula"
msgstr ""

#: nebulae/default/names.dat:292
msgid "Whirlpool Galaxy"
msgstr ""

#: nebulae/default/names.dat:293
msgid "Question Mark Galaxy"
msgstr ""

#: nebulae/default/names.dat:294
msgid "Rosse's Galaxy"
msgstr ""

#: nebulae/default/names.dat:295 nebulae/default/names.dat:296
msgid "Keenan's System"
msgstr ""

#: nebulae/default/names.dat:297
msgid "Southern Pinwheel Galaxy"
msgstr ""

#: nebulae/default/names.dat:298 nebulae/default/names.dat:482
msgid "Seashell Galaxy"
msgstr ""

#: nebulae/default/names.dat:299 nebulae/default/names.dat:300
msgid "The Heron Galaxy"
msgstr ""

#: nebulae/default/names.dat:301
msgid "Pinwheel Galaxy"
msgstr ""

#: nebulae/default/names.dat:302
msgid "Dragon Nebula"
msgstr ""

#: nebulae/default/names.dat:303
msgid "Blade and Pearl Galaxy"
msgstr ""

#: nebulae/default/names.dat:304
msgid "The Mini Sombrero Galaxy"
msgstr ""

#: nebulae/default/names.dat:306
msgid "Fool's Gold Galaxy"
msgstr ""

#: nebulae/default/names.dat:307
msgid "Fath 703"
msgstr ""

#: nebulae/default/names.dat:308
msgid "Ghost Globular Cluster"
msgstr ""

#: nebulae/default/names.dat:309
msgid "Rose Cluster"
msgstr ""

#: nebulae/default/names.dat:310
msgid "Splinter Galaxy"
msgstr ""

#: nebulae/default/names.dat:311
msgid "Cat Scratch Galaxy"
msgstr ""

#: nebulae/default/names.dat:312
msgid "Knife Edge Galaxy"
msgstr ""

#: nebulae/default/names.dat:313
msgid "Seyfert's Sextet"
msgstr ""

#: nebulae/default/names.dat:314
msgid "Serpens Sextet"
msgstr ""

#: nebulae/default/names.dat:315
msgid "S Normae Cluster"
msgstr ""

#: nebulae/default/names.dat:316
msgid "Crab Globular Cluster"
msgstr ""

#: nebulae/default/names.dat:317
msgid "Spider Globular Cluster"
msgstr ""

#: nebulae/default/names.dat:318
msgid "The Crucifix Cluster"
msgstr ""

#: nebulae/default/names.dat:319
msgid "Rim Nebula"
msgstr ""

#: nebulae/default/names.dat:320
msgid "μ Normae Cluster"
msgstr ""

#: nebulae/default/names.dat:321
msgid "Great Cluster in Hercules"
msgstr ""

#: nebulae/default/names.dat:322
msgid "Hercules Globular Cluster"
msgstr ""

#: nebulae/default/names.dat:323
msgid "Turtle planetary nebula"
msgstr ""

#: nebulae/default/names.dat:324
msgid "Northern Jewel Box Cluster"
msgstr ""

#: nebulae/default/names.dat:325
msgid "Table of Scorpius Cluster"
msgstr ""

#: nebulae/default/names.dat:326
msgid "Flickering Globular Cluster"
msgstr ""

#: nebulae/default/names.dat:327
msgid "Moth Wing Cluster"
msgstr ""

#: nebulae/default/names.dat:328
msgid "Bug Nebula"
msgstr ""

#: nebulae/default/names.dat:330
msgid "Box Nebula"
msgstr ""

#: nebulae/default/names.dat:331
msgid "Cat's Paw Nebula"
msgstr ""

#: nebulae/default/names.dat:332
msgid "Cheerio Nebula"
msgstr ""

#: nebulae/default/names.dat:333 nebulae/default/names.dat:361
msgid "Lobster Nebula"
msgstr ""

#: nebulae/default/names.dat:334
msgid "War and Peace Nebula"
msgstr ""

#: nebulae/default/names.dat:335
msgid "Little Ghost Nebula"
msgstr ""

#: nebulae/default/names.dat:336
msgid "Phantom Cluster"
msgstr ""

#: nebulae/default/names.dat:338
msgid "Splendors of the Heavens"
msgstr ""

#: nebulae/default/names.dat:339
msgid "Silver Nugget Cluster"
msgstr ""

#: nebulae/default/names.dat:340 nebulae/default/names.dat:381
msgid "Little Gem Nebula"
msgstr ""

#: nebulae/default/names.dat:341
msgid "Tom Thumb Cluster"
msgstr ""

#: nebulae/default/names.dat:342
msgid "Ptolemy's Cluster"
msgstr ""

#: nebulae/default/names.dat:343
msgid "Lost in Space Galaxy"
msgstr ""

#: nebulae/default/names.dat:344
msgid "Trifid Nebula"
msgstr ""

#: nebulae/default/names.dat:345
msgid "Dead Man's Chest Cluster"
msgstr ""

#: nebulae/default/names.dat:346
msgid "Herschel 36"
msgstr ""

#: nebulae/default/names.dat:347
msgid "Hourglass Cluster"
msgstr ""

#: nebulae/default/names.dat:348
msgid "Red spider Nebula"
msgstr ""

#: nebulae/default/names.dat:349
msgid "Cat's Eye Nebula"
msgstr ""

#: nebulae/default/names.dat:352
msgid "Blue Racquetball Nebula"
msgstr ""

#: nebulae/default/names.dat:353
msgid "Emerald Eye Planetary Nebula"
msgstr ""

#: nebulae/default/names.dat:354
msgid "Eagle Nebula"
msgstr ""

#: nebulae/default/names.dat:355
msgid "Star Queen"
msgstr ""

#: nebulae/default/names.dat:356
msgid "Black Swan Cluster"
msgstr ""

#: nebulae/default/names.dat:357
msgid "Omega Nebula"
msgstr ""

#: nebulae/default/names.dat:358
msgid "Swan Nebula"
msgstr ""

#: nebulae/default/names.dat:359
msgid "Horseshoe Nebula"
msgstr ""

#: nebulae/default/names.dat:360
msgid "Checkmark Nebula"
msgstr ""

#: nebulae/default/names.dat:362 nebulae/default/names.dat:363
msgid "Edward's Galaxy"
msgstr ""

#: nebulae/default/names.dat:364
msgid "Great Sagittarius Cluster"
msgstr ""

#: nebulae/default/names.dat:365
msgid "Santa's Sleigh Cluster"
msgstr ""

#: nebulae/default/names.dat:366
msgid "Wild Duck Cluster"
msgstr ""

#: nebulae/default/names.dat:367
msgid "July Salt-and-Pepper Cluster"
msgstr ""

#: nebulae/default/names.dat:368
msgid "Scutum Salt-and-Pepper Cluster"
msgstr ""

#: nebulae/default/names.dat:369
msgid "Ring Nebula"
msgstr ""

#: nebulae/default/names.dat:370
msgid "Chandelier Cluster"
msgstr ""

#: nebulae/default/names.dat:371
msgid "R CrA Nebula"
msgstr ""

#: nebulae/default/names.dat:372
msgid "Phantom Streak Nebula"
msgstr ""

#: nebulae/default/names.dat:373
msgid "Bird's Head"
msgstr ""

#: nebulae/default/names.dat:374
msgid "Dandelion Puffball Nebula"
msgstr ""

#: nebulae/default/names.dat:375
msgid "Pavo Globular Cluster"
msgstr ""

#: nebulae/default/names.dat:376
msgid "Ruprecht 147"
msgstr ""

#: nebulae/default/names.dat:377
msgid "Snowball Nebula"
msgstr ""

#: nebulae/default/names.dat:378
msgid "Specter Cluster"
msgstr ""

#: nebulae/default/names.dat:379
msgid "Hole in a Cluster"
msgstr ""

#: nebulae/default/names.dat:380
msgid "Smoke Ring Cluster"
msgstr ""

#: nebulae/default/names.dat:382
msgid "The Foxhead Cluster"
msgstr ""

#: nebulae/default/names.dat:383
msgid "Barnard's Galaxy"
msgstr ""

#: nebulae/default/names.dat:384
msgid "Blinking planetary"
msgstr ""

#: nebulae/default/names.dat:385
msgid "Poodle Cluster"
msgstr ""

#: nebulae/default/names.dat:386
msgid "Angelfish Cluster"
msgstr ""

#: nebulae/default/names.dat:387
msgid "Arrowhead Cluster"
msgstr ""

#: nebulae/default/names.dat:388
msgid "Dumbbell Nebula"
msgstr ""

#: nebulae/default/names.dat:389
msgid "Diabolo Nebula"
msgstr ""

#: nebulae/default/names.dat:390
msgid "Apple Core Nebula"
msgstr ""

#: nebulae/default/names.dat:391
msgid "Kite Cluster"
msgstr ""

#: nebulae/default/names.dat:392
msgid "Condor Galaxy"
msgstr ""

#: nebulae/default/names.dat:393
msgid "20 Vulpeculae Cluster"
msgstr ""

#: nebulae/default/names.dat:394
msgid "Crescent Nebula"
msgstr ""

#: nebulae/default/names.dat:395
msgid "Ear Nebula"
msgstr ""

#: nebulae/default/names.dat:396
msgid "Little Ring Nebula"
msgstr ""

#: nebulae/default/names.dat:397
msgid "Blue Flash Nebula"
msgstr ""

#: nebulae/default/names.dat:398
msgid "Giant Behemoth Galaxy"
msgstr ""

#: nebulae/default/names.dat:399
msgid "The Inchworm Cluster"
msgstr ""

#: nebulae/default/names.dat:400
msgid "Cooling Tower"
msgstr ""

#: nebulae/default/names.dat:401
msgid "Ghost Bush Cluster"
msgstr ""

#: nebulae/default/names.dat:402
msgid "Flying Geese Cluster"
msgstr ""

#: nebulae/default/names.dat:403
msgid "Mothra Cluster"
msgstr ""

#: nebulae/default/names.dat:404
msgid "Fireworks Galaxy"
msgstr ""

#: nebulae/default/names.dat:405
msgid "Filamentary Nebula"
msgstr ""

#: nebulae/default/names.dat:406
msgid "West Veil Nebula"
msgstr ""

#: nebulae/default/names.dat:407
msgid "Witches Broom Nebula"
msgstr ""

#: nebulae/default/names.dat:408
msgid "East Veil Nebula"
msgstr ""

#: nebulae/default/names.dat:409
msgid "Network Nebula"
msgstr ""

#: nebulae/default/names.dat:410
msgid "North America Nebula"
msgstr ""

#: nebulae/default/names.dat:411
msgid "Fetus Nebula"
msgstr ""

#: nebulae/default/names.dat:412
msgid "Coat Button Nebula"
msgstr ""

#: nebulae/default/names.dat:413
msgid "Saturn Nebula"
msgstr ""

#: nebulae/default/names.dat:414
msgid "Iris Nebula"
msgstr ""

#: nebulae/default/names.dat:415
msgid "Cheeseburger Nebula"
msgstr ""

#: nebulae/default/names.dat:416
msgid "Pink Pillow Nebula"
msgstr ""

#: nebulae/default/names.dat:417
msgid "Magic Carpet Nebula"
msgstr ""

#: nebulae/default/names.dat:418
msgid "Green Rectangle Nebula"
msgstr ""

#: nebulae/default/names.dat:419
msgid "Pegasus Cluster"
msgstr ""

#: nebulae/default/names.dat:420
msgid "Jellyfish Cluster"
msgstr ""

#: nebulae/default/names.dat:421
msgid "Small Cluster Nebula"
msgstr ""

#: nebulae/default/names.dat:422
msgid "Star Lizard Cluster"
msgstr ""

#: nebulae/default/names.dat:423
msgid "Drunken Lizard Cluster"
msgstr ""

#: nebulae/default/names.dat:424
msgid "Atoms for Peace Galaxy"
msgstr ""

#: nebulae/default/names.dat:425
msgid "Helix Nebula"
msgstr ""

#: nebulae/default/names.dat:426
msgid "Sunflower Nebula"
msgstr ""

#: nebulae/default/names.dat:427 nebulae/default/names.dat:428
#: nebulae/default/names.dat:429 nebulae/default/names.dat:430
msgid "Stephan's Quintet"
msgstr ""

#: nebulae/default/names.dat:431
msgid "Deer Lick Group"
msgstr ""

#: nebulae/default/names.dat:432
msgid "The Wizard Nebula"
msgstr ""

#: nebulae/default/names.dat:433
msgid "Grand Design Galaxy"
msgstr ""

#: nebulae/default/names.dat:434
msgid "Superman Galaxy"
msgstr ""

#: nebulae/default/names.dat:435
msgid "The Dormouse Cluster"
msgstr ""

#: nebulae/default/names.dat:436
msgid "The Arrowhead Cluster"
msgstr ""

#: nebulae/default/names.dat:437 nebulae/default/names.dat:438
#: nebulae/default/names.dat:439 nebulae/default/names.dat:440
msgid "Grus Quartet"
msgstr ""

#: nebulae/default/names.dat:441
msgid "Cassiopeia Salt-and-Pepper Cluster"
msgstr ""

#: nebulae/default/names.dat:442
msgid "October Salt-and-Pepper Cluster"
msgstr ""

#: nebulae/default/names.dat:443
msgid "Blue Snowball"
msgstr ""

#: nebulae/default/names.dat:444
msgid "Bubble Nebula"
msgstr ""

#: nebulae/default/names.dat:445
msgid "Fried-egg Galaxy"
msgstr ""

#: nebulae/default/names.dat:446
msgid "Caroline's Rose Cluster"
msgstr ""

#: nebulae/default/names.dat:447
msgid "Ghost Cluster"
msgstr ""

#: nebulae/default/names.dat:448
msgid "Star Mist Cluster"
msgstr ""

#: nebulae/default/names.dat:449
msgid "The Widow's Web Cluster"
msgstr ""

#: nebulae/default/names.dat:450
msgid "The Little Sombrero Galaxy"
msgstr ""

#: nebulae/default/names.dat:451
msgid "Electric Arc Galaxy"
msgstr ""

#: nebulae/default/names.dat:452
msgid "Starburst Galaxy"
msgstr ""

#: nebulae/default/names.dat:453 nebulae/default/names.dat:454
msgid "γ Cas Nebula"
msgstr ""

#: nebulae/default/names.dat:455
msgid "Maffei Group"
msgstr ""

#: nebulae/default/names.dat:456
msgid "Flaming Star Nebula"
msgstr ""

#: nebulae/default/names.dat:457
msgid "The Tadpoles"
msgstr ""

#: nebulae/default/names.dat:458
msgid "Spider Nebula"
msgstr ""

#: nebulae/default/names.dat:459
msgid "Spirograph Nebula"
msgstr ""

#: nebulae/default/names.dat:460
msgid "Raspberry Nebula"
msgstr ""

#: nebulae/default/names.dat:461
msgid "Jellyfish Nebula"
msgstr ""

#: nebulae/default/names.dat:462
msgid "Papillon"
msgstr ""

#: nebulae/default/names.dat:463
msgid "Elephant's Trunk Nebula"
msgstr ""

#: nebulae/default/names.dat:464
msgid "Fish Head Nebula"
msgstr ""

#: nebulae/default/names.dat:465
msgid "Heart Nebula"
msgstr ""

#: nebulae/default/names.dat:466
msgid "The Running Dog Nebula"
msgstr ""

#: nebulae/default/names.dat:467
msgid "Valentine Nebula"
msgstr ""

#: nebulae/default/names.dat:468
msgid "Soul Nebula"
msgstr ""

#: nebulae/default/names.dat:469
msgid "Witch Head Nebula"
msgstr ""

#: nebulae/default/names.dat:471
msgid "Toby Jug Nebula"
msgstr ""

#: nebulae/default/names.dat:472
msgid "ο Vel Cluster"
msgstr ""

#: nebulae/default/names.dat:473
msgid "Coddington's Nebula"
msgstr ""

#: nebulae/default/names.dat:474
msgid "Southern Pleiades"
msgstr ""

#: nebulae/default/names.dat:475
msgid "θ Carinae Cluster"
msgstr ""

#: nebulae/default/names.dat:476
msgid "Running Chicken Nebula"
msgstr ""

#: nebulae/default/names.dat:477
msgid "λ Cen Nebula"
msgstr ""

#: nebulae/default/names.dat:478
msgid "Thackeray's Globules"
msgstr ""

#: nebulae/default/names.dat:479
msgid "Lemon slice Nebula"
msgstr ""

#: nebulae/default/names.dat:480
msgid "Theoretician's Nebula"
msgstr ""

#: nebulae/default/names.dat:481
msgid "Baby Eskimo Nebula"
msgstr ""

#: nebulae/default/names.dat:483
msgid "Retina Nebula"
msgstr ""

#: nebulae/default/names.dat:484
msgid "White Eyed Pea Nebula"
msgstr ""

#: nebulae/default/names.dat:485
msgid "ρ Oph Nebula"
msgstr ""

#: nebulae/default/names.dat:486
msgid "Prawn Nebula"
msgstr ""

#: nebulae/default/names.dat:487
msgid "False Comet Nebula"
msgstr ""

#: nebulae/default/names.dat:488
msgid "Summer Beehive Cluster"
msgstr ""

#: nebulae/default/names.dat:489
msgid "Poseidon's Trident Cluster"
msgstr ""

#: nebulae/default/names.dat:490
msgid "Graff's Cluster"
msgstr ""

#: nebulae/default/names.dat:491
msgid "Shapley-Ames 5"
msgstr ""

#: nebulae/default/names.dat:492
msgid "Pelican Nebula"
msgstr ""

#: nebulae/default/names.dat:493
msgid "Southern Integral Sign"
msgstr ""

#: nebulae/default/names.dat:494
msgid "Cocoon Nebula"
msgstr ""

#: nebulae/default/names.dat:495
msgid "Lagoon Nebula"
msgstr ""

#: nebulae/default/names.dat:496
msgid "Small Sagittarius Star Cloud"
msgstr ""

#: nebulae/default/names.dat:497
msgid "Delle Caustiche"
msgstr ""

#: nebulae/default/names.dat:498
msgid "Winnecke 4"
msgstr ""

#: nebulae/default/names.dat:499 skycultures/western_rey/star_names.fab:26
msgid "Pleiades"
msgstr ""

#: nebulae/default/names.dat:500
msgid "Seven Sisters"
msgstr ""

#: nebulae/default/names.dat:501
msgid "Subaru"
msgstr ""

#: nebulae/default/names.dat:502
msgid "α Per Cluster"
msgstr ""

#: nebulae/default/names.dat:503
msgid "Coma Berenices Cluster"
msgstr ""

#: nebulae/default/names.dat:504
msgid "Taurus Poniatovii Cluster"
msgstr ""

#: nebulae/default/names.dat:505
msgid "Taurus Dark Cloud Nebula"
msgstr ""

#: nebulae/default/names.dat:506
msgid "Horsehead Nebula"
msgstr ""

#: nebulae/default/names.dat:507 nebulae/default/names.dat:508
#: nebulae/default/names.dat:509 nebulae/default/names.dat:510
msgid "Pipe (stem)"
msgstr ""

#: nebulae/default/names.dat:511 nebulae/default/names.dat:515
msgid "Ink Spot Nebula"
msgstr ""

#: nebulae/default/names.dat:512
msgid "Snake Nebula"
msgstr ""

#: nebulae/default/names.dat:513
msgid "The S Nebula"
msgstr ""

#: nebulae/default/names.dat:514
msgid "Pipe (bowl)"
msgstr ""

#: nebulae/default/names.dat:516
msgid "Parrot's Head Nebula"
msgstr ""

#: nebulae/default/names.dat:517 nebulae/default/names.dat:518
msgid "E Nebula"
msgstr ""

#: nebulae/default/names.dat:519
msgid "Fish on the platter nebula"
msgstr ""

#: nebulae/default/names.dat:520
msgid "Hyades"
msgstr ""

#: nebulae/default/names.dat:521
msgid "Coalsack Nebula"
msgstr ""

#: nebulae/default/names.dat:522
msgid "Orion Cluster"
msgstr ""

#: nebulae/default/names.dat:523
msgid "Orion Belt Cluster"
msgstr ""

#: nebulae/default/names.dat:524
msgid "Tuft in the Tail of the Dog Cluster"
msgstr ""

#: nebulae/default/names.dat:525
msgid "Markarian 18 Cluster"
msgstr ""

#: nebulae/default/names.dat:526
msgid "η Car Cluster"
msgstr ""

#: nebulae/default/names.dat:527
msgid "Ursa Major Cluster"
msgstr ""

#: nebulae/default/names.dat:528
msgid "Antares Cluster"
msgstr ""

#: nebulae/default/names.dat:529
msgid "Coathanger"
msgstr ""

#: nebulae/default/names.dat:530
msgid "Al Sufi's Cluster"
msgstr ""

#: nebulae/default/names.dat:531
msgid "Brocchi's Cluster"
msgstr ""

#: nebulae/default/names.dat:532
msgid "Burnham's Nebula"
msgstr ""

#: nebulae/default/names.dat:533
msgid "T Tauri Nebula"
msgstr ""

#: nebulae/default/names.dat:534
msgid "Orion Loop Nebula"
msgstr ""

#: nebulae/default/names.dat:535
msgid "Green Ring Nebula"
msgstr ""

#: nebulae/default/names.dat:536
msgid "Bear Claw Nebula"
msgstr ""

#: nebulae/default/names.dat:537
msgid "Little Cocoon Nebula"
msgstr ""

#: nebulae/default/names.dat:538
msgid "Cygnus Star Cloud"
msgstr ""

#: nebulae/default/names.dat:539
msgid "Tulip Nebula"
msgstr ""

#: nebulae/default/names.dat:540
msgid "Cygnus Loop"
msgstr ""

#: nebulae/default/names.dat:541
msgid "Veil Nebula"
msgstr ""

#: nebulae/default/names.dat:542
msgid "Sadr Region"
msgstr ""

#: nebulae/default/names.dat:543
msgid "Abell 71"
msgstr ""

#: nebulae/default/names.dat:544
msgid "Flying Bat Nebula"
msgstr ""

#: nebulae/default/names.dat:545 nebulae/default/names.dat:567
msgid "Cave Nebula"
msgstr ""

#: nebulae/default/names.dat:546
msgid "Dreyer's Object"
msgstr ""

#: nebulae/default/names.dat:547
msgid "Pacman Nebula"
msgstr ""

#: nebulae/default/names.dat:548
msgid "Dolphin Nebula"
msgstr ""

#: nebulae/default/names.dat:549
msgid "Second Closest Planetary"
msgstr ""

#: nebulae/default/names.dat:550
msgid "Northern Trifid"
msgstr ""

#: nebulae/default/names.dat:551
msgid "Spaghetti Nebula"
msgstr ""

#: nebulae/default/names.dat:552
msgid "Simeis 147"
msgstr ""

#: nebulae/default/names.dat:553
msgid "Lower's Nebula"
msgstr ""

#: nebulae/default/names.dat:554
msgid "Angelfish Nebula"
msgstr ""

#: nebulae/default/names.dat:555
msgid "Orion's Head Nebula"
msgstr ""

#: nebulae/default/names.dat:556
msgid "North Orion Bubble"
msgstr ""

#: nebulae/default/names.dat:557
msgid "Medusa Nebula"
msgstr ""

#: nebulae/default/names.dat:559
msgid "Barnard's Loop"
msgstr ""

#: nebulae/default/names.dat:560
msgid "Seagull Nebula"
msgstr ""

#: nebulae/default/names.dat:561
msgid "Snowman Nebula"
msgstr ""

#: nebulae/default/names.dat:562
msgid "Abell 35"
msgstr ""

#: nebulae/default/names.dat:563
msgid "Etched Hourglass Nebula"
msgstr ""

#: nebulae/default/names.dat:564
msgid "Engraved Hourglass Nebula"
msgstr ""

#: nebulae/default/names.dat:565
msgid "Antares Nebula"
msgstr ""

#: nebulae/default/names.dat:566
msgid "Ghost Nebula"
msgstr ""

#: nebulae/default/names.dat:568
msgid "Vulture Head Nebula"
msgstr ""

#: nebulae/default/names.dat:569
msgid "Baby Eagle Nebula"
msgstr ""

#: nebulae/default/names.dat:570
msgid "Orion B"
msgstr ""

#: nebulae/default/names.dat:571
msgid "Northern Coalsack Nebula"
msgstr ""

#: nebulae/default/names.dat:572
msgid "Gulf of Mexico Nebula"
msgstr ""

#: nebulae/default/names.dat:573 nebulae/default/names.dat:575
msgid "Taffy Galaxies"
msgstr ""

#: nebulae/default/names.dat:574 nebulae/default/names.dat:576
msgid "Taffy System"
msgstr ""

#: nebulae/default/names.dat:577
msgid "Wolf-Lundmark-Melotte Object (WLM)"
msgstr ""

#: nebulae/default/names.dat:578
msgid "Sculptor Dwarf Irregular Galaxy"
msgstr ""

#: nebulae/default/names.dat:579
msgid "Andromeda III Dwarf Galaxy"
msgstr ""

#: nebulae/default/names.dat:580
msgid "Cartwheel Galaxy"
msgstr ""

#: nebulae/default/names.dat:581
msgid "Zwicky's Ellipse"
msgstr ""

#: nebulae/default/names.dat:582
msgid "Andromeda I Dwarf Galaxy"
msgstr ""

#: nebulae/default/names.dat:584
msgid "Baade's Galaxy A"
msgstr ""

#: nebulae/default/names.dat:585
msgid "Baade's Galaxy B"
msgstr ""

#: nebulae/default/names.dat:586
msgid "Sculptor Dwarf Galaxy"
msgstr ""

#: nebulae/default/names.dat:587
msgid "Pisces Dwarf Galaxy"
msgstr ""

#: nebulae/default/names.dat:588
msgid "Pisces I"
msgstr ""

#: nebulae/default/names.dat:589
msgid "Shapley-Ames 1"
msgstr ""

#: nebulae/default/names.dat:590
msgid "Andromeda II Dwarf Galaxy"
msgstr ""

#: nebulae/default/names.dat:591
msgid "White Rose Galaxy"
msgstr ""

#: nebulae/default/names.dat:592
msgid "Phoenix Dwarf Galaxy"
msgstr ""

#: nebulae/default/names.dat:593
msgid "Maffei 1"
msgstr ""

#: nebulae/default/names.dat:594
msgid "Holmberg VI"
msgstr ""

#: nebulae/default/names.dat:595
msgid "Fornax Dwarf Galaxy"
msgstr ""

#: nebulae/default/names.dat:596
msgid "Maffei 2"
msgstr ""

#: nebulae/default/names.dat:597
msgid "Horologium Dwarf Galaxy"
msgstr ""

#: nebulae/default/names.dat:598
msgid "Schuster's Spiral Galaxy"
msgstr ""

#: nebulae/default/names.dat:599
msgid "Carafe Galaxy"
msgstr ""

#: nebulae/default/names.dat:600
msgid "Large Magellanic Cloud"
msgstr ""

#: nebulae/default/names.dat:601
msgid "Orion Dwarf Galaxy"
msgstr ""

#: nebulae/default/names.dat:602
msgid "Carina Dwarf Galaxy"
msgstr ""

#: nebulae/default/names.dat:603
msgid "Southern Ellipse"
msgstr ""

#: nebulae/default/names.dat:604
msgid "Lindsay-Shapley Ring"
msgstr ""

#: nebulae/default/names.dat:605
msgid "Graham A"
msgstr ""

#: nebulae/default/names.dat:606
msgid "Argo Dwarf Irregular Galaxy"
msgstr ""

#: nebulae/default/names.dat:607
msgid "Integral Sign Galaxy"
msgstr ""

#: nebulae/default/names.dat:608
msgid "Phoenix Galaxy"
msgstr ""

#: nebulae/default/names.dat:609
msgid "Holmberg II"
msgstr ""

#: nebulae/default/names.dat:610
msgid "Holmberg III"
msgstr ""

#: nebulae/default/names.dat:611
msgid "Hydra A"
msgstr ""

#: nebulae/default/names.dat:612
msgid "Holmberg I"
msgstr ""

#: nebulae/default/names.dat:613
msgid "Holmberg IX"
msgstr ""

#: nebulae/default/names.dat:614
msgid "Sextans B"
msgstr ""

#: nebulae/default/names.dat:616
msgid "Antlia Dwarf Galaxy"
msgstr ""

#: nebulae/default/names.dat:617
msgid "Sextans A"
msgstr ""

#: nebulae/default/names.dat:618
msgid "Haro II"
msgstr ""

#: nebulae/default/names.dat:619
msgid "Mayall's Object"
msgstr ""

#: nebulae/default/names.dat:620
msgid "Leo II Dwarf Galaxy"
msgstr ""

#: nebulae/default/names.dat:621
msgid "Leo B"
msgstr ""

#: nebulae/default/names.dat:622
msgid "Harrington-Wilson #2"
msgstr ""

#: nebulae/default/names.dat:623
msgid "Arp's Galaxy"
msgstr ""

#: nebulae/default/names.dat:624 nebulae/default/names.dat:625
#: nebulae/default/names.dat:626
msgid "Wild's Triplet"
msgstr ""

#: nebulae/default/names.dat:627
msgid "Holmberg VII"
msgstr ""

#: nebulae/default/names.dat:628
msgid "Malin 1"
msgstr ""

#: nebulae/default/names.dat:629
msgid "Shapley-Ames 3"
msgstr ""

#: nebulae/default/names.dat:630
msgid "Shapley-Ames 4"
msgstr ""

#: nebulae/default/names.dat:631
msgid "Imprint of a Foot Galaxy"
msgstr ""

#: nebulae/default/names.dat:632
msgid "Hardcastle's Galaxy"
msgstr ""

#: nebulae/default/names.dat:633
msgid "Holmberg VIII"
msgstr ""

#: nebulae/default/names.dat:634
msgid "Fourcade-Figueroa Object"
msgstr ""

#: nebulae/default/names.dat:635
msgid "Fourcade-Figueroa Galaxy"
msgstr ""

#: nebulae/default/names.dat:636
msgid "Holmberg V"
msgstr ""

#: nebulae/default/names.dat:637
msgid "Holmberg IV"
msgstr ""

#: nebulae/default/names.dat:638
msgid "Circinus Galaxy"
msgstr ""

#: nebulae/default/names.dat:639
msgid "Ursa Minor Dwarf Galaxy"
msgstr ""

#: nebulae/default/names.dat:640
msgid "Hooked Galaxy"
msgstr ""

#: nebulae/default/names.dat:641 nebulae/default/names.dat:642
#: nebulae/default/names.dat:643
msgid "Zwicky's Triplet"
msgstr ""

#: nebulae/default/names.dat:644
msgid "Hercules A"
msgstr ""

#: nebulae/default/names.dat:645
msgid "Draco Dwarf Galaxy"
msgstr ""

#: nebulae/default/names.dat:646
msgid "Sagittarius Dwarf Galaxy"
msgstr ""

#: nebulae/default/names.dat:647
msgid "Kowal's Object"
msgstr ""

#: nebulae/default/names.dat:648
msgid "Aquarius Dwarf Galaxy"
msgstr ""

#: nebulae/default/names.dat:649
msgid "Cygnus A"
msgstr ""

#: nebulae/default/names.dat:650
msgid "McLeish's Object"
msgstr ""

#: nebulae/default/names.dat:651
msgid "Shapley-Ames 6"
msgstr ""

#: nebulae/default/names.dat:652
msgid "Tucana Dwarf Galaxy"
msgstr ""

#: nebulae/default/names.dat:653 nebulae/default/names.dat:664
msgid "Pegasus Dwarf Galaxy"
msgstr ""

#: nebulae/default/names.dat:654
msgid "Barbon's Galaxy"
msgstr ""

#: nebulae/default/names.dat:655
msgid "Minkowski's Object"
msgstr ""

#: nebulae/default/names.dat:656
msgid "Superantennae Galaxy"
msgstr ""

#: nebulae/default/names.dat:657
msgid "Malin II"
msgstr ""

#: nebulae/default/names.dat:658
msgid "Sextans Dwarf Spheroidal Galaxy"
msgstr ""

#: nebulae/default/names.dat:659
msgid "Sextans Ring"
msgstr ""

#: nebulae/default/names.dat:660
msgid "Ring Galaxy in Sextans"
msgstr ""

#: nebulae/default/names.dat:661
msgid "Camelopardalis A"
msgstr ""

#: nebulae/default/names.dat:662
msgid "Cassiopeia Dwarf Spheroidal Galaxy"
msgstr ""

#: nebulae/default/names.dat:663
msgid "Andromeda VII"
msgstr ""

#: nebulae/default/names.dat:665
msgid "Pegasus II"
msgstr ""

#: nebulae/default/names.dat:666
msgid "Andromeda VI"
msgstr ""

#: nebulae/default/names.dat:667
msgid "Boomerang Nebula"
msgstr ""

#: nebulae/default/names.dat:668
msgid "Cepheus I"
msgstr ""

#: nebulae/default/names.dat:669
msgid "Cetus Dwarf Galaxy"
msgstr ""

#: nebulae/default/names.dat:670
msgid "BW Tauri"
msgstr ""

#: nebulae/default/names.dat:671
msgid "The Grasshopper Galaxy"
msgstr ""

#: nebulae/default/names.dat:672
msgid "Leo A"
msgstr ""

#: nebulae/default/names.dat:673
msgid "Leo III"
msgstr ""

#: nebulae/default/names.dat:674
msgid "Sextans C"
msgstr ""

#: nebulae/default/names.dat:675
msgid "Regulus Dwarf Galaxy"
msgstr ""

#: nebulae/default/names.dat:676
msgid "Leo I"
msgstr ""

#: nebulae/default/names.dat:677
msgid "Harrington-Wilson #1"
msgstr ""

#: nebulae/default/names.dat:678
msgid "Markarian 421"
msgstr ""

#: nebulae/default/names.dat:679
msgid "Zwicky #2"
msgstr ""

#: nebulae/default/names.dat:680
msgid "Markarian 231"
msgstr ""

#: nebulae/default/names.dat:681
msgid "Exclamation Point Galaxy"
msgstr ""

#: nebulae/default/names.dat:682
msgid "Serpens Dwarf Galaxy"
msgstr ""

#: nebulae/default/names.dat:683
msgid "Tadpole Galaxy"
msgstr ""

#: nebulae/default/names.dat:684
msgid "Egg Nebula"
msgstr ""

#: nebulae/default/names.dat:685
msgid "Pegasus Dwarf Irregular Galaxy"
msgstr ""

#: nebulae/default/names.dat:686
msgid "Minkowski's Butterfly"
msgstr ""

#: nebulae/default/names.dat:687
msgid "Twin Jet Nebula"
msgstr ""

#: nebulae/default/names.dat:688
msgid "M2-9"
msgstr ""

#: nebulae/default/names.dat:689
msgid "Westbrook Nebula"
msgstr ""

#: nebulae/default/names.dat:690
msgid "Water Lily Nebula"
msgstr ""

#: nebulae/default/names.dat:691
msgid "Calabash Nebula"
msgstr ""

#: nebulae/default/names.dat:692
msgid "Rotten Egg Nebula"
msgstr ""

#: nebulae/default/names.dat:693
msgid "Frosty Leo Nebula"
msgstr ""

#: nebulae/default/names.dat:694
msgid "Gomez's Hamburger"
msgstr ""

#: nebulae/default/names.dat:695
msgid "Cotton Candy Nebula"
msgstr ""

#: nebulae/default/names.dat:696
msgid "Footprint Nebula"
msgstr ""

#: nebulae/default/names.dat:697
msgid "Minkowski's Footprint"
msgstr ""

#: nebulae/default/names.dat:698
msgid "M1-92"
msgstr ""

#: nebulae/default/names.dat:699
msgid "Sagittarius A East"
msgstr ""

#: nebulae/default/names.dat:700
msgid "Sagittarius A West"
msgstr ""

#: nebulae/default/names.dat:701
msgid "Dark Doodad Nebula"
msgstr ""

#: skycultures/arabic/constellation_names.eng.fab:1
msgid "The Shackled Woman"
msgstr ""

#: skycultures/arabic/constellation_names.eng.fab:2
msgid "The Well-bucket"
msgstr ""

#: skycultures/arabic/constellation_names.eng.fab:3
msgid "The Eagle"
msgstr ""

#: skycultures/arabic/constellation_names.eng.fab:4
msgid "The Censer"
msgstr ""

#: skycultures/arabic/constellation_names.eng.fab:5
#: skycultures/belarusian/constellation_names.eng.fab:13
#: skycultures/romanian/constellation_names.eng.fab:22
msgid "The Ram"
msgstr ""

#: skycultures/arabic/constellation_names.eng.fab:6
msgid "The Reins-holder"
msgstr ""

#: skycultures/arabic/constellation_names.eng.fab:7
msgid "The Howler"
msgstr ""

#: skycultures/arabic/constellation_names.eng.fab:8
msgid "The Crab"
msgstr ""

#: skycultures/arabic/constellation_names.eng.fab:9
msgid "The Greater Dog"
msgstr ""

#: skycultures/arabic/constellation_names.eng.fab:10
msgid "The Lesser Dog"
msgstr ""

#: skycultures/arabic/constellation_names.eng.fab:11
msgid "The Young Goat"
msgstr ""

#: skycultures/arabic/constellation_names.eng.fab:12
msgid "Who (Lady) Has Chair"
msgstr ""

#: skycultures/arabic/constellation_names.eng.fab:13
msgid "Centaur"
msgstr ""

#: skycultures/arabic/constellation_names.eng.fab:14
msgid "Inflammatus"
msgstr ""

#: skycultures/arabic/constellation_names.eng.fab:15
#: skycultures/western/constellation_names.eng.fab:6
#: skycultures/western_rey/constellation_names.eng.fab:140
msgid "Cetus"
msgstr ""

#: skycultures/arabic/constellation_names.eng.fab:16
msgid "Bristle"
msgstr ""

#: skycultures/arabic/constellation_names.eng.fab:17
msgid "The Southern Crown"
msgstr ""

#: skycultures/arabic/constellation_names.eng.fab:18
msgid "The Northern Crown"
msgstr ""

#: skycultures/arabic/constellation_names.eng.fab:19
#: skycultures/romanian/constellation_names.eng.fab:18
msgid "The Raven"
msgstr ""

#: skycultures/arabic/constellation_names.eng.fab:20
msgid "The Great Cup"
msgstr ""

#: skycultures/arabic/constellation_names.eng.fab:21
msgid "The Hen"
msgstr ""

#: skycultures/arabic/constellation_names.eng.fab:22
msgid "The Dolphin"
msgstr ""

#: skycultures/arabic/constellation_names.eng.fab:23
#: skycultures/romanian/constellation_names.eng.fab:17
msgid "The Dragon"
msgstr ""

#: skycultures/arabic/constellation_names.eng.fab:24
msgid "Part of the Horse"
msgstr ""

#: skycultures/arabic/constellation_names.eng.fab:25
msgid "The River"
msgstr ""

#: skycultures/arabic/constellation_names.eng.fab:26
#: skycultures/belarusian/constellation_names.eng.fab:18
msgid "The Twins"
msgstr ""

#: skycultures/arabic/constellation_names.eng.fab:27
msgid "The Kneeling (Man)"
msgstr ""

#: skycultures/arabic/constellation_names.eng.fab:28
msgid "The Brave"
msgstr ""

#: skycultures/arabic/constellation_names.eng.fab:29
msgid "The Lion"
msgstr ""

#: skycultures/arabic/constellation_names.eng.fab:30
msgid "The Hare"
msgstr ""

#: skycultures/arabic/constellation_names.eng.fab:31
msgid "The Balance"
msgstr ""

#: skycultures/arabic/constellation_names.eng.fab:32
msgid "The Turtle"
msgstr ""

#: skycultures/arabic/constellation_names.eng.fab:33
msgid "The Snake Charmer"
msgstr ""

#: skycultures/arabic/constellation_names.eng.fab:34
msgid "The Giant"
msgstr ""

#: skycultures/arabic/constellation_names.eng.fab:35
msgid "The Great Horse"
msgstr ""

#: skycultures/arabic/constellation_names.eng.fab:36
msgid "Bearer of the Demon's Head"
msgstr ""

#: skycultures/arabic/constellation_names.eng.fab:37
#: skycultures/romanian/constellation_names.eng.fab:28
msgid "The Whale"
msgstr ""

#: skycultures/arabic/constellation_names.eng.fab:38
msgid "The Southern Whale"
msgstr ""

#: skycultures/arabic/constellation_names.eng.fab:39
msgid "The Arrow"
msgstr ""

#: skycultures/arabic/constellation_names.eng.fab:40
#: skycultures/romanian/constellation_names.eng.fab:37
msgid "The Archer"
msgstr ""

#: skycultures/arabic/constellation_names.eng.fab:41
#: skycultures/romanian/constellation_names.eng.fab:35
msgid "The Scorpion"
msgstr ""

#: skycultures/arabic/constellation_names.eng.fab:42
#: skycultures/romanian/constellation_names.eng.fab:32
msgid "The Bull"
msgstr ""

#: skycultures/arabic/constellation_names.eng.fab:43
msgid "The Triangle"
msgstr ""

#: skycultures/arabic/constellation_names.eng.fab:44
msgid "The Greater Bear"
msgstr ""

#: skycultures/arabic/constellation_names.eng.fab:45
msgid "The Lesser Bear"
msgstr ""

#: skycultures/arabic/constellation_names.eng.fab:46
msgid "The Ship"
msgstr ""

#: skycultures/arabic/constellation_names.eng.fab:47
msgid "The Maiden"
msgstr ""

#: skycultures/arabic/constellation_names.eng.fab:48
msgid "The Snake"
msgstr ""

#: skycultures/arabic/constellation_names.eng.fab:49
msgid "The Beast of Prey"
msgstr ""

#: skycultures/arabic/star_names.fab:1
msgid "Horse navel"
msgstr ""

#: skycultures/arabic/star_names.fab:2
msgid "Tinted palm"
msgstr ""

#: skycultures/arabic/star_names.fab:3
msgid "Horse flank"
msgstr ""

#: skycultures/arabic/star_names.fab:4
msgid "The breast"
msgstr ""

#: skycultures/arabic/star_names.fab:5
msgid "The second frog"
msgstr ""

#: skycultures/arabic/star_names.fab:6
msgid "The rope"
msgstr ""

#: skycultures/arabic/star_names.fab:7
msgid "The knee"
msgstr ""

#: skycultures/arabic/star_names.fab:8
msgid "End of the river"
msgstr ""

#: skycultures/arabic/star_names.fab:9
msgid "Belly of Cetus"
msgstr ""

#: skycultures/arabic/star_names.fab:10
msgid "The triangle - The first companionable"
msgstr ""

#: skycultures/arabic/star_names.fab:11
msgid "The second sign"
msgstr ""

#: skycultures/arabic/star_names.fab:12
msgid "The first sign"
msgstr ""

#: skycultures/arabic/star_names.fab:13
msgid "The rope knot"
msgstr ""

#: skycultures/arabic/star_names.fab:14
msgid "Earthkid"
msgstr ""

#: skycultures/arabic/star_names.fab:15
msgid "A butter"
msgstr ""

#: skycultures/arabic/star_names.fab:16
msgid "The goat"
msgstr ""

#: skycultures/arabic/star_names.fab:17
msgid "The hatching-place"
msgstr ""

#: skycultures/arabic/star_names.fab:18
msgid "The aggrieved-end of the river"
msgstr ""

#: skycultures/arabic/star_names.fab:19
msgid "The nostril"
msgstr ""

#: skycultures/arabic/star_names.fab:20
msgid "The ghoul"
msgstr ""

#: skycultures/arabic/star_names.fab:21
msgid "The little belly"
msgstr ""

#: skycultures/arabic/star_names.fab:22
msgid "The elbow of the Pleiades"
msgstr ""

#: skycultures/arabic/star_names.fab:23 skycultures/arabic/star_names.fab:25
msgid "Shoulder of the Pleiades"
msgstr ""

#: skycultures/arabic/star_names.fab:24
msgid "The Pleiades"
msgstr ""

#: skycultures/arabic/star_names.fab:26
msgid "One of the eggs"
msgstr ""

#: skycultures/arabic/star_names.fab:27
msgid "One of the eggs shells"
msgstr ""

#: skycultures/arabic/star_names.fab:28
msgid "Eye of the Bull"
msgstr ""

#: skycultures/arabic/star_names.fab:29
msgid "Follower of the Pleiades"
msgstr ""

#: skycultures/arabic/star_names.fab:30
msgid "Footstool of the giant"
msgstr ""

#: skycultures/arabic/star_names.fab:31
msgid "The giant foot"
msgstr ""

#: skycultures/arabic/star_names.fab:32
msgid "The Pleiades watcher"
msgstr ""

#: skycultures/arabic/star_names.fab:33
msgid "The molar"
msgstr ""

#: skycultures/arabic/star_names.fab:34
msgid "Heel of the Reins holder"
msgstr ""

#: skycultures/arabic/star_names.fab:35
msgid "The camels quenching their thirst"
msgstr ""

#: skycultures/arabic/star_names.fab:36
msgid "The zone"
msgstr ""

#: skycultures/arabic/star_names.fab:37
msgid "The hare"
msgstr ""

#: skycultures/arabic/star_names.fab:38
msgid "White spot"
msgstr ""

#: skycultures/arabic/star_names.fab:39
msgid "The string of pearls"
msgstr ""

#: skycultures/arabic/star_names.fab:40
msgid "The dove"
msgstr ""

#: skycultures/arabic/star_names.fab:41
msgid "The belt"
msgstr ""

#: skycultures/arabic/star_names.fab:42
msgid "The sword"
msgstr ""

#: skycultures/arabic/star_names.fab:43 skycultures/arabic/star_names.fab:57
msgid "The weight"
msgstr ""

#: skycultures/arabic/star_names.fab:44
msgid "Shoulder of the giant"
msgstr ""

#: skycultures/arabic/star_names.fab:45
msgid "Shoulder of Reins holder"
msgstr ""

#: skycultures/arabic/star_names.fab:46
msgid "Forward foot"
msgstr ""

#: skycultures/arabic/star_names.fab:47
msgid "Individual stars"
msgstr ""

#: skycultures/arabic/star_names.fab:48
msgid "The announcer of the southern Shining one"
msgstr ""

#: skycultures/arabic/star_names.fab:49 skycultures/romanian/star_names.fab:65
#: skycultures/western/star_names.fab:407
msgid "Tejat"
msgstr ""

#: skycultures/arabic/star_names.fab:50
#: skycultures/arabic_moon_stations/star_names.fab:26
msgid "Suhayl"
msgstr ""

#: skycultures/arabic/star_names.fab:51
msgid "First one of the brand-mark"
msgstr ""

#: skycultures/arabic/star_names.fab:52
msgid "The outstretched paw"
msgstr ""

#: skycultures/arabic/star_names.fab:53
msgid "The southern Shining one"
msgstr ""

#: skycultures/arabic/star_names.fab:54
msgid "The maidens"
msgstr ""

#: skycultures/arabic/star_names.fab:55
msgid "The tow juror"
msgstr ""

#: skycultures/arabic/star_names.fab:56
msgid "The pulled-in paw"
msgstr ""

#: skycultures/arabic/star_names.fab:58
msgid "Middle of the sky"
msgstr ""

#: skycultures/arabic/star_names.fab:59
msgid "The maidenhood"
msgstr ""

#: skycultures/arabic/star_names.fab:60
msgid "The announcer of the northern Shining one"
msgstr ""

#: skycultures/arabic/star_names.fab:61
msgid "The twins forward head"
msgstr ""

#: skycultures/arabic/star_names.fab:62
msgid "The northern Shining one"
msgstr ""

#: skycultures/arabic/star_names.fab:63
msgid "The twins posterior head"
msgstr ""

#: skycultures/arabic/star_names.fab:64
msgid "Suhayl hadar"
msgstr ""

#: skycultures/arabic/star_names.fab:65
msgid "Sworn Suhayl"
msgstr ""

#: skycultures/arabic/star_names.fab:66
msgid "One of the antelopes"
msgstr ""

#: skycultures/arabic/star_names.fab:67
msgid "Northern donkey"
msgstr ""

#: skycultures/arabic/star_names.fab:68
msgid "Southern donkey"
msgstr ""

#: skycultures/arabic/star_names.fab:69
msgid "The claw"
msgstr ""

#: skycultures/arabic/star_names.fab:70
msgid "The third leap"
msgstr ""

#: skycultures/arabic/star_names.fab:71
msgid "Suhayl the weight"
msgstr ""

#: skycultures/arabic/star_names.fab:72
msgid "The solitary one"
msgstr ""

#: skycultures/arabic/star_names.fab:73
msgid "The glance of the lion"
msgstr ""

#: skycultures/arabic/star_names.fab:74
msgid "Head of the lion"
msgstr ""

#: skycultures/arabic/star_names.fab:75
msgid "Heart of the lion"
msgstr ""

#: skycultures/arabic/star_names.fab:76
msgid "The northern one of the second leap"
msgstr ""

#: skycultures/arabic/star_names.fab:77
msgid "The forehead of the lion"
msgstr ""

#: skycultures/arabic/star_names.fab:78
msgid "The southern one of the second leap"
msgstr ""

#: skycultures/arabic/star_names.fab:79
msgid "The cup"
msgstr ""

#: skycultures/arabic/star_names.fab:80
msgid "The loins"
msgstr ""

#: skycultures/arabic/star_names.fab:81
msgid "The bear"
msgstr ""

#: skycultures/arabic/star_names.fab:82
msgid "One of Al-zubarah"
msgstr ""

#: skycultures/arabic/star_names.fab:83
msgid "Second Al-zubarah"
msgstr ""

#: skycultures/arabic/star_names.fab:84
msgid "The southern one of the first leap"
msgstr ""

#: skycultures/arabic/star_names.fab:85
msgid "The northern one of the first leap"
msgstr ""

#: skycultures/arabic/star_names.fab:86
msgid "Tail of the lion"
msgstr ""

#: skycultures/arabic/star_names.fab:87
msgid "Corner of the barker"
msgstr ""

#: skycultures/arabic/star_names.fab:88
msgid "The thigh"
msgstr ""

#: skycultures/arabic/star_names.fab:89
msgid "The tent"
msgstr ""

#: skycultures/arabic/star_names.fab:90
msgid "The insertion-point of the Bear's tail"
msgstr ""

#: skycultures/arabic/star_names.fab:91
msgid "The wing"
msgstr ""

#: skycultures/arabic/star_names.fab:92
msgid "The raven"
msgstr ""

#: skycultures/arabic/star_names.fab:93
msgid "The inlet"
msgstr ""

#: skycultures/arabic/star_names.fab:94
msgid "The lion Liver"
msgstr ""

#: skycultures/arabic/star_names.fab:95
msgid "Vine-harvestress"
msgstr ""

#: skycultures/arabic/star_names.fab:96
msgid "Embrace"
msgstr ""

#: skycultures/arabic/star_names.fab:97
msgid "The Undefended one"
msgstr ""

#: skycultures/arabic/star_names.fab:98
msgid "Al-suha"
msgstr ""

#: skycultures/arabic/star_names.fab:99
msgid "Leader-daughter of the bier"
msgstr ""

#: skycultures/arabic/star_names.fab:100
msgid "Single one of the lance-bearer"
msgstr ""

#: skycultures/arabic/star_names.fab:101
#: skycultures/romanian/star_names.fab:132
#: skycultures/western/star_names.fab:194
msgid "Hadar"
msgstr ""

#: skycultures/arabic/star_names.fab:102
msgid "shoulder of the centaur"
msgstr ""

#: skycultures/arabic/star_names.fab:103
msgid "The Spear Thrower"
msgstr ""

#: skycultures/arabic/star_names.fab:104
msgid "One of Al-ghofer's"
msgstr ""

#: skycultures/arabic/star_names.fab:105
msgid "The shepherd"
msgstr ""

#: skycultures/arabic/star_names.fab:106
msgid "Centaur foot"
msgstr ""

#: skycultures/arabic/star_names.fab:107
msgid "The loin-cloth"
msgstr ""

#: skycultures/arabic/star_names.fab:108
msgid "The brighter Pherkad"
msgstr ""

#: skycultures/arabic/star_names.fab:109
msgid "The southern claw"
msgstr ""

#: skycultures/arabic/star_names.fab:110
msgid "The cattleman"
msgstr ""

#: skycultures/arabic/star_names.fab:111
msgid "The northern claw"
msgstr ""

#: skycultures/arabic/star_names.fab:112
msgid "The dimmer Pherkad"
msgstr ""

#: skycultures/arabic/star_names.fab:113
msgid "Shepherd's crook"
msgstr ""

#: skycultures/arabic/star_names.fab:114
msgid "The hyena"
msgstr ""

#: skycultures/arabic/star_names.fab:115
msgid "The two series"
msgstr ""

#: skycultures/arabic/star_names.fab:116
msgid "The broken ring of stars"
msgstr ""

#: skycultures/arabic/star_names.fab:117
msgid "Neck of the snake"
msgstr ""

#: skycultures/arabic/star_names.fab:118
msgid "Scorpion forehead"
msgstr ""

#: skycultures/arabic/star_names.fab:119
msgid "The scorpion"
msgstr ""

#: skycultures/arabic/star_names.fab:120
msgid "The preceding hand"
msgstr ""

#: skycultures/arabic/star_names.fab:121
msgid "The succeeding hand"
msgstr ""

#: skycultures/arabic/star_names.fab:122
msgid "The arteries"
msgstr ""

#: skycultures/arabic/star_names.fab:123
msgid "The scorpion heart"
msgstr ""

#: skycultures/arabic/star_names.fab:124
msgid "The elbow"
msgstr ""

#: skycultures/arabic/star_names.fab:125
msgid "The dancer"
msgstr ""

#: skycultures/arabic/star_names.fab:126
msgid "The preceding"
msgstr ""

#: skycultures/arabic/star_names.fab:127
msgid "Head of the kneeling one"
msgstr ""

#: skycultures/arabic/star_names.fab:128
msgid "Head of the dragon"
msgstr ""

#: skycultures/arabic/star_names.fab:129
msgid "The wrist of the kneeling one"
msgstr ""

#: skycultures/arabic/star_names.fab:130
msgid "The sting"
msgstr ""

#: skycultures/arabic/star_names.fab:131
msgid "Second one of the bier daughters"
msgstr ""

#: skycultures/arabic/star_names.fab:132
msgid "The raised tail"
msgstr ""

#: skycultures/arabic/star_names.fab:133
msgid "Head of the snake-charmer"
msgstr ""

#: skycultures/arabic/star_names.fab:134
msgid "Dog of the shepherd"
msgstr ""

#: skycultures/arabic/star_names.fab:135
msgid "The third incantation"
msgstr ""

#: skycultures/arabic/star_names.fab:136
msgid "The first incantation"
msgstr ""

#: skycultures/arabic/star_names.fab:137
msgid "Arrowhead"
msgstr ""

#: skycultures/arabic/star_names.fab:138
msgid "The middle one of the bow"
msgstr ""

#: skycultures/arabic/star_names.fab:139
msgid "The southern one of the bow"
msgstr ""

#: skycultures/arabic/star_names.fab:140
msgid "The northern one of the bow"
msgstr ""

#: skycultures/arabic/star_names.fab:141
msgid "The swooping eagle"
msgstr ""

#: skycultures/arabic/star_names.fab:142
msgid "The harp"
msgstr ""

#: skycultures/arabic/star_names.fab:143
msgid "Second outgoing ostriches"
msgstr ""

#: skycultures/arabic/star_names.fab:144
msgid "The fatty tail"
msgstr ""

#: skycultures/arabic/star_names.fab:145
msgid "The tortoise"
msgstr ""

#: skycultures/arabic/star_names.fab:146
msgid "The outgoing ostriches"
msgstr ""

#: skycultures/arabic/star_names.fab:147
msgid "One of the andiron's"
msgstr ""

#: skycultures/arabic/star_names.fab:148
msgid "The heel-tendon"
msgstr ""

#: skycultures/arabic/star_names.fab:149
msgid "The archer knee"
msgstr ""

#: skycultures/arabic/star_names.fab:150
msgid "The hen-bill"
msgstr ""

#: skycultures/arabic/star_names.fab:151
msgid "The arrow"
msgstr ""

#: skycultures/arabic/star_names.fab:152 skycultures/arabic/star_names.fab:154
msgid "One of the balance's"
msgstr ""

#: skycultures/arabic/star_names.fab:153
msgid "The flying eagle"
msgstr ""

#: skycultures/arabic/star_names.fab:155
msgid "First lucky star of the slaughterer"
msgstr ""

#: skycultures/arabic/star_names.fab:156
msgid "Second lucky star of the slaughterer"
msgstr ""

#: skycultures/arabic/star_names.fab:157
msgid "The breast - one of the cavalry's"
msgstr ""

#: skycultures/arabic/star_names.fab:158
msgid "One of the sitting's"
msgstr ""

#: skycultures/arabic/star_names.fab:159
msgid "Second one of the sitting's"
msgstr ""

#: skycultures/arabic/star_names.fab:160
msgid "Tail of the hen"
msgstr ""

#: skycultures/arabic/star_names.fab:161
msgid "The wing- one of the cavalry's"
msgstr ""

#: skycultures/arabic/star_names.fab:162
msgid "One of swallower luck"
msgstr ""

#: skycultures/arabic/star_names.fab:163
msgid "Part of the horse"
msgstr ""

#: skycultures/arabic/star_names.fab:164
msgid "The right forearm"
msgstr ""

#: skycultures/arabic/star_names.fab:165
msgid "Second of the Alfirk's"
msgstr ""

#: skycultures/arabic/star_names.fab:166
msgid "One of the Luck of lucks"
msgstr ""

#: skycultures/arabic/star_names.fab:167
msgid "One of the Nashira luck"
msgstr ""

#: skycultures/arabic/star_names.fab:168
msgid "The horse nose"
msgstr ""

#: skycultures/arabic/star_names.fab:169
msgid "Tail of the goat - Second Nashira luck"
msgstr ""

#: skycultures/arabic/star_names.fab:170
msgid "The blaze on a horse's brow"
msgstr ""

#: skycultures/arabic/star_names.fab:171
msgid "First lucky star of the king"
msgstr ""

#: skycultures/arabic/star_names.fab:172
msgid "Second lucky star of the livestock"
msgstr ""

#: skycultures/arabic/star_names.fab:173
msgid "First lucky star of the livestock"
msgstr ""

#: skycultures/arabic/star_names.fab:174
msgid "The hip"
msgstr ""

#: skycultures/arabic/star_names.fab:175
msgid "First lucky star of the tents"
msgstr ""

#: skycultures/arabic/star_names.fab:176
msgid "First lucky star of the high-minded man"
msgstr ""

#: skycultures/arabic/star_names.fab:177
msgid "First lucky star of the rain"
msgstr ""

#: skycultures/arabic/star_names.fab:178
msgid "First lucky star of the excellent one"
msgstr ""

#: skycultures/arabic/star_names.fab:179
msgid "The shin"
msgstr ""

#: skycultures/arabic/star_names.fab:180
msgid "Mouth of the fish"
msgstr ""

#: skycultures/arabic/star_names.fab:181
msgid "The great horse shoulder"
msgstr ""

#: skycultures/arabic/star_names.fab:182
msgid "The great horse back"
msgstr ""

#: skycultures/arabic/star_names.fab:183
msgid "Fourth one of Alkalaes"
msgstr ""

#: skycultures/arabic/star_names.fab:184
msgid "Third one of Alkalaes"
msgstr ""

#: skycultures/arabic/star_names.fab:185
msgid "Second one of Alkalaes"
msgstr ""

#: skycultures/arabic/star_names.fab:186
msgid "One of Alkalaes"
msgstr ""

#: skycultures/arabic/star_names.fab:187
msgid "The Scattered stars"
msgstr ""

#: skycultures/arabic/star_names.fab:188
msgid "The quarter"
msgstr ""

#: skycultures/arabic/star_names.fab:189
msgid "The wronged"
msgstr ""

#: skycultures/arabic/star_names.fab:190
msgid "Incoming ostriches"
msgstr ""

#: skycultures/arabic/star_names.fab:191
msgid "First outgoing ostriches"
msgstr ""

#: skycultures/arabic/star_names.fab:192
msgid "Third outgoing ostriches"
msgstr ""

#: skycultures/arabic/star_names.fab:193
msgid "Fourth one of the cavalry's"
msgstr ""

#: skycultures/arabic/star_names.fab:194
msgid "First shrike"
msgstr ""

#: skycultures/arabic/star_names.fab:195
msgid "Second shrike"
msgstr ""

#: skycultures/arabic/star_names.fab:196
msgid "Fourth one of the sitting's"
msgstr ""

#: skycultures/arabic/star_names.fab:197
msgid "Third one of the sitting's"
msgstr ""

#: skycultures/arabic/star_names.fab:198
msgid "Second one of the cavalry's"
msgstr ""

#: skycultures/arabic/star_names.fab:199
msgid "The shining"
msgstr ""

#: skycultures/arabic/star_names.fab:200
msgid "Second lucky star of the rain"
msgstr ""

#: skycultures/arabic/star_names.fab:201
msgid "Lucky star of the excellent one"
msgstr ""

#: skycultures/arabic/star_names.fab:202
msgid "Second lucky star of the high-minded man"
msgstr ""

#: skycultures/arabic/star_names.fab:203
msgid "Second one of the anguish"
msgstr ""

#: skycultures/arabic/star_names.fab:204
msgid "First one of the anguish"
msgstr ""

#: skycultures/arabic/star_names.fab:205
msgid "First wolf"
msgstr ""

#: skycultures/arabic/star_names.fab:206
msgid "Second wolf"
msgstr ""

#: skycultures/arabic/star_names.fab:207
msgid "First wolf paw"
msgstr ""

#: skycultures/arabic/star_names.fab:208
msgid "Second wolf paw"
msgstr ""

#: skycultures/arabic/star_names.fab:209
msgid "Second one of the andiron's"
msgstr ""

#: skycultures/arabic/star_names.fab:210
msgid "Third one of the andiron's"
msgstr ""

#: skycultures/arabic/star_names.fab:211
msgid "The forth incantation"
msgstr ""

#: skycultures/arabic/star_names.fab:212
msgid "The second companionable"
msgstr ""

#: skycultures/arabic/star_names.fab:213
msgid "Second one of the brand-mark"
msgstr ""

#: skycultures/arabic/star_names.fab:214
msgid "The second Al-ghofer"
msgstr ""

#: skycultures/arabic/star_names.fab:215
msgid "The third Al-ghofer"
msgstr ""

#: skycultures/arabic/star_names.fab:216
msgid "Second One of swallower luck"
msgstr ""

#: skycultures/arabic/star_names.fab:217
msgid "Third One of swallower luck"
msgstr ""

#: skycultures/arabic/star_names.fab:218
msgid "Second one of the Luck of lucks"
msgstr ""

#: skycultures/arabic/star_names.fab:219
msgid "Third one of the Luck of lucks"
msgstr ""

#: skycultures/arabic/star_names.fab:220
msgid "Second lucky star of the king"
msgstr ""

#: skycultures/arabic/star_names.fab:221
msgid "Second lucky star of the tents"
msgstr ""

#: skycultures/arabic/star_names.fab:222
msgid "Third lucky star of the tents"
msgstr ""

#: skycultures/arabic/star_names.fab:223
msgid "Fourth lucky star of the tents"
msgstr ""

#: skycultures/arabic/star_names.fab:224
msgid "Third one of the bier daughters"
msgstr ""

#: skycultures/arabic_moon_stations/constellation_names.eng.fab:1
msgid "The Two signs"
msgstr ""

#: skycultures/arabic_moon_stations/constellation_names.eng.fab:2
msgid "The Little belly"
msgstr ""

#: skycultures/arabic_moon_stations/constellation_names.eng.fab:3
msgid "Al-Thurayya"
msgstr ""

#: skycultures/arabic_moon_stations/constellation_names.eng.fab:4
#: skycultures/arabic_moon_stations/star_names.fab:14
msgid "The Follower"
msgstr ""

#: skycultures/arabic_moon_stations/constellation_names.eng.fab:5
msgid "The Side Mark"
msgstr ""

#: skycultures/arabic_moon_stations/constellation_names.eng.fab:6
msgid "The Neck bend"
msgstr ""

#: skycultures/arabic_moon_stations/constellation_names.eng.fab:7
msgid "The Arm"
msgstr ""

#: skycultures/arabic_moon_stations/constellation_names.eng.fab:8
msgid "The Lion nose"
msgstr ""

#: skycultures/arabic_moon_stations/constellation_names.eng.fab:9
msgid "The Lion eyes"
msgstr ""

#: skycultures/arabic_moon_stations/constellation_names.eng.fab:10
msgid "The Lion Forehead"
msgstr ""

#: skycultures/arabic_moon_stations/constellation_names.eng.fab:11
msgid "The Lion mane"
msgstr ""

#: skycultures/arabic_moon_stations/constellation_names.eng.fab:12
#: skycultures/arabic_moon_stations/star_names.fab:43
msgid "The Star of weather change"
msgstr ""

#: skycultures/arabic_moon_stations/constellation_names.eng.fab:13
msgid "The Bend"
msgstr ""

#: skycultures/arabic_moon_stations/constellation_names.eng.fab:14
msgid "The High one"
msgstr ""

#: skycultures/arabic_moon_stations/constellation_names.eng.fab:15
msgid "The tail tuft"
msgstr ""

#: skycultures/arabic_moon_stations/constellation_names.eng.fab:16
msgid "The Scorpion Claws"
msgstr ""

#: skycultures/arabic_moon_stations/constellation_names.eng.fab:17
msgid "The ornamented headband"
msgstr ""

#: skycultures/arabic_moon_stations/constellation_names.eng.fab:18
#: skycultures/arabic_moon_stations/star_names.fab:71
msgid "The Heart"
msgstr ""

#: skycultures/arabic_moon_stations/constellation_names.eng.fab:19
#: skycultures/arabic_moon_stations/star_names.fab:78
msgid "The Scorpion sting"
msgstr ""

#: skycultures/arabic_moon_stations/constellation_names.eng.fab:20
msgid "The Ostriches"
msgstr ""

#: skycultures/arabic_moon_stations/constellation_names.eng.fab:21
msgid "The Empty place"
msgstr ""

#: skycultures/arabic_moon_stations/constellation_names.eng.fab:22
msgid "The Lucky stars of the slaughterer"
msgstr ""

#: skycultures/arabic_moon_stations/constellation_names.eng.fab:23
msgid "The Lucky stars of the swallower"
msgstr ""

#: skycultures/arabic_moon_stations/constellation_names.eng.fab:24
msgid "The Lucky stars of the Luckiest ones"
msgstr ""

#: skycultures/arabic_moon_stations/constellation_names.eng.fab:25
msgid "The Lucky stars of the tents"
msgstr ""

#: skycultures/arabic_moon_stations/constellation_names.eng.fab:26
msgid "The Front mouth of the bucket"
msgstr ""

#: skycultures/arabic_moon_stations/constellation_names.eng.fab:27
msgid "The Rear mouth of the bucket"
msgstr ""

#: skycultures/arabic_moon_stations/constellation_names.eng.fab:28
#: skycultures/arabic_moon_stations/star_names.fab:4
msgid "The Bucket cord"
msgstr ""

#: skycultures/arabic_moon_stations/star_names.fab:1
msgid "The Hand dyed with Henna"
msgstr ""

#: skycultures/arabic_moon_stations/star_names.fab:2
msgid "The First Frog"
msgstr ""

#: skycultures/arabic_moon_stations/star_names.fab:3
msgid "The Second Frog"
msgstr ""

#: skycultures/arabic_moon_stations/star_names.fab:5
msgid "The Oath star"
msgstr ""

#: skycultures/arabic_moon_stations/star_names.fab:6
msgid "The Caracal"
msgstr ""

#: skycultures/arabic_moon_stations/star_names.fab:7
msgid "The Two signs 1"
msgstr ""

#: skycultures/arabic_moon_stations/star_names.fab:8
msgid "The Two signs 2"
msgstr ""

#: skycultures/arabic_moon_stations/star_names.fab:9
msgid "The Two friendly ones 1"
msgstr ""

#: skycultures/arabic_moon_stations/star_names.fab:10
msgid "The Two friendly ones 2"
msgstr ""

#: skycultures/arabic_moon_stations/star_names.fab:11
msgid "The Kid"
msgstr ""

#: skycultures/arabic_moon_stations/star_names.fab:12
msgid "The Elbow"
msgstr ""

#: skycultures/arabic_moon_stations/star_names.fab:13
msgid "The Shoulder side"
msgstr ""

#: skycultures/arabic_moon_stations/star_names.fab:15
msgid "The Foot of Al-Jawza"
msgstr ""

#: skycultures/arabic_moon_stations/star_names.fab:16
msgid "The Obstructor"
msgstr ""

#: skycultures/arabic_moon_stations/star_names.fab:17
msgid "AlNajith"
msgstr ""

#: skycultures/arabic_moon_stations/star_names.fab:18
msgid "The String of beads 1"
msgstr ""

#: skycultures/arabic_moon_stations/star_names.fab:19
msgid "The String of beads 2"
msgstr ""

#: skycultures/arabic_moon_stations/star_names.fab:20
msgid "The String of beads 3"
msgstr ""

#: skycultures/arabic_moon_stations/star_names.fab:21
msgid "The gazelles 1"
msgstr ""

#: skycultures/arabic_moon_stations/star_names.fab:22
msgid "The gazelles 2"
msgstr ""

#: skycultures/arabic_moon_stations/star_names.fab:23
msgid "The gazelles 3"
msgstr ""

#: skycultures/arabic_moon_stations/star_names.fab:24
msgid "The Shoulder side of Al-Jawza"
msgstr ""

#: skycultures/arabic_moon_stations/star_names.fab:25
msgid "The Precedent of Southern Shi'ra"
msgstr ""

#: skycultures/arabic_moon_stations/star_names.fab:27
msgid "The Neck bend 1"
msgstr ""

#: skycultures/arabic_moon_stations/star_names.fab:28
msgid "The Neck bend 2"
msgstr ""

#: skycultures/arabic_moon_stations/star_names.fab:29
msgid "The Southern Shi'ra"
msgstr ""

#: skycultures/arabic_moon_stations/star_names.fab:30
msgid "The Precedent of the Northern Shi'ra"
msgstr ""

#: skycultures/arabic_moon_stations/star_names.fab:31
msgid "The Arm 1"
msgstr ""

#: skycultures/arabic_moon_stations/star_names.fab:32
msgid "The Arm 2"
msgstr ""

#: skycultures/arabic_moon_stations/star_names.fab:33
msgid "The Northern Shi'ra"
msgstr ""

#: skycultures/arabic_moon_stations/star_names.fab:34
msgid "The Lone one"
msgstr ""

#: skycultures/arabic_moon_stations/star_names.fab:35
msgid "The Forehead 1"
msgstr ""

#: skycultures/arabic_moon_stations/star_names.fab:36
msgid "The Forehead 2"
msgstr ""

#: skycultures/arabic_moon_stations/star_names.fab:37
msgid "The Forehead 3"
msgstr ""

#: skycultures/arabic_moon_stations/star_names.fab:38
msgid "The Forehead 4"
msgstr ""

#: skycultures/arabic_moon_stations/star_names.fab:39
msgid "The Two first ones 1"
msgstr ""

#: skycultures/arabic_moon_stations/star_names.fab:40
msgid "The Two first ones 2"
msgstr ""

#: skycultures/arabic_moon_stations/star_names.fab:41
msgid "The Mane 1"
msgstr ""

#: skycultures/arabic_moon_stations/star_names.fab:42
msgid "The Mane 2"
msgstr ""

#: skycultures/arabic_moon_stations/star_names.fab:44
msgid "The Bend 1"
msgstr ""

#: skycultures/arabic_moon_stations/star_names.fab:45
msgid "The Bend 2"
msgstr ""

#: skycultures/arabic_moon_stations/star_names.fab:46
msgid "The Bend 3"
msgstr ""

#: skycultures/arabic_moon_stations/star_names.fab:47
msgid "The Bend 4"
msgstr ""

#: skycultures/arabic_moon_stations/star_names.fab:48
msgid "The Bend 5"
msgstr ""

#: skycultures/arabic_moon_stations/star_names.fab:49
msgid "The Obscure one"
msgstr ""

#: skycultures/arabic_moon_stations/star_names.fab:50
msgid "The Wild donkey"
msgstr ""

#: skycultures/arabic_moon_stations/star_names.fab:51
msgid "The Lion liver"
msgstr ""

#: skycultures/arabic_moon_stations/star_names.fab:52
msgid "The Young she-goat"
msgstr ""

#: skycultures/arabic_moon_stations/star_names.fab:53
msgid "The Unarmed high one"
msgstr ""

#: skycultures/arabic_moon_stations/star_names.fab:54
msgid "The neglected one"
msgstr ""

#: skycultures/arabic_moon_stations/star_names.fab:55
msgid "The Tail tuft 1"
msgstr ""

#: skycultures/arabic_moon_stations/star_names.fab:56
msgid "The Tail tuft 2"
msgstr ""

#: skycultures/arabic_moon_stations/star_names.fab:57
msgid "The Tail tuft 3"
msgstr ""

#: skycultures/arabic_moon_stations/star_names.fab:58
msgid "The Bright one of the fractured bowl"
msgstr ""

#: skycultures/arabic_moon_stations/star_names.fab:59
msgid "The Leader"
msgstr ""

#: skycultures/arabic_moon_stations/star_names.fab:60
msgid "The Spear"
msgstr ""

#: skycultures/arabic_moon_stations/star_names.fab:61
msgid "The Armed High one"
msgstr ""

#: skycultures/arabic_moon_stations/star_names.fab:62
msgid "The Brighter of the two calves"
msgstr ""

#: skycultures/arabic_moon_stations/star_names.fab:63
msgid "The Scorpion claws 1"
msgstr ""

#: skycultures/arabic_moon_stations/star_names.fab:64
msgid "The Scorpion claws 2"
msgstr ""

#: skycultures/arabic_moon_stations/star_names.fab:65
msgid "The Dimmer of the two calves"
msgstr ""

#: skycultures/arabic_moon_stations/star_names.fab:66
msgid "The Male Hyena"
msgstr ""

#: skycultures/arabic_moon_stations/star_names.fab:67
msgid "The headband 1"
msgstr ""

#: skycultures/arabic_moon_stations/star_names.fab:68
msgid "The headband 2"
msgstr ""

#: skycultures/arabic_moon_stations/star_names.fab:69
msgid "The headband 3"
msgstr ""

#: skycultures/arabic_moon_stations/star_names.fab:70
msgid "The Veins of the heart 1"
msgstr ""

#: skycultures/arabic_moon_stations/star_names.fab:72
msgid "The Veins of the heart 2"
msgstr ""

#: skycultures/arabic_moon_stations/star_names.fab:73
msgid "The Trotting Camel"
msgstr ""

#: skycultures/arabic_moon_stations/star_names.fab:74
msgid "The Mother camels 1"
msgstr ""

#: skycultures/arabic_moon_stations/star_names.fab:75
msgid "The Mother camels 2"
msgstr ""

#: skycultures/arabic_moon_stations/star_names.fab:76
msgid "The Mother camels 3"
msgstr ""

#: skycultures/arabic_moon_stations/star_names.fab:77
msgid "The Mother camels 4"
msgstr ""

#: skycultures/arabic_moon_stations/star_names.fab:79
msgid "The Shepherd"
msgstr ""

#: skycultures/arabic_moon_stations/star_names.fab:80
msgid "The dog of the shepherd"
msgstr ""

#: skycultures/arabic_moon_stations/star_names.fab:81
msgid "The Baby camel"
msgstr ""

#: skycultures/arabic_moon_stations/star_names.fab:82
msgid "The ostriches coming to the river 1"
msgstr ""

#: skycultures/arabic_moon_stations/star_names.fab:83
msgid "The ostriches coming to the river 2"
msgstr ""

#: skycultures/arabic_moon_stations/star_names.fab:84
msgid "The ostriches coming to the river 3"
msgstr ""

#: skycultures/arabic_moon_stations/star_names.fab:85
msgid "The ostriches coming to the river 4"
msgstr ""

#: skycultures/arabic_moon_stations/star_names.fab:86
msgid "The Shepherd of the Ostriches"
msgstr ""

#: skycultures/arabic_moon_stations/star_names.fab:87
msgid "The Swooping Eagle"
msgstr ""

#: skycultures/arabic_moon_stations/star_names.fab:88
msgid "The ostriches leaving the river 1"
msgstr ""

#: skycultures/arabic_moon_stations/star_names.fab:89
msgid "The ostriches leaving the river 2"
msgstr ""

#: skycultures/arabic_moon_stations/star_names.fab:90
msgid "The ostriches leaving the river 3"
msgstr ""

#: skycultures/arabic_moon_stations/star_names.fab:91
msgid "The ostriches leaving the river 4"
msgstr ""

#: skycultures/arabic_moon_stations/star_names.fab:92
msgid "The Knights 1"
msgstr ""

#: skycultures/arabic_moon_stations/star_names.fab:93
msgid "The Knights 2"
msgstr ""

#: skycultures/arabic_moon_stations/star_names.fab:94
msgid "The Knights 3"
msgstr ""

#: skycultures/arabic_moon_stations/star_names.fab:95
msgid "The Knights 4"
msgstr ""

#: skycultures/arabic_moon_stations/star_names.fab:96
msgid "The Knights 5"
msgstr ""

#: skycultures/arabic_moon_stations/star_names.fab:97
msgid "The Flying eagle"
msgstr ""

#: skycultures/arabic_moon_stations/star_names.fab:98
msgid "The Rear knight"
msgstr ""

#: skycultures/arabic_moon_stations/star_names.fab:99
msgid "The Lucky star of Nashirah 1"
msgstr ""

#: skycultures/arabic_moon_stations/star_names.fab:100
msgid "The Lucky star of Nashirah 2"
msgstr ""

#: skycultures/arabic_moon_stations/star_names.fab:101
msgid "The Lucky star of the king 1"
msgstr ""

#: skycultures/arabic_moon_stations/star_names.fab:102
msgid "The Lucky star of the king 2"
msgstr ""

#: skycultures/arabic_moon_stations/star_names.fab:103
msgid "The Lucky star of the young sheep 1"
msgstr ""

#: skycultures/arabic_moon_stations/star_names.fab:104
msgid "The Lucky star of the young sheep 2"
msgstr ""

#: skycultures/arabic_moon_stations/star_names.fab:105
msgid "The Lucky star of the hero 1"
msgstr ""

#: skycultures/arabic_moon_stations/star_names.fab:106
msgid "The Lucky star of the hero 2"
msgstr ""

#: skycultures/arabic_moon_stations/star_names.fab:107
msgid "The Lucky star of the rain 1"
msgstr ""

#: skycultures/arabic_moon_stations/star_names.fab:108
msgid "The Lucky star of the rain 2"
msgstr ""

#: skycultures/arabic_moon_stations/star_names.fab:109
msgid "The Lucky star of the excellent 1"
msgstr ""

#: skycultures/arabic_moon_stations/star_names.fab:110
msgid "The Lucky star of the excellent 2"
msgstr ""

#: skycultures/arabic_moon_stations/star_names.fab:111
msgid "The Front mouth of the bucket 1"
msgstr ""

#: skycultures/arabic_moon_stations/star_names.fab:112
msgid "The Front mouth of the bucket 2"
msgstr ""

#: skycultures/arabic_moon_stations/star_names.fab:113
msgid "The Rear mouth of the bucket 1"
msgstr ""

#: skycultures/arabic_moon_stations/star_names.fab:114
msgid "The Rear mouth of the bucket 2"
msgstr ""

#: skycultures/arabic_moon_stations/star_names.fab:115
msgid "The Bucket knot 1"
msgstr ""

#: skycultures/arabic_moon_stations/star_names.fab:116
msgid "The Bucket knot 2"
msgstr ""

#: skycultures/aztec/constellation_names.eng.fab:1
msgid "Mamalhuaztli (The New fire)"
msgstr ""

#: skycultures/aztec/constellation_names.eng.fab:2
msgid "Tianquiztli  (The Market)"
msgstr ""

#: skycultures/aztec/constellation_names.eng.fab:3
msgid "Citlaltlachtli (The ball game of the stars)"
msgstr ""

#: skycultures/aztec/constellation_names.eng.fab:4
msgid "Xonecuilli (Twisted foot)"
msgstr ""

#: skycultures/aztec/constellation_names.eng.fab:5
msgid "Colotl Ixayac (Scorpion face)"
msgstr ""

#: skycultures/belarusian/constellation_names.eng.fab:1
msgid "Elias's Cart"
msgstr ""

#: skycultures/belarusian/constellation_names.eng.fab:2
msgid "The Bride"
msgstr ""

#: skycultures/belarusian/constellation_names.eng.fab:3
msgid "The Chicks"
msgstr ""

#: skycultures/belarusian/constellation_names.eng.fab:4
msgid "The Cross"
msgstr ""

#: skycultures/belarusian/constellation_names.eng.fab:5
msgid "The Crown"
msgstr ""

#: skycultures/belarusian/constellation_names.eng.fab:6
msgid "The Goat"
msgstr ""

#: skycultures/belarusian/constellation_names.eng.fab:7
msgid "The Grass Snakes"
msgstr ""

#: skycultures/belarusian/constellation_names.eng.fab:8
msgid "Poland and Lithuania"
msgstr ""

#: skycultures/belarusian/constellation_names.eng.fab:9
msgid "The Mowers"
msgstr ""

#: skycultures/belarusian/constellation_names.eng.fab:10
#: skycultures/belarusian/star_names.fab:1
msgid "The Nail"
msgstr ""

#: skycultures/belarusian/constellation_names.eng.fab:11
msgid "The Ploughman"
msgstr ""

#: skycultures/belarusian/constellation_names.eng.fab:12
msgid "The Rake"
msgstr ""

#: skycultures/belarusian/constellation_names.eng.fab:14
#: skycultures/romanian/constellation_names.eng.fab:34
msgid "The Serpent"
msgstr ""

#: skycultures/belarusian/constellation_names.eng.fab:15
msgid "The Sieve"
msgstr ""

#: skycultures/belarusian/constellation_names.eng.fab:16
msgid "The Small Cart"
msgstr ""

#: skycultures/belarusian/constellation_names.eng.fab:17
#: skycultures/sardinian/constellation_names.eng.fab:10
msgid "The Throne"
msgstr ""

#: skycultures/belarusian/constellation_names.eng.fab:19
msgid "The Wild Goat"
msgstr ""

#: skycultures/belarusian/constellation_names.eng.fab:20
msgid "The Goose's Way"
msgstr ""

#: skycultures/belarusian/star_names.fab:2
msgid "Kaza"
msgstr ""

#: skycultures/boorong/constellation_names.eng.fab:1
msgid "Long-necked tortoise"
msgstr ""

#: skycultures/boorong/constellation_names.eng.fab:2
msgid "Fan-tailed cockatoo"
msgstr ""

#: skycultures/boorong/constellation_names.eng.fab:3
msgid "Two teenage boys"
msgstr ""

#: skycultures/boorong/constellation_names.eng.fab:4
msgid "Girls"
msgstr ""

#: skycultures/boorong/constellation_names.eng.fab:5
msgid "Red kangaroo"
msgstr ""

#: skycultures/boorong/constellation_names.eng.fab:6
msgid "Ring-tail possum"
msgstr ""

#: skycultures/boorong/constellation_names.eng.fab:7
msgid "Red-rumped parrot"
msgstr ""

#: skycultures/boorong/constellation_names.eng.fab:8
msgid "Crow"
msgstr ""

#: skycultures/boorong/constellation_names.eng.fab:9
msgid "Female crow, wife of War"
msgstr ""

#: skycultures/boorong/constellation_names.eng.fab:10
msgid "Owlet nightjar"
msgstr ""

#: skycultures/boorong/constellation_names.eng.fab:11
msgid "Needlewood hakea and willie wagtails"
msgstr ""

#: skycultures/boorong/constellation_names.eng.fab:12
msgid "Red-kneed dotterel"
msgstr ""

#: skycultures/boorong/constellation_names.eng.fab:13
msgid "Australian kestrel"
msgstr ""

#: skycultures/boorong/constellation_names.eng.fab:14
msgid "Mallee fowl"
msgstr ""

#: skycultures/boorong/constellation_names.eng.fab:15
msgid "Jacky lizard"
msgstr ""

#: skycultures/boorong/constellation_names.eng.fab:16
msgid "Male and female brolga"
msgstr ""

#: skycultures/boorong/constellation_names.eng.fab:17
msgid "Great fish"
msgstr ""

#: skycultures/boorong/constellation_names.eng.fab:18
msgid "Wedge tailed eagle"
msgstr ""

#: skycultures/boorong/constellation_names.eng.fab:19
msgid "Female eagle, wife of Warepil"
msgstr ""

#: skycultures/boorong/constellation_names.eng.fab:20
msgid "Emu"
msgstr ""

#: skycultures/boorong/constellation_names.eng.fab:21
msgid "Purple crowned lorikeet"
msgstr ""

#: skycultures/boorong/constellation_names.eng.fab:22
msgid "Meat ant"
msgstr ""

#: skycultures/boorong/constellation_names.eng.fab:23
msgid "Galaxy"
msgstr ""

#: skycultures/boorong/constellation_names.eng.fab:24
msgid "Singing bushlark"
msgstr ""

#: skycultures/boorong/constellation_names.eng.fab:25
msgid "Pink cockatoo"
msgstr ""

#: skycultures/boorong/constellation_names.eng.fab:26
msgid "Species of ant"
msgstr ""

#: skycultures/boorong/constellation_names.eng.fab:27
msgid "Boomerang"
msgstr ""

#: skycultures/boorong/constellation_names.eng.fab:28
msgid "The maned snake"
msgstr ""

#: skycultures/boorong/star_names.fab:1
msgid "Marpeankurrk"
msgstr ""

#: skycultures/boorong/star_names.fab:2
msgid "Djuit"
msgstr ""

#: skycultures/boorong/star_names.fab:3
msgid "Neilloan"
msgstr ""

#: skycultures/boorong/star_names.fab:4
msgid "Totyarguil"
msgstr ""

#: skycultures/boorong/star_names.fab:5
msgid "Karik Karik"
msgstr ""

#: skycultures/boorong/star_names.fab:6 skycultures/boorong/star_names.fab:7
msgid "Berm-berm-gle"
msgstr ""

#: skycultures/boorong/star_names.fab:8
msgid "Bunya"
msgstr ""

#: skycultures/boorong/star_names.fab:9
msgid "Tourchingboiongerra"
msgstr ""

#: skycultures/boorong/star_names.fab:10
msgid "Kourt-chin"
msgstr ""

#: skycultures/boorong/star_names.fab:11
msgid "Warring"
msgstr ""

#: skycultures/boorong/star_names.fab:12
msgid "Kulkanbulla"
msgstr ""

#: skycultures/boorong/star_names.fab:13
msgid "Lamankurrk"
msgstr ""

#: skycultures/boorong/star_names.fab:14
msgid "Gellarlec"
msgstr ""

#: skycultures/boorong/star_names.fab:15
msgid "Warepil"
msgstr ""

#: skycultures/boorong/star_names.fab:16
msgid "Colowgulloric Warepil"
msgstr ""

#: skycultures/boorong/star_names.fab:17
msgid "Won"
msgstr ""

#: skycultures/boorong/star_names.fab:18
msgid "Weetkurrk"
msgstr ""

#: skycultures/boorong/star_names.fab:19
msgid "War"
msgstr ""

#: skycultures/boorong/star_names.fab:20
msgid "Collowgulloric War"
msgstr ""

#: skycultures/boorong/star_names.fab:21
msgid "Yerredetkurrk"
msgstr ""

#: skycultures/boorong/star_names.fab:22
msgid "Otchocut"
msgstr ""

#: skycultures/boorong/star_names.fab:23
msgid "Collenbitchick"
msgstr ""

#: skycultures/boorong/star_names.fab:24
msgid "Yurree"
msgstr ""

#: skycultures/boorong/star_names.fab:25
msgid "Wanjel"
msgstr ""

#: skycultures/boorong/star_names.fab:26
msgid "Purra"
msgstr ""

#: skycultures/boorong/star_names.fab:27
msgid "Unurgunite"
msgstr ""

#. TRANSLATORS: Native name of the Sun in Boorong culture (English: Day)
#: skycultures/boorong/planet_names.fab:2
msgid "Gnowee"
msgstr ""

#. TRANSLATORS: Native name of the Moon in Boorong culture
#: skycultures/boorong/planet_names.fab:4
msgid "Mityan"
msgstr ""

#. TRANSLATORS: Native name of Venus in Boorong culture (English: Elder sister)
#: skycultures/boorong/planet_names.fab:6
msgid "Chargee Gnowee"
msgstr ""

#. TRANSLATORS: Native name of Jupiter in Boorong culture (English: Sulphur-crested white cockatoo)
#: skycultures/boorong/planet_names.fab:8
msgid "Ginabongbearp"
msgstr ""

#: skycultures/chinese/constellation_names.eng.fab:1
#: skycultures/korean/constellation_names.eng.fab:219
msgid "Northern Dipper"
msgstr ""

#: skycultures/chinese/constellation_names.eng.fab:2
msgid "Curved Array"
msgstr ""

#: skycultures/chinese/constellation_names.eng.fab:3
msgid "Coiled Thong"
msgstr ""

#: skycultures/chinese/constellation_names.eng.fab:4
#: skycultures/japanese_moon_stations/constellation_names.eng.fab:31
msgid "Wings"
msgstr ""

#: skycultures/chinese/constellation_names.eng.fab:5
msgid "Chariot"
msgstr ""

#: skycultures/chinese/constellation_names.eng.fab:6
#: skycultures/japanese_moon_stations/constellation_names.eng.fab:7
msgid "Tail"
msgstr ""

#: skycultures/chinese/constellation_names.eng.fab:7
msgid "Winnowing Basket"
msgstr ""

#: skycultures/chinese/constellation_names.eng.fab:8
#: skycultures/japanese_moon_stations/constellation_names.eng.fab:10
msgid "Dipper"
msgstr ""

#: skycultures/chinese/constellation_names.eng.fab:9
msgid "Drum"
msgstr ""

#: skycultures/chinese/constellation_names.eng.fab:10
#: skycultures/korean/constellation_names.eng.fab:197
msgid "Three Steps"
msgstr ""

#: skycultures/chinese/constellation_names.eng.fab:11
msgid "Imperial Guards"
msgstr ""

#: skycultures/chinese/constellation_names.eng.fab:12
#: skycultures/japanese_moon_stations/constellation_names.eng.fab:2
msgid "Horn"
msgstr ""

#: skycultures/chinese/constellation_names.eng.fab:13
#: skycultures/japanese_moon_stations/constellation_names.eng.fab:28
msgid "Willow"
msgstr ""

#: skycultures/chinese/constellation_names.eng.fab:14
msgid "Imperial Passageway"
msgstr ""

#: skycultures/chinese/constellation_names.eng.fab:15
msgid "Kitchen"
msgstr ""

#: skycultures/chinese/constellation_names.eng.fab:16
msgid "River Turtle"
msgstr ""

#: skycultures/chinese/constellation_names.eng.fab:17
#: skycultures/japanese_moon_stations/constellation_names.eng.fab:20
msgid "Stomach"
msgstr ""

#: skycultures/chinese/constellation_names.eng.fab:18
msgid "Great General"
msgstr ""

#: skycultures/chinese/constellation_names.eng.fab:19
#: skycultures/japanese_moon_stations/constellation_names.eng.fab:16
msgid "Wall"
msgstr ""

#: skycultures/chinese/constellation_names.eng.fab:20
msgid "Legs"
msgstr ""

#: skycultures/chinese/constellation_names.eng.fab:21
#: skycultures/japanese_moon_stations/constellation_names.eng.fab:4
msgid "Root"
msgstr ""

#: skycultures/chinese/constellation_names.eng.fab:22
msgid "Ramparts"
msgstr ""

#: skycultures/chinese/constellation_names.eng.fab:23
msgid "Flying Corridor"
msgstr ""

#: skycultures/chinese/constellation_names.eng.fab:24
msgid "Outer Fence"
msgstr ""

#: skycultures/chinese/constellation_names.eng.fab:25
msgid "Ford"
msgstr ""

#: skycultures/chinese/constellation_names.eng.fab:26
msgid "Seven Excellencies"
msgstr ""

#: skycultures/chinese/constellation_names.eng.fab:27
msgid "Market"
=======
#: nebulae/default/names.dat:25
msgid "Bow-Tie Nebula"
msgstr ""

#: nebulae/default/names.dat:26
msgid "Scarab Nebula"
msgstr ""

#: nebulae/default/names.dat:27 nebulae/default/names.dat:28
#: nebulae/default/names.dat:29 nebulae/default/names.dat:30
msgid "Robert's Quartet"
msgstr ""

#: nebulae/default/names.dat:31
msgid "47 Tuc"
msgstr ""

#: nebulae/default/names.dat:32
msgid "Giant Squid Galaxy"
msgstr ""

#: nebulae/default/names.dat:33
msgid "Polarissima Cluster"
msgstr ""

#: nebulae/default/names.dat:34
msgid "Great Star Cloud in Andromeda Galaxy"
msgstr ""

#: nebulae/default/names.dat:35
msgid "Andromeda Galaxy"
msgstr ""

#: nebulae/default/names.dat:36
msgid "Andromeda Nebula"
msgstr ""

#: nebulae/default/names.dat:37
msgid "Sailboat Cluster"
msgstr ""

#: nebulae/default/names.dat:38
msgid "Skull Nebula"
msgstr ""

#: nebulae/default/names.dat:39
msgid "Soap Bubble Nebula"
msgstr ""

#: nebulae/default/names.dat:40
msgid "Voodoo Mask Nebula"
msgstr ""

#: nebulae/default/names.dat:41 nebulae/default/names.dat:641
msgid "Burbidge Chain"
msgstr ""

#: nebulae/default/names.dat:42
msgid "Sculptor Galaxy"
msgstr ""

#: nebulae/default/names.dat:43
msgid "Silver Coin Galaxy"
msgstr ""

#: nebulae/default/names.dat:44
msgid "Silver Dollar Galaxy"
msgstr ""

#: nebulae/default/names.dat:45
msgid "Pisces Cloud"
msgstr ""

#: nebulae/default/names.dat:46
msgid "Markarian 348"
msgstr ""

#: nebulae/default/names.dat:47
msgid "Small Magellanic Cloud"
msgstr ""

#: nebulae/default/names.dat:48
msgid "Nubecula Minor"
msgstr ""

#: nebulae/default/names.dat:49
msgid "Mirach's Ghost"
msgstr ""

#: nebulae/default/names.dat:50
msgid "Dragonfly Cluster"
msgstr ""

#: nebulae/default/names.dat:51
msgid "Owl Cluster"
msgstr ""

#: nebulae/default/names.dat:52
msgid "E.T. Cluster"
msgstr ""

#: nebulae/default/names.dat:53
msgid "Whirligig Galaxy"
msgstr ""

#: nebulae/default/names.dat:54
msgid "Triangulum Galaxy"
msgstr ""

#: nebulae/default/names.dat:55
msgid "Triangulum Pinwheel"
msgstr ""

#: nebulae/default/names.dat:56
msgid "Little Spindle Galaxy"
msgstr ""

#: nebulae/default/names.dat:57
msgid "Phantom Galaxy"
msgstr ""

#: nebulae/default/names.dat:58
msgid "Little Dumbbell Nebula"
msgstr ""

#: nebulae/default/names.dat:59
msgid "Cork Nebula"
msgstr ""

#: nebulae/default/names.dat:60
msgid "Barbell Nebula"
msgstr ""

#: nebulae/default/names.dat:61
msgid "Fuzzy Butterfly Cluster"
msgstr ""

#: nebulae/default/names.dat:62
msgid "Lawnmower Cluster"
msgstr ""

#: nebulae/default/names.dat:63
msgid "Fiddlehead Galaxy"
msgstr ""

#: nebulae/default/names.dat:64 nebulae/default/names.dat:66
msgid "Double Cluster"
msgstr ""

#: nebulae/default/names.dat:65
msgid "h Persei"
msgstr ""

#: nebulae/default/names.dat:67
msgid "χ Persei"
msgstr ""

#: nebulae/default/names.dat:68
msgid "Perseus Lenticular Galaxy"
msgstr ""

#: nebulae/default/names.dat:69
msgid "Spiral Cluster"
msgstr ""

#: nebulae/default/names.dat:70
msgid "Fornax Dwarf Cluster 3"
msgstr ""

#: nebulae/default/names.dat:71
msgid "Fornax H3"
msgstr ""

#: nebulae/default/names.dat:72
msgid "Fornax C3"
msgstr ""

#: nebulae/default/names.dat:73
msgid "Fornax 3"
msgstr ""

#: nebulae/default/names.dat:74
msgid "Cetus A"
msgstr ""

#: nebulae/default/names.dat:75
msgid "Eye of God Galaxy"
msgstr ""

#: nebulae/default/names.dat:76
msgid "Patrick Starfish Cluster"
msgstr ""

#: nebulae/default/names.dat:77
msgid "Perseus A"
msgstr ""

#: nebulae/default/names.dat:78
msgid "Fornax A"
msgstr ""

#: nebulae/default/names.dat:79
msgid "Fornax B"
msgstr ""

#: nebulae/default/names.dat:80
msgid "Embryo Nebula"
msgstr ""

#: nebulae/default/names.dat:81
msgid "Little Scorpion Cluster"
msgstr ""

#: nebulae/default/names.dat:82
msgid "Stingray Cluster"
msgstr ""

#: nebulae/default/names.dat:83
msgid "Robin's Egg Nebula"
msgstr ""

#: nebulae/default/names.dat:84
msgid "Comet Planetary Nebula"
msgstr ""

#: nebulae/default/names.dat:85
msgid "Maia Nebula"
msgstr ""

#: nebulae/default/names.dat:86
msgid "Merope Nebula"
msgstr ""

#: nebulae/default/names.dat:87
msgid "Tempel's Nebula"
msgstr ""

#: nebulae/default/names.dat:88
msgid "Fossil Footprint Nebula"
msgstr ""

#: nebulae/default/names.dat:89
msgid "California Nebula"
msgstr ""

#: nebulae/default/names.dat:90
msgid "Camel's Eye Nebula"
msgstr ""

#: nebulae/default/names.dat:91
msgid "Oyster Nebula"
msgstr ""

#: nebulae/default/names.dat:92
msgid "Jolly Roger Cluster"
msgstr ""

#: nebulae/default/names.dat:93
msgid "Golden Harp Cluster"
msgstr ""

#: nebulae/default/names.dat:94
msgid "Crystal Ball Nebula"
msgstr ""

#: nebulae/default/names.dat:95
msgid "Pansy Nebula"
msgstr ""

#: nebulae/default/names.dat:96
msgid "Cleopatra's Eye Nebula"
msgstr ""

#: nebulae/default/names.dat:97
msgid "Eskimo's Wife Nebula"
msgstr ""

#: nebulae/default/names.dat:98
msgid "Struve's Lost Nebula"
msgstr ""

#: nebulae/default/names.dat:99
msgid "Struve's Nebula"
msgstr ""

#: nebulae/default/names.dat:100
msgid "Hind's Variable Nebula"
msgstr ""

#: nebulae/default/names.dat:101
msgid "Hind's Nebula"
msgstr ""

#: nebulae/default/names.dat:102 nebulae/default/names.dat:103
msgid "Carafe Group"
msgstr ""

#: nebulae/default/names.dat:104
msgid "Pirate Moon Cluster"
msgstr ""

#: nebulae/default/names.dat:105
msgid "Poor Man's Double Cluster"
msgstr ""

#: nebulae/default/names.dat:106 nebulae/default/names.dat:107
#: nebulae/default/names.dat:388
msgid "Starfish Cluster"
msgstr ""

#: nebulae/default/names.dat:108
msgid "Fly Nebula"
msgstr ""

#: nebulae/default/names.dat:109
msgid "Crab Nebula"
msgstr ""

#: nebulae/default/names.dat:110
msgid "Taurus A"
msgstr ""

#: nebulae/default/names.dat:111
msgid "Pinwheel Cluster"
msgstr ""

#: nebulae/default/names.dat:112
msgid "Mermaid's Purse Nebula"
msgstr ""

#: nebulae/default/names.dat:113
msgid "Great Orion Nebula"
msgstr ""

#: nebulae/default/names.dat:114
msgid "Orion Nebula"
msgstr ""

#: nebulae/default/names.dat:115
msgid "Orion A"
msgstr ""

#: nebulae/default/names.dat:116
msgid "Running Man Nebula"
msgstr ""

#: nebulae/default/names.dat:117
msgid "The Lost Jewel of Orion"
msgstr ""

#: nebulae/default/names.dat:118
msgid "Lower Sword"
msgstr ""

#: nebulae/default/names.dat:119
msgid "Coal Car Cluster"
msgstr ""

#: nebulae/default/names.dat:120
msgid "Upper Sword"
msgstr ""

#: nebulae/default/names.dat:121
msgid "de Mairan's Nebula"
msgstr ""

#: nebulae/default/names.dat:122
msgid "Mairan's Nebula"
msgstr ""

#: nebulae/default/names.dat:123
msgid "ε Ori Nebula"
msgstr ""

#: nebulae/default/names.dat:124
msgid "13th Pearl Nebula"
msgstr ""

#: nebulae/default/names.dat:125
msgid "Black Eye Nebula"
msgstr ""

#: nebulae/default/names.dat:126
msgid "Kissing Crescents Nebula"
msgstr ""

#: nebulae/default/names.dat:127
msgid "Orion's Collarbone Nebula"
msgstr ""

#: nebulae/default/names.dat:128
msgid "Flame Nebula"
msgstr ""

#: nebulae/default/names.dat:129
msgid "Tank Tracks Nebula"
msgstr ""

#: nebulae/default/names.dat:130
msgid "Maple Leaf Nebula"
msgstr ""

#: nebulae/default/names.dat:131
msgid "30 Dor B"
msgstr ""

#: nebulae/default/names.dat:132
msgid "Casper the Friendly Ghost Nebula"
msgstr ""

#: nebulae/default/names.dat:133
msgid "Tarantula Nebula"
msgstr ""

#: nebulae/default/names.dat:134
msgid "Looped Nebula"
msgstr ""

#: nebulae/default/names.dat:135
msgid "True Lovers' Knot"
msgstr ""

#: nebulae/default/names.dat:136
msgid "30 Dor Cluster"
msgstr ""

#: nebulae/default/names.dat:137
msgid "Ghost Head Nebula"
msgstr ""

#: nebulae/default/names.dat:138
msgid "January Salt-and-Pepper Cluster"
msgstr ""

#: nebulae/default/names.dat:139
msgid "Dusty Hand Galaxy"
msgstr ""

#: nebulae/default/names.dat:140
msgid "The 37 Cluster"
msgstr ""

#: nebulae/default/names.dat:141
msgid "The 'LE' Cluster"
msgstr ""

#: nebulae/default/names.dat:142
msgid "Shopping Cart Cluster"
msgstr ""

#: nebulae/default/names.dat:143
msgid "Mon R2 IRS3"
msgstr ""

#: nebulae/default/names.dat:144
msgid "Monkey Head Nebula"
msgstr ""

#: nebulae/default/names.dat:145 nebulae/default/names.dat:148
#: nebulae/default/names.dat:150 nebulae/default/names.dat:151
#: nebulae/default/names.dat:615
msgid "Rosette Nebula"
msgstr ""

#: nebulae/default/names.dat:146
msgid "Rosette A"
msgstr ""

#: nebulae/default/names.dat:147
msgid "NGC 2244 Satellite Cluster"
msgstr ""

#: nebulae/default/names.dat:152
msgid "Rosette B"
msgstr ""

#: nebulae/default/names.dat:153
msgid "Hubble's Variable Nebula"
msgstr ""

#: nebulae/default/names.dat:154
msgid "Hubble's Nebula"
msgstr ""

#: nebulae/default/names.dat:155
msgid "Cone Nebula"
msgstr ""

#: nebulae/default/names.dat:156
msgid "Christmas Tree Cluster"
msgstr ""

#: nebulae/default/names.dat:157
msgid "Head Hunter Cluster"
msgstr ""

#: nebulae/default/names.dat:158
msgid "Starfighter Cluster"
msgstr ""

#: nebulae/default/names.dat:159
msgid "Broken Heart Cluster"
msgstr ""

#: nebulae/default/names.dat:160
msgid "Little Beehive Cluster"
msgstr ""

#: nebulae/default/names.dat:161
msgid "Hagrid's Dragon Cluster"
msgstr ""

#: nebulae/default/names.dat:162
msgid "Great Bird Cluster"
msgstr ""

#: nebulae/default/names.dat:163
msgid "Heart-Shaped Cluster"
msgstr ""

#: nebulae/default/names.dat:164 nebulae/default/names.dat:363
#: nebulae/default/names.dat:523
msgid "Butterfly Nebula"
msgstr ""

#: nebulae/default/names.dat:165
msgid "Hourglass Planetary Nebula"
msgstr ""

#: nebulae/default/names.dat:166
msgid "Thor's Helmet"
msgstr ""

#: nebulae/default/names.dat:167
msgid "Duck Nebula"
msgstr ""

#: nebulae/default/names.dat:168
msgid "Caroline's Cluster"
msgstr ""

#: nebulae/default/names.dat:169
msgid "τ CMa Cluster"
msgstr ""

#: nebulae/default/names.dat:170
msgid "Mexican Jumping Star"
msgstr ""

#: nebulae/default/names.dat:171
msgid "Pirate's Jewels Cluster"
msgstr ""

#: nebulae/default/names.dat:172
msgid "Gemini Nebula"
msgstr ""

#: nebulae/default/names.dat:173
msgid "Ant Nebula"
msgstr ""

#: nebulae/default/names.dat:174
msgid "Double Bubble Nebula"
msgstr ""

#: nebulae/default/names.dat:175
msgid "Peanut Nebula"
msgstr ""

#: nebulae/default/names.dat:176
msgid "Eskimo Nebula"
msgstr ""

#: nebulae/default/names.dat:177
msgid "Clown Face Nebula"
msgstr ""

#: nebulae/default/names.dat:178
msgid "Firsse 213"
msgstr ""

#: nebulae/default/names.dat:179
msgid "Intergalactic Wanderer/Tramp"
msgstr ""

#: nebulae/default/names.dat:180
msgid "Twinkling Comet Cluster"
msgstr ""

#: nebulae/default/names.dat:181
msgid "Albino Butterfly Nebula"
msgstr ""

#: nebulae/default/names.dat:182
msgid "Burning Ember Nebula"
msgstr ""

#: nebulae/default/names.dat:183
msgid "Bat Nebula"
msgstr ""

#: nebulae/default/names.dat:184 nebulae/default/names.dat:372
msgid "Butterfly Cluster"
msgstr ""

#: nebulae/default/names.dat:185
msgid "Stinging Scorpion Cluster"
msgstr ""

#: nebulae/default/names.dat:186
msgid "Skull and Crossbones Nebula"
msgstr ""

#: nebulae/default/names.dat:187
msgid "Chained Brooch Nebula"
msgstr ""

#: nebulae/default/names.dat:188
msgid "Electric Guitar Cluster"
msgstr ""

#: nebulae/default/names.dat:189
msgid "Termite Hole Cluster"
msgstr ""

#: nebulae/default/names.dat:190
msgid "Sprinter Cluster"
msgstr ""

#: nebulae/default/names.dat:191
msgid "Diamond Cluster"
msgstr ""

#: nebulae/default/names.dat:192
msgid "Bear's Paw Galaxy"
msgstr ""

#: nebulae/default/names.dat:193 nebulae/default/names.dat:594
msgid "Bear Claw Nebula"
msgstr ""

#: nebulae/default/names.dat:194
msgid "The Dish Cluster"
msgstr ""

#: nebulae/default/names.dat:195
msgid "Heart and Dagger Cluster"
msgstr ""

#: nebulae/default/names.dat:196
msgid "Polarissima Australis"
msgstr ""

#: nebulae/default/names.dat:197
msgid "Beehive Cluster"
msgstr ""

#: nebulae/default/names.dat:198
msgid "Praesepe"
msgstr ""

#: nebulae/default/names.dat:199
msgid "Manger"
msgstr ""

#: nebulae/default/names.dat:200
msgid "King Cobra Cluster"
msgstr ""

#: nebulae/default/names.dat:201
msgid "UFO Galaxy"
msgstr ""

#: nebulae/default/names.dat:202
msgid "Helix Galaxy"
msgstr ""

#: nebulae/default/names.dat:203
msgid "Pancake Galaxy"
msgstr ""

#: nebulae/default/names.dat:204 nebulae/default/names.dat:219
#: nebulae/default/names.dat:338
msgid "Spindle Galaxy"
msgstr ""

#: nebulae/default/names.dat:205
msgid "Pencil Nebula"
msgstr ""

#: nebulae/default/names.dat:206
msgid "Herschel's Ray Nebula"
msgstr ""

#: nebulae/default/names.dat:207
msgid "NGC 2769 Group"
msgstr ""

#: nebulae/default/names.dat:208
msgid "Supernova Factory"
msgstr ""

#: nebulae/default/names.dat:209
msgid "Tiger's Eye Galaxy"
msgstr ""

#: nebulae/default/names.dat:210
msgid "The Penguin Galaxy"
msgstr ""

#: nebulae/default/names.dat:211
msgid "The Egg Galaxy"
msgstr ""

#: nebulae/default/names.dat:212
msgid "Bode's Galaxy"
msgstr ""

#: nebulae/default/names.dat:213
msgid "Bode's Nebula"
msgstr ""

#: nebulae/default/names.dat:214
msgid "Cigar Galaxy"
msgstr ""

#: nebulae/default/names.dat:215
msgid "Ursa Major A"
msgstr ""

#: nebulae/default/names.dat:216 nebulae/default/names.dat:681
msgid "The Garland Galaxy"
msgstr ""

#: nebulae/default/names.dat:217
msgid "The Phantom Frisbee Galaxy"
msgstr ""

#: nebulae/default/names.dat:218
msgid "Little Pinwheel Galaxy"
msgstr ""

#: nebulae/default/names.dat:220
msgid "Eight-Burst Planetary Nebula"
msgstr ""

#: nebulae/default/names.dat:221 nebulae/default/names.dat:389
msgid "Southern Ring Nebula"
msgstr ""

#: nebulae/default/names.dat:222
msgid "Polarissima Borealis"
msgstr ""

#: nebulae/default/names.dat:223
msgid "Ghost of Jupiter Nebula"
msgstr ""

#: nebulae/default/names.dat:224
msgid "Eye Nebula"
msgstr ""

#: nebulae/default/names.dat:225
msgid "Gem Cluster"
msgstr ""

#: nebulae/default/names.dat:226 nebulae/default/names.dat:231
msgid "Keyhole Nebula"
msgstr ""

#: nebulae/default/names.dat:227
msgid "The Gabriela Mistral Nebula"
msgstr ""

#: nebulae/default/names.dat:228
msgid "Sliced Onion Galaxy"
msgstr ""

#: nebulae/default/names.dat:229
msgid "η Car Nebula"
msgstr ""

#: nebulae/default/names.dat:230
msgid "Homunculus Nebula"
msgstr ""

#: nebulae/default/names.dat:232
msgid "Knitting Needle Galaxy"
msgstr ""

#: nebulae/default/names.dat:233
msgid "Wishing Well Cluster"
msgstr ""

#: nebulae/default/names.dat:234
msgid "Firefly Party Cluster"
msgstr ""

#: nebulae/default/names.dat:235
msgid "Pincushion Cluster"
msgstr ""

#: nebulae/default/names.dat:236
msgid "Surfboard Galaxy"
msgstr ""

#: nebulae/default/names.dat:237
msgid "Ambartsumian's Knot"
msgstr ""

#: nebulae/default/names.dat:238
msgid "The Guitar"
msgstr ""

#: nebulae/default/names.dat:239
msgid "Statue of Liberty Nebula"
msgstr ""

#: nebulae/default/names.dat:240
msgid "Owl Nebula"
msgstr ""

#: nebulae/default/names.dat:241
msgid "Frame Galaxy"
msgstr ""

#: nebulae/default/names.dat:242 nebulae/default/names.dat:243
#: nebulae/default/names.dat:245
msgid "Leo Triplet"
msgstr ""

#: nebulae/default/names.dat:244
msgid "Hamburger Galaxy"
msgstr ""

#: nebulae/default/names.dat:246
msgid "King Hamlet's Ghost"
msgstr ""

#: nebulae/default/names.dat:247 nebulae/default/names.dat:248
#: nebulae/default/names.dat:249 nebulae/default/names.dat:250
#: nebulae/default/names.dat:251 nebulae/default/names.dat:252
#: nebulae/default/names.dat:253
msgid "Copeland's Septet"
msgstr ""

#: nebulae/default/names.dat:254
msgid "Pearl Cluster"
msgstr ""

#: nebulae/default/names.dat:255
msgid "Blue planetary"
msgstr ""

#: nebulae/default/names.dat:256
msgid "Miniature Spiral"
msgstr ""

#: nebulae/default/names.dat:257
msgid "Vacuum Cleaner Galaxy"
msgstr ""

#: nebulae/default/names.dat:258 nebulae/default/names.dat:259
msgid "Antennae"
msgstr ""

#: nebulae/default/names.dat:260 nebulae/default/names.dat:261
#: nebulae/default/names.dat:262
msgid "Box"
msgstr ""

#: nebulae/default/names.dat:263
msgid "Medusa Galaxy"
msgstr ""

#: nebulae/default/names.dat:264
msgid "Medusa merger"
msgstr ""

#: nebulae/default/names.dat:265
msgid "Medusa Galaxy Merger"
msgstr ""

#: nebulae/default/names.dat:266
msgid "Silver Streak Galaxy"
msgstr ""

#: nebulae/default/names.dat:267
msgid "Virgo Cluster Pinwheel"
msgstr ""

#: nebulae/default/names.dat:268
msgid "Coma Pinwheel Galaxy"
msgstr ""

#: nebulae/default/names.dat:269
msgid "St. Catherine’s Wheel"
msgstr ""

#: nebulae/default/names.dat:270
msgid "Faust V023"
msgstr ""

#: nebulae/default/names.dat:271
msgid "Swelling Spiral Galaxy"
msgstr ""

#: nebulae/default/names.dat:272
msgid "Blowdryer Galaxy"
msgstr ""

#: nebulae/default/names.dat:273
msgid "Mirror Galaxy"
msgstr ""

#: nebulae/default/names.dat:274
msgid "Galaxy Cluster"
msgstr ""

#: nebulae/default/names.dat:275
msgid "Lawn Sprinkler Nebula"
msgstr ""

#: nebulae/default/names.dat:276
msgid "Markarian's Chain"
msgstr ""

#: nebulae/default/names.dat:277
msgid "Faust V051"
msgstr ""

#: nebulae/default/names.dat:278 nebulae/default/names.dat:280
msgid "The Eyes"
msgstr ""

#: nebulae/default/names.dat:279 nebulae/default/names.dat:281
msgid "Copeland's Eyes"
msgstr ""

#: nebulae/default/names.dat:282
msgid "Virgo Galaxy"
msgstr ""

#: nebulae/default/names.dat:283
msgid "Virgo A"
msgstr ""

#: nebulae/default/names.dat:284
msgid "Smoking gun"
msgstr ""

#: nebulae/default/names.dat:285 nebulae/default/names.dat:319
msgid "Cocoon Galaxy"
msgstr ""

#: nebulae/default/names.dat:286
msgid "Shapley-Ames 2"
msgstr ""

#: nebulae/default/names.dat:287
msgid "Lost Galaxy"
msgstr ""

#: nebulae/default/names.dat:288
msgid "Hairy Eyebrow Galaxy"
msgstr ""

#: nebulae/default/names.dat:289
msgid "The Lost Galaxy of Copeland"
msgstr ""

#: nebulae/default/names.dat:290
msgid "Koi Fish Galaxy"
msgstr ""

#: nebulae/default/names.dat:291
msgid "Needle Galaxy"
msgstr ""

#: nebulae/default/names.dat:292
msgid "Flying Saucer Galaxy"
msgstr ""

#: nebulae/default/names.dat:293 nebulae/default/names.dat:295
msgid "Siamese Twins"
msgstr ""

#: nebulae/default/names.dat:294 nebulae/default/names.dat:296
msgid "Fish and Chips Galaxies"
msgstr ""

#: nebulae/default/names.dat:297
msgid "Sombrero Galaxy"
msgstr ""

#: nebulae/default/names.dat:298
msgid "Faberge Egg Galaxy"
msgstr ""

#: nebulae/default/names.dat:299
msgid "Coalsack Cluster"
msgstr ""

#: nebulae/default/names.dat:300
msgid "Whale Galaxy"
msgstr ""

#: nebulae/default/names.dat:301
msgid "Herring Galaxy"
msgstr ""

#: nebulae/default/names.dat:302
msgid "Umbrella Galaxy"
msgstr ""

#: nebulae/default/names.dat:303
msgid "Crowbar Galaxy"
msgstr ""

#: nebulae/default/names.dat:304
msgid "Hockey Stick Galaxy"
msgstr ""

#: nebulae/default/names.dat:305
msgid "Fishhook Galaxy"
msgstr ""

#: nebulae/default/names.dat:306
msgid "Superwind-Galaxy"
msgstr ""

#: nebulae/default/names.dat:307
msgid "Mice Galaxies"
msgstr ""

#: nebulae/default/names.dat:308
msgid "Vinyl LP Galaxy"
msgstr ""

#: nebulae/default/names.dat:309
msgid "Croc's Eye Galaxy"
msgstr ""

#: nebulae/default/names.dat:310
msgid "Jewel Box"
msgstr ""

#: nebulae/default/names.dat:311
msgid "Herschel's Jewel Box"
msgstr ""

#: nebulae/default/names.dat:312
msgid "κ Cru Cluster"
msgstr ""

#: nebulae/default/names.dat:313
msgid "Kidney Bean Galaxy"
msgstr ""

#: nebulae/default/names.dat:314
msgid "Black Eye Galaxy"
msgstr ""

#: nebulae/default/names.dat:315
msgid "Evil Eye Galaxy"
msgstr ""

#: nebulae/default/names.dat:316
msgid "Sleeping Beauty Galaxy"
msgstr ""

#: nebulae/default/names.dat:317
msgid "Coma B"
msgstr ""

#: nebulae/default/names.dat:318
msgid "Z Coma Coma"
msgstr ""

#: nebulae/default/names.dat:320
msgid "Sunflower Galaxy"
msgstr ""

#: nebulae/default/names.dat:321
msgid "Iota's Ghost"
msgstr ""

#: nebulae/default/names.dat:322
msgid "Centaurus A"
msgstr ""

#: nebulae/default/names.dat:323
msgid "ω Cen Cluster"
msgstr ""

#: nebulae/default/names.dat:324
msgid "Spiral planetary nebula"
msgstr ""

#: nebulae/default/names.dat:325
msgid "Whirlpool Galaxy"
msgstr ""

#: nebulae/default/names.dat:326
msgid "Question Mark Galaxy"
msgstr ""

#: nebulae/default/names.dat:327
msgid "Rosse's Galaxy"
msgstr ""

#: nebulae/default/names.dat:328 nebulae/default/names.dat:329
msgid "Keenan's System"
msgstr ""

#: nebulae/default/names.dat:330
msgid "Southern Pinwheel Galaxy"
msgstr ""

#: nebulae/default/names.dat:331 nebulae/default/names.dat:536
msgid "Seashell Galaxy"
msgstr ""

#: nebulae/default/names.dat:332 nebulae/default/names.dat:333
msgid "The Heron Galaxy"
msgstr ""

#: nebulae/default/names.dat:334
msgid "Pinwheel Galaxy"
msgstr ""

#: nebulae/default/names.dat:335
msgid "Dragon Nebula"
msgstr ""

#: nebulae/default/names.dat:336
msgid "Blade and Pearl Galaxy"
msgstr ""

#: nebulae/default/names.dat:337
msgid "The Mini Sombrero Galaxy"
msgstr ""

#: nebulae/default/names.dat:339
msgid "Fool's Gold Galaxy"
msgstr ""

#: nebulae/default/names.dat:340
msgid "Fath 703"
msgstr ""

#: nebulae/default/names.dat:341
msgid "Ghost Globular Cluster"
msgstr ""

#: nebulae/default/names.dat:342
msgid "Rose Cluster"
msgstr ""

#: nebulae/default/names.dat:344
msgid "Splinter Galaxy"
msgstr ""

#: nebulae/default/names.dat:345
msgid "Cat Scratch Galaxy"
msgstr ""

#: nebulae/default/names.dat:346
msgid "Knife Edge Galaxy"
msgstr ""

#: nebulae/default/names.dat:347
msgid "Seyfert's Sextet"
msgstr ""

#: nebulae/default/names.dat:348
msgid "Serpens Sextet"
msgstr ""

#: nebulae/default/names.dat:349
msgid "S Nor Cluster"
msgstr ""

#: nebulae/default/names.dat:350
msgid "Crab Globular Cluster"
msgstr ""

#: nebulae/default/names.dat:351
msgid "Spider Globular Cluster"
msgstr ""

#: nebulae/default/names.dat:352
msgid "The Crucifix Cluster"
msgstr ""

#: nebulae/default/names.dat:353
msgid "Rim Nebula"
msgstr ""

#: nebulae/default/names.dat:354
msgid "μ Normae Cluster"
msgstr ""

#: nebulae/default/names.dat:355
msgid "Great Cluster in Hercules"
msgstr ""

#: nebulae/default/names.dat:356
msgid "Hercules Globular Cluster"
msgstr ""

#: nebulae/default/names.dat:357
msgid "Turtle planetary nebula"
msgstr ""

#: nebulae/default/names.dat:358
msgid "Northern Jewel Box Cluster"
msgstr ""

#: nebulae/default/names.dat:359
msgid "Table of Scorpius Cluster"
msgstr ""

#: nebulae/default/names.dat:360
msgid "Flickering Globular Cluster"
msgstr ""

#: nebulae/default/names.dat:361
msgid "Moth Wing Cluster"
msgstr ""

#: nebulae/default/names.dat:362
msgid "Bug Nebula"
msgstr ""

#: nebulae/default/names.dat:364
msgid "Box Nebula"
msgstr ""

#: nebulae/default/names.dat:365
msgid "Cat's Paw Nebula"
msgstr ""

#: nebulae/default/names.dat:366
msgid "Cheerio Nebula"
msgstr ""

#: nebulae/default/names.dat:367 nebulae/default/names.dat:399
msgid "Lobster Nebula"
msgstr ""

#: nebulae/default/names.dat:368
msgid "War and Peace Nebula"
msgstr ""

#: nebulae/default/names.dat:369
msgid "Little Ghost Nebula"
msgstr ""

#: nebulae/default/names.dat:370
msgid "Tonantzintla 1"
msgstr ""

#: nebulae/default/names.dat:371
msgid "Phantom Cluster"
msgstr ""

#: nebulae/default/names.dat:373
msgid "Splendors of the Heavens"
msgstr ""

#: nebulae/default/names.dat:374
msgid "Silver Nugget Cluster"
msgstr ""

#: nebulae/default/names.dat:375 nebulae/default/names.dat:421
msgid "Little Gem Nebula"
msgstr ""

#: nebulae/default/names.dat:376
msgid "Tom Thumb Cluster"
msgstr ""

#: nebulae/default/names.dat:377
msgid "Ptolemy's Cluster"
msgstr ""

#: nebulae/default/names.dat:378
msgid "Lost in Space Galaxy"
msgstr ""

#: nebulae/default/names.dat:379
msgid "Trifid Nebula"
msgstr ""

#: nebulae/default/names.dat:380
msgid "Dead Man's Chest Cluster"
msgstr ""

#: nebulae/default/names.dat:381
msgid "Herschel 36"
msgstr ""

#: nebulae/default/names.dat:382
msgid "Hourglass Cluster"
msgstr ""

#: nebulae/default/names.dat:383
msgid "Webb's Cross"
msgstr ""

#: nebulae/default/names.dat:384
msgid "Red spider Nebula"
msgstr ""

#: nebulae/default/names.dat:385
msgid "Cat's Eye Nebula"
msgstr ""

#: nebulae/default/names.dat:386 nebulae/default/names.dat:470
msgid "Sunflower Nebula"
msgstr ""

#: nebulae/default/names.dat:387
msgid "Snail Nebula"
msgstr ""

#: nebulae/default/names.dat:390
msgid "Blue Racquetball Nebula"
msgstr ""

#: nebulae/default/names.dat:391
msgid "Emerald Eye Planetary Nebula"
msgstr ""

#: nebulae/default/names.dat:392
msgid "Eagle Nebula"
msgstr ""

#: nebulae/default/names.dat:393
msgid "Star Queen"
msgstr ""

#: nebulae/default/names.dat:394
msgid "Black Swan Cluster"
msgstr ""

#: nebulae/default/names.dat:395
msgid "Omega Nebula"
msgstr ""

#: nebulae/default/names.dat:396
msgid "Swan Nebula"
msgstr ""

#: nebulae/default/names.dat:397
msgid "Horseshoe Nebula"
msgstr ""

#: nebulae/default/names.dat:398
msgid "Checkmark Nebula"
msgstr ""

#: nebulae/default/names.dat:400 nebulae/default/names.dat:401
msgid "Edward's Galaxy"
msgstr ""

#: nebulae/default/names.dat:402
msgid "Great Sagittarius Cluster"
msgstr ""

#: nebulae/default/names.dat:403
msgid "Santa's Sleigh Cluster"
msgstr ""

#: nebulae/default/names.dat:404
msgid "Wild Duck Cluster"
msgstr ""

#: nebulae/default/names.dat:405
msgid "July Salt-and-Pepper Cluster"
msgstr ""

#: nebulae/default/names.dat:406
msgid "Scutum Salt-and-Pepper Cluster"
msgstr ""

#: nebulae/default/names.dat:407
msgid "Ring Nebula"
msgstr ""

#: nebulae/default/names.dat:408
msgid "Chandelier Cluster"
msgstr ""

#: nebulae/default/names.dat:409
msgid "R CrA Nebula"
msgstr ""

#: nebulae/default/names.dat:410
msgid "Phantom Streak Nebula"
msgstr ""

#: nebulae/default/names.dat:411
msgid "Bird's Head"
msgstr ""

#: nebulae/default/names.dat:412
msgid "Dandelion Puffball Nebula"
msgstr ""

#: nebulae/default/names.dat:413
msgid "Pavo Globular Cluster"
msgstr ""

#: nebulae/default/names.dat:414
msgid "The Starfish"
msgstr ""

#: nebulae/default/names.dat:415
msgid "The Windmill"
msgstr ""

#: nebulae/default/names.dat:416
msgid "Pentagon"
msgstr ""

#: nebulae/default/names.dat:417
msgid "Snowball Nebula"
msgstr ""

#: nebulae/default/names.dat:418
msgid "Specter Cluster"
msgstr ""

#: nebulae/default/names.dat:419
msgid "Hole in a Cluster"
msgstr ""

#: nebulae/default/names.dat:420
msgid "Smoke Ring Cluster"
msgstr ""

#: nebulae/default/names.dat:422
msgid "The Foxhead Cluster"
msgstr ""

#: nebulae/default/names.dat:423
msgid "Barnard's Galaxy"
msgstr ""

#: nebulae/default/names.dat:424
msgid "Blinking planetary"
msgstr ""

#: nebulae/default/names.dat:425
msgid "Poodle Cluster"
msgstr ""

#: nebulae/default/names.dat:426
msgid "Angelfish Cluster"
msgstr ""

#: nebulae/default/names.dat:427
msgid "Arrowhead Cluster"
msgstr ""

#: nebulae/default/names.dat:428
msgid "Dumbbell Nebula"
msgstr ""

#: nebulae/default/names.dat:429
msgid "Diabolo Nebula"
msgstr ""

#: nebulae/default/names.dat:430
msgid "Apple Core Nebula"
msgstr ""

#: nebulae/default/names.dat:431
msgid "Kite Cluster"
msgstr ""

#: nebulae/default/names.dat:432
msgid "Condor Galaxy"
msgstr ""

#: nebulae/default/names.dat:433
msgid "20 Vulpeculae Cluster"
msgstr ""

#: nebulae/default/names.dat:434
msgid "Crescent Nebula"
msgstr ""

#: nebulae/default/names.dat:435
msgid "Ear Nebula"
msgstr ""

#: nebulae/default/names.dat:436
msgid "Little Ring Nebula"
msgstr ""

#: nebulae/default/names.dat:437
msgid "Blue Flash Nebula"
msgstr ""

#: nebulae/default/names.dat:438
msgid "Giant Behemoth Galaxy"
msgstr ""

#: nebulae/default/names.dat:439
msgid "The Inchworm Cluster"
msgstr ""

#: nebulae/default/names.dat:440
msgid "The Rocking Horse Cluster"
msgstr ""

#: nebulae/default/names.dat:441
msgid "Cooling Tower"
msgstr ""

#: nebulae/default/names.dat:442
msgid "Ghost Bush Cluster"
msgstr ""

#: nebulae/default/names.dat:443
msgid "Flying Geese Cluster"
msgstr ""

#: nebulae/default/names.dat:444
msgid "Mothra Cluster"
msgstr ""

#: nebulae/default/names.dat:445
msgid "Fireworks Galaxy"
msgstr ""

#: nebulae/default/names.dat:446
msgid "Filamentary Nebula"
msgstr ""

#: nebulae/default/names.dat:447
msgid "West Veil Nebula"
msgstr ""

#: nebulae/default/names.dat:448
msgid "Cirrus Nebula"
msgstr ""

#: nebulae/default/names.dat:449
msgid "Witch's Broom Nebula"
msgstr ""

#: nebulae/default/names.dat:450
msgid "Witch's Broom Galaxy"
msgstr ""

#: nebulae/default/names.dat:451
msgid "East Veil Nebula"
msgstr ""

#: nebulae/default/names.dat:452
msgid "Network Nebula"
msgstr ""

#: nebulae/default/names.dat:453
msgid "North America Nebula"
msgstr ""

#: nebulae/default/names.dat:454
msgid "Fetus Nebula"
msgstr ""

#: nebulae/default/names.dat:455
msgid "Coat Button Nebula"
msgstr ""

#: nebulae/default/names.dat:456
msgid "Saturn Nebula"
msgstr ""

#: nebulae/default/names.dat:457
msgid "Iris Nebula"
msgstr ""

#: nebulae/default/names.dat:458
msgid "Cheeseburger Nebula"
msgstr ""

#: nebulae/default/names.dat:459
msgid "Pink Pillow Nebula"
msgstr ""

#: nebulae/default/names.dat:460
msgid "Magic Carpet Nebula"
msgstr ""

#: nebulae/default/names.dat:461
msgid "Green Rectangle Nebula"
msgstr ""

#: nebulae/default/names.dat:462
msgid "Pegasus Cluster"
msgstr ""

#: nebulae/default/names.dat:463
msgid "Jellyfish Cluster"
msgstr ""

#: nebulae/default/names.dat:464
msgid "Small Cluster Nebula"
msgstr ""

#: nebulae/default/names.dat:465
msgid "NGC 7129 IR Cluster"
msgstr ""

#: nebulae/default/names.dat:466
msgid "Star Lizard Cluster"
msgstr ""

#: nebulae/default/names.dat:467
msgid "Drunken Lizard Cluster"
msgstr ""

#: nebulae/default/names.dat:468
msgid "Atoms for Peace Galaxy"
msgstr ""

#: nebulae/default/names.dat:469
msgid "Helix Nebula"
msgstr ""

#: nebulae/default/names.dat:471 nebulae/default/names.dat:472
#: nebulae/default/names.dat:473 nebulae/default/names.dat:474
msgid "Stephan's Quintet"
msgstr ""

#: nebulae/default/names.dat:475
msgid "Deer Lick Group"
msgstr ""

#: nebulae/default/names.dat:476
msgid "The Wizard Nebula"
msgstr ""

#: nebulae/default/names.dat:477
msgid "Grand Design Galaxy"
msgstr ""

#: nebulae/default/names.dat:478
msgid "Superman Galaxy"
msgstr ""

#: nebulae/default/names.dat:479
msgid "The Dormouse Cluster"
msgstr ""

#: nebulae/default/names.dat:480
msgid "The Arrowhead Cluster"
msgstr ""

#: nebulae/default/names.dat:481 nebulae/default/names.dat:482
#: nebulae/default/names.dat:483 nebulae/default/names.dat:484
msgid "Grus Quartet"
msgstr ""

#: nebulae/default/names.dat:485 nebulae/default/names.dat:490
msgid "Bubble Nebula"
msgstr ""

#: nebulae/default/names.dat:486
msgid "Cassiopeia Salt-and-Pepper Cluster"
msgstr ""

#: nebulae/default/names.dat:487
msgid "October Salt-and-Pepper Cluster"
msgstr ""

#: nebulae/default/names.dat:488
msgid "Blue Snowball"
msgstr ""

#: nebulae/default/names.dat:489
msgid "Copeland's Blue Snowball"
msgstr ""

#: nebulae/default/names.dat:491
msgid "Fried-egg Galaxy"
msgstr ""

#: nebulae/default/names.dat:492
msgid "Caroline's Rose Cluster"
msgstr ""

#: nebulae/default/names.dat:493
msgid "Ghost Cluster"
msgstr ""

#: nebulae/default/names.dat:494
msgid "Star Mist Cluster"
msgstr ""

#: nebulae/default/names.dat:495
msgid "The Widow's Web Cluster"
msgstr ""

#: nebulae/default/names.dat:496
msgid "The Little Sombrero Galaxy"
msgstr ""

#: nebulae/default/names.dat:497
msgid "Electric Arc Galaxy"
msgstr ""

#: nebulae/default/names.dat:498
msgid "Starburst Galaxy"
msgstr ""

#: nebulae/default/names.dat:499 nebulae/default/names.dat:500
msgid "γ Cas Nebula"
msgstr ""

#: nebulae/default/names.dat:501
msgid "Maffei Group"
msgstr ""

#: nebulae/default/names.dat:502
msgid "ο Per Cloud"
msgstr ""

#: nebulae/default/names.dat:503
msgid "Gingrich 1"
msgstr ""

#: nebulae/default/names.dat:504
msgid "Barnard's Merope Nebula"
msgstr ""

#: nebulae/default/names.dat:505
msgid "Flaming Star Nebula"
msgstr ""

#: nebulae/default/names.dat:506
msgid "The Tadpoles"
msgstr ""

#: nebulae/default/names.dat:507
msgid "Spider Nebula"
msgstr ""

#: nebulae/default/names.dat:508
msgid "Spirograph Nebula"
msgstr ""

#: nebulae/default/names.dat:509
msgid "Raspberry Nebula"
msgstr ""

#: nebulae/default/names.dat:510
msgid "Jellyfish Nebula"
msgstr ""

#: nebulae/default/names.dat:511
msgid "Gemini A"
msgstr ""

#: nebulae/default/names.dat:512
msgid "Papillon"
msgstr ""

#: nebulae/default/names.dat:513
msgid "γ Cyg Nebula"
msgstr ""

#: nebulae/default/names.dat:514
msgid "ZW II 108 Group"
msgstr ""

#: nebulae/default/names.dat:515
msgid "Elephant's Trunk Nebula"
msgstr ""

#: nebulae/default/names.dat:516
msgid "Fish Head Nebula"
msgstr ""

#: nebulae/default/names.dat:517
msgid "Heart Nebula"
msgstr ""

#: nebulae/default/names.dat:518
msgid "The Running Dog Nebula"
msgstr ""

#: nebulae/default/names.dat:519
msgid "Valentine Nebula"
msgstr ""

#: nebulae/default/names.dat:520
msgid "AFGL 333 Cloud"
msgstr ""

#: nebulae/default/names.dat:521
msgid "Soul Nebula"
msgstr ""

#: nebulae/default/names.dat:522
msgid "Witch Head Nebula"
msgstr ""

#: nebulae/default/names.dat:524
msgid "Toby Jug Nebula"
msgstr ""

#: nebulae/default/names.dat:525
msgid "ο Vel Cluster"
msgstr ""

#: nebulae/default/names.dat:526
msgid "Browning Galaxy"
msgstr ""

#: nebulae/default/names.dat:527
msgid "Coddington's Nebula"
msgstr ""

#: nebulae/default/names.dat:528
msgid "Southern Pleiades"
msgstr ""

#: nebulae/default/names.dat:529
msgid "θ Car Cluster"
msgstr ""

#: nebulae/default/names.dat:530
msgid "Running Chicken Nebula"
msgstr ""

#: nebulae/default/names.dat:531
msgid "λ Cen Nebula"
msgstr ""

#: nebulae/default/names.dat:532
msgid "Thackeray's Globules"
msgstr ""

#: nebulae/default/names.dat:533
msgid "Lemon slice Nebula"
msgstr ""

#: nebulae/default/names.dat:534
msgid "Theoretician's Nebula"
msgstr ""

#: nebulae/default/names.dat:535
msgid "Baby Eskimo Nebula"
msgstr ""

#: nebulae/default/names.dat:537
msgid "Retina Nebula"
msgstr ""

#: nebulae/default/names.dat:538
msgid "White Eyed Pea Nebula"
msgstr ""

#: nebulae/default/names.dat:539
msgid "ρ Oph Nebula"
msgstr ""

#: nebulae/default/names.dat:540 nebulae/default/names.dat:621
msgid "Antares Nebula"
msgstr ""

#: nebulae/default/names.dat:541
msgid "Prawn Nebula"
msgstr ""

#: nebulae/default/names.dat:542
msgid "False Comet Nebula"
msgstr ""

#: nebulae/default/names.dat:543
msgid "Summer Beehive Cluster"
msgstr ""

#: nebulae/default/names.dat:544
msgid "Poseidon's Trident Cluster"
msgstr ""

#: nebulae/default/names.dat:545
msgid "Graff's Cluster"
msgstr ""

#: nebulae/default/names.dat:546
msgid "Shapley-Ames 5"
msgstr ""

#: nebulae/default/names.dat:547
msgid "Pelican Nebula"
msgstr ""

#: nebulae/default/names.dat:548 nebulae/default/names.dat:550
msgid "Cocoon Nebula"
msgstr ""

#: nebulae/default/names.dat:549
msgid "Southern Integral Sign"
msgstr ""

#: nebulae/default/names.dat:551
msgid "Lagoon Nebula"
msgstr ""

#: nebulae/default/names.dat:552
msgid "Small Sagittarius Star Cloud"
msgstr ""

#: nebulae/default/names.dat:553
msgid "Delle Caustiche"
msgstr ""

#: nebulae/default/names.dat:554
msgid "Winnecke 4"
msgstr ""

#: nebulae/default/names.dat:555 skycultures/western_rey/star_names.fab:26
msgid "Pleiades"
msgstr ""

#: nebulae/default/names.dat:556
msgid "Seven Sisters"
msgstr ""

#: nebulae/default/names.dat:557
msgid "Subaru"
msgstr ""

#: nebulae/default/names.dat:558
msgid "α Per Cluster"
msgstr ""

#: nebulae/default/names.dat:559
msgid "α Per Moving Group"
msgstr ""

#: nebulae/default/names.dat:560
msgid "Coma Berenices Cluster"
msgstr ""

#: nebulae/default/names.dat:561
msgid "Taurus Poniatovii Cluster"
msgstr ""

#: nebulae/default/names.dat:562
msgid "Taurus Dark Cloud Nebula"
msgstr ""

#: nebulae/default/names.dat:563
msgid "Horsehead Nebula"
msgstr ""

#: nebulae/default/names.dat:564 nebulae/default/names.dat:565
#: nebulae/default/names.dat:566 nebulae/default/names.dat:567
msgid "Pipe (stem)"
msgstr ""

#: nebulae/default/names.dat:568 nebulae/default/names.dat:572
msgid "Ink Spot Nebula"
msgstr ""

#: nebulae/default/names.dat:569
msgid "Snake Nebula"
msgstr ""

#: nebulae/default/names.dat:570
msgid "The S Nebula"
msgstr ""

#: nebulae/default/names.dat:571
msgid "Pipe (bowl)"
msgstr ""

#: nebulae/default/names.dat:573
msgid "Parrot's Head Nebula"
msgstr ""

#: nebulae/default/names.dat:574 nebulae/default/names.dat:575
msgid "E Nebula"
msgstr ""

#: nebulae/default/names.dat:576
msgid "Fish on the platter nebula"
msgstr ""

#: nebulae/default/names.dat:577
msgid "Hyades"
msgstr ""

#: nebulae/default/names.dat:578
msgid "Coalsack Nebula"
msgstr ""

#: nebulae/default/names.dat:579
msgid "Orion Cluster"
msgstr ""

#: nebulae/default/names.dat:580
msgid "Orion Belt Cluster"
msgstr ""

#: nebulae/default/names.dat:581
msgid "π Pup Cluster"
msgstr ""

#: nebulae/default/names.dat:582
msgid "Tuft in the Tail of the Dog Cluster"
msgstr ""

#: nebulae/default/names.dat:583
msgid "Markarian 18 Cluster"
msgstr ""

#: nebulae/default/names.dat:584
msgid "η Car Cluster"
msgstr ""

#: nebulae/default/names.dat:585
msgid "Ursa Major Cluster"
msgstr ""

#: nebulae/default/names.dat:586
msgid "Antares Cluster"
msgstr ""

#: nebulae/default/names.dat:587
msgid "Coathanger"
msgstr ""

#: nebulae/default/names.dat:588
msgid "Al Sufi's Cluster"
msgstr ""

#: nebulae/default/names.dat:589
msgid "Brocchi's Cluster"
msgstr ""

#: nebulae/default/names.dat:590
msgid "Burnham's Nebula"
msgstr ""

#: nebulae/default/names.dat:591
msgid "T Tauri Nebula"
msgstr ""

#: nebulae/default/names.dat:592
msgid "Orion Loop Nebula"
msgstr ""

#: nebulae/default/names.dat:593
msgid "Green Ring Nebula"
msgstr ""

#: nebulae/default/names.dat:595
msgid "Little Cocoon Nebula"
msgstr ""

#: nebulae/default/names.dat:596
msgid "Cygnus Star Cloud"
msgstr ""

#: nebulae/default/names.dat:597
msgid "Tulip Nebula"
msgstr ""

#: nebulae/default/names.dat:598
msgid "Cygnus Loop"
msgstr ""

#: nebulae/default/names.dat:599
msgid "Veil Nebula"
msgstr ""

#: nebulae/default/names.dat:600
msgid "Sadr Region"
msgstr ""

#: nebulae/default/names.dat:601
msgid "Flying Bat Nebula"
msgstr ""

#: nebulae/default/names.dat:602 nebulae/default/names.dat:623
msgid "Cave Nebula"
msgstr ""

#: nebulae/default/names.dat:603
msgid "Dreyer's Object"
msgstr ""

#: nebulae/default/names.dat:604
msgid "Pacman Nebula"
msgstr ""

#: nebulae/default/names.dat:605
msgid "Dolphin Nebula"
msgstr ""

#: nebulae/default/names.dat:606
msgid "Second Closest Planetary"
msgstr ""

#: nebulae/default/names.dat:607
msgid "Northern Trifid"
msgstr ""

#: nebulae/default/names.dat:608
msgid "Spaghetti Nebula"
msgstr ""

#: nebulae/default/names.dat:609
msgid "Simeis 147"
msgstr ""

#: nebulae/default/names.dat:610
msgid "Lower's Nebula"
msgstr ""

#: nebulae/default/names.dat:611
msgid "Angelfish Nebula"
msgstr ""

#: nebulae/default/names.dat:612
msgid "Orion's Head Nebula"
msgstr ""

#: nebulae/default/names.dat:613
msgid "North Orion Bubble"
msgstr ""

#: nebulae/default/names.dat:614
msgid "Medusa Nebula"
msgstr ""

#: nebulae/default/names.dat:616
msgid "Barnard's Loop"
msgstr ""

#: nebulae/default/names.dat:617
msgid "Seagull Nebula"
msgstr ""

#: nebulae/default/names.dat:618
msgid "Snowman Nebula"
msgstr ""

#: nebulae/default/names.dat:619
msgid "Etched Hourglass Nebula"
msgstr ""

#: nebulae/default/names.dat:620
msgid "Engraved Hourglass Nebula"
msgstr ""

#: nebulae/default/names.dat:622
msgid "Ghost Nebula"
msgstr ""

#: nebulae/default/names.dat:624
msgid "Vulture Head Nebula"
msgstr ""

#: nebulae/default/names.dat:625
msgid "Baby Eagle Nebula"
msgstr ""

#: nebulae/default/names.dat:626
msgid "Orion B"
msgstr ""

#: nebulae/default/names.dat:627
msgid "Northern Coalsack Nebula"
msgstr ""

#: nebulae/default/names.dat:628
msgid "Gulf of Mexico Nebula"
msgstr ""

#: nebulae/default/names.dat:629 nebulae/default/names.dat:631
msgid "Taffy Galaxies"
msgstr ""

#: nebulae/default/names.dat:630 nebulae/default/names.dat:632
msgid "Taffy System"
msgstr ""

#: nebulae/default/names.dat:633
msgid "Wolf-Lundmark-Melotte Object (WLM)"
msgstr ""

#: nebulae/default/names.dat:634
msgid "Sculptor Dwarf Irregular Galaxy"
msgstr ""

#: nebulae/default/names.dat:635
msgid "Andromeda III Dwarf Galaxy"
msgstr ""

#: nebulae/default/names.dat:636
msgid "Cartwheel Galaxy"
msgstr ""

#: nebulae/default/names.dat:637
msgid "Cartwheel Ring Galaxy"
msgstr ""

#: nebulae/default/names.dat:638
msgid "Zwicky's Ellipse"
msgstr ""

#: nebulae/default/names.dat:639
msgid "Exclamation Mark Galaxy"
msgstr ""

#: nebulae/default/names.dat:640
msgid "Andromeda I Dwarf Galaxy"
msgstr ""

#: nebulae/default/names.dat:642
msgid "Baade's Galaxy A"
msgstr ""

#: nebulae/default/names.dat:643
msgid "Baade's Galaxy B"
msgstr ""

#: nebulae/default/names.dat:644
msgid "Sculptor Dwarf Galaxy"
msgstr ""

#: nebulae/default/names.dat:645
msgid "Pisces Dwarf Galaxy"
msgstr ""

#: nebulae/default/names.dat:646
msgid "Pisces I"
msgstr ""

#: nebulae/default/names.dat:647
msgid "Shapley-Ames 1"
msgstr ""

#: nebulae/default/names.dat:648
msgid "Andromeda II"
msgstr ""

#: nebulae/default/names.dat:649
msgid "Andromeda II Dwarf Galaxy"
msgstr ""

#: nebulae/default/names.dat:650
msgid "White Rose Galaxy"
msgstr ""

#: nebulae/default/names.dat:651
msgid "Phoenix Dwarf Galaxy"
msgstr ""

#: nebulae/default/names.dat:652
msgid "Schuster-West Cluster"
msgstr ""

#: nebulae/default/names.dat:653
msgid "Maffei 1"
msgstr ""

#: nebulae/default/names.dat:654
msgid "Holmberg VI"
msgstr ""

#: nebulae/default/names.dat:655
msgid "Fornax Dwarf Galaxy"
msgstr ""

#: nebulae/default/names.dat:656
msgid "Maffei 2"
msgstr ""

#: nebulae/default/names.dat:657
msgid "E1 Cluster"
msgstr ""

#: nebulae/default/names.dat:658
msgid "Schuster's Spiral Galaxy"
msgstr ""

#: nebulae/default/names.dat:659
msgid "Horologium Dwarf Galaxy"
msgstr ""

#: nebulae/default/names.dat:660
msgid "Carafe Nebula"
msgstr ""

#: nebulae/default/names.dat:661
msgid "Large Magellanic Cloud"
msgstr ""

#: nebulae/default/names.dat:662
msgid "Nubecula Major"
msgstr ""

#: nebulae/default/names.dat:663
msgid "Orion Dwarf Galaxy"
msgstr ""

#: nebulae/default/names.dat:664
msgid "Carina Dwarf Galaxy"
msgstr ""

#: nebulae/default/names.dat:665
msgid "Southern Ellipse"
msgstr ""

#: nebulae/default/names.dat:666
msgid "Lindsay-Shapley Ring"
msgstr ""

#: nebulae/default/names.dat:667
msgid "Graham A"
msgstr ""

#: nebulae/default/names.dat:668
msgid "Argo Dwarf Irregular Galaxy"
msgstr ""

#: nebulae/default/names.dat:669
msgid "Integral Sign Galaxy"
msgstr ""

#: nebulae/default/names.dat:670
msgid "Phoenix Galaxy"
msgstr ""

#: nebulae/default/names.dat:671
msgid "Holmberg II"
msgstr ""

#: nebulae/default/names.dat:672
msgid "M81 Dwarf A"
msgstr ""

#: nebulae/default/names.dat:673
msgid "Holmberg III"
msgstr ""

#: nebulae/default/names.dat:674
msgid "Grasshopper A"
msgstr ""

#: nebulae/default/names.dat:675 nebulae/default/names.dat:774
msgid "Hydra A"
msgstr ""

#: nebulae/default/names.dat:676
msgid "Holmberg I"
msgstr ""

#: nebulae/default/names.dat:677
msgid "Holmberg IX"
msgstr ""

#: nebulae/default/names.dat:678
msgid "Arp Loop"
msgstr ""

#: nebulae/default/names.dat:679
msgid "Sextans B"
msgstr ""

#: nebulae/default/names.dat:680
msgid "Revolver Galaxy"
msgstr ""

#: nebulae/default/names.dat:682
msgid "Antlia Dwarf Galaxy"
msgstr ""

#: nebulae/default/names.dat:683
msgid "M81 Dwarf B"
msgstr ""

#: nebulae/default/names.dat:684
msgid "Vela Ring Galaxy"
msgstr ""

#: nebulae/default/names.dat:685
msgid "Sextans A"
msgstr ""

#: nebulae/default/names.dat:686
msgid "Haro II"
msgstr ""

#: nebulae/default/names.dat:687
msgid "Spider Galaxy"
msgstr ""

#: nebulae/default/names.dat:688
msgid "Ant Galaxy"
msgstr ""

#: nebulae/default/names.dat:689
msgid "Mayall's Object"
msgstr ""

#: nebulae/default/names.dat:690
msgid "Leo II Dwarf Galaxy"
msgstr ""

#: nebulae/default/names.dat:691
msgid "Leo B"
msgstr ""

#: nebulae/default/names.dat:692
msgid "Harrington-Wilson #2"
msgstr ""

#: nebulae/default/names.dat:693
msgid "Arp's Galaxy"
msgstr ""

#: nebulae/default/names.dat:694
msgid "A Flying Bird"
msgstr ""

#: nebulae/default/names.dat:695 nebulae/default/names.dat:696
#: nebulae/default/names.dat:697
msgid "Wild's Triplet"
msgstr ""

#: nebulae/default/names.dat:698
msgid "Syphon"
msgstr ""

#: nebulae/default/names.dat:699
msgid "Reinmuth 80"
msgstr ""

#: nebulae/default/names.dat:700
msgid "Holmberg VII"
msgstr ""

#: nebulae/default/names.dat:701
msgid "Malin 1"
msgstr ""

#: nebulae/default/names.dat:702
msgid "Shapley-Ames 3"
msgstr ""

#: nebulae/default/names.dat:703
msgid "Shapley-Ames 4"
msgstr ""

#: nebulae/default/names.dat:704
msgid "Imprint of a Foot Galaxy"
msgstr ""

#: nebulae/default/names.dat:705
msgid "Hardcastle's Galaxy"
msgstr ""

#: nebulae/default/names.dat:706
msgid "Holmberg VIII"
msgstr ""

#: nebulae/default/names.dat:707
msgid "Fourcade-Figueroa Object"
msgstr ""

#: nebulae/default/names.dat:708
msgid "Fourcade-Figueroa Galaxy"
msgstr ""

#: nebulae/default/names.dat:709
msgid "Holmberg V"
msgstr ""

#: nebulae/default/names.dat:710
msgid "Holmberg IV"
msgstr ""

#: nebulae/default/names.dat:711
msgid "Circinus Galaxy"
msgstr ""

#: nebulae/default/names.dat:712
msgid "Segner's Wheel"
msgstr ""

#: nebulae/default/names.dat:713
msgid "Ursa Minor Dwarf Galaxy"
msgstr ""

#: nebulae/default/names.dat:714
msgid "Hooked Galaxy"
msgstr ""

#: nebulae/default/names.dat:715 nebulae/default/names.dat:716
#: nebulae/default/names.dat:717
msgid "Zwicky's Triplet"
msgstr ""

#: nebulae/default/names.dat:718
msgid "Hercules A"
msgstr ""

#: nebulae/default/names.dat:719
msgid "Draco Dwarf Galaxy"
msgstr ""

#: nebulae/default/names.dat:720
msgid "Sagittarius Dwarf Galaxy"
msgstr ""

#: nebulae/default/names.dat:721
msgid "Kowal's Object"
msgstr ""

#: nebulae/default/names.dat:722
msgid "Aquarius Dwarf Galaxy"
msgstr ""

#: nebulae/default/names.dat:723
msgid "Cygnus A"
msgstr ""

#: nebulae/default/names.dat:724
msgid "McLeish's Object"
msgstr ""

#: nebulae/default/names.dat:725
msgid "Shapley-Ames 6"
msgstr ""

#: nebulae/default/names.dat:726
msgid "Huchra's Lens"
msgstr ""

#: nebulae/default/names.dat:727
msgid "Tucana Dwarf Galaxy"
msgstr ""

#: nebulae/default/names.dat:728 nebulae/default/names.dat:742
msgid "Pegasus Dwarf Galaxy"
msgstr ""

#: nebulae/default/names.dat:729
msgid "Barbon's Galaxy"
msgstr ""

#: nebulae/default/names.dat:730
msgid "Minkowski's Object"
msgstr ""

#: nebulae/default/names.dat:731
msgid "Superantennae Galaxy"
msgstr ""

#: nebulae/default/names.dat:732
msgid "Malin II"
msgstr ""

#: nebulae/default/names.dat:733
msgid "Sextans Dwarf Spheroidal Galaxy"
msgstr ""

#: nebulae/default/names.dat:734
msgid "Cassiopeia 1"
msgstr ""

#: nebulae/default/names.dat:735
msgid "Cassiopeia 2"
msgstr ""

#: nebulae/default/names.dat:736
msgid "Speca Galaxy"
msgstr ""

#: nebulae/default/names.dat:737
msgid "Sextans Ring"
msgstr ""

#: nebulae/default/names.dat:738
msgid "Ring Galaxy in Sextans"
msgstr ""

#: nebulae/default/names.dat:739
msgid "Camelopardalis A"
msgstr ""

#: nebulae/default/names.dat:740
msgid "Cassiopeia Dwarf Spheroidal Galaxy"
msgstr ""

#: nebulae/default/names.dat:741
msgid "Andromeda VII"
msgstr ""

#: nebulae/default/names.dat:743
msgid "Pegasus II"
msgstr ""

#: nebulae/default/names.dat:744
msgid "Andromeda VI"
msgstr ""

#: nebulae/default/names.dat:745
msgid "Boomerang Nebula"
msgstr ""

#: nebulae/default/names.dat:746
msgid "Cepheus I"
msgstr ""

#: nebulae/default/names.dat:747
msgid "Cetus Dwarf Galaxy"
msgstr ""

#: nebulae/default/names.dat:748
msgid "BW Tauri"
msgstr ""

#: nebulae/default/names.dat:749
msgid "The Grasshopper Galaxy"
msgstr ""

#: nebulae/default/names.dat:750
msgid "Leo A"
msgstr ""

#: nebulae/default/names.dat:751
msgid "Leo III"
msgstr ""

#: nebulae/default/names.dat:752
msgid "Leo Dwarf Irregular Galaxy"
msgstr ""

#: nebulae/default/names.dat:753
msgid "Sextans C"
msgstr ""

#: nebulae/default/names.dat:754
msgid "Regulus Dwarf Galaxy"
msgstr ""

#: nebulae/default/names.dat:755
msgid "Leo I"
msgstr ""

#: nebulae/default/names.dat:756
msgid "Harrington-Wilson #1"
msgstr ""

#: nebulae/default/names.dat:757
msgid "Markarian 421"
msgstr ""

#: nebulae/default/names.dat:758
msgid "Zwicky #2"
msgstr ""

#: nebulae/default/names.dat:759
msgid "Markarian 231"
msgstr ""

#: nebulae/default/names.dat:760
msgid "Exclamation Point Galaxy"
msgstr ""

#: nebulae/default/names.dat:761
msgid "Serpens Dwarf Galaxy"
msgstr ""

#: nebulae/default/names.dat:762
msgid "Tadpole Galaxy"
msgstr ""

#: nebulae/default/names.dat:763
msgid "Egg Nebula"
msgstr ""

#: nebulae/default/names.dat:764
msgid "Cygnus Egg"
msgstr ""

#: nebulae/default/names.dat:765
msgid "Pegasus Dwarf Irregular Galaxy"
msgstr ""

#: nebulae/default/names.dat:766
msgid "Lemon Galaxy"
msgstr ""

#: nebulae/default/names.dat:767
msgid "Minkowski's Butterfly"
msgstr ""

#: nebulae/default/names.dat:768
msgid "Twin Jet Nebula"
msgstr ""

#: nebulae/default/names.dat:769
msgid "M2-9"
msgstr ""

#: nebulae/default/names.dat:770
msgid "Westbrook Nebula"
msgstr ""

#: nebulae/default/names.dat:771
msgid "Water Lily Nebula"
msgstr ""

#: nebulae/default/names.dat:772
msgid "Perseus Cluster"
msgstr ""

#: nebulae/default/names.dat:773
msgid "Train Wreck Cluster"
msgstr ""

#: nebulae/default/names.dat:775
msgid "Hydra Cluster"
msgstr ""

#: nebulae/default/names.dat:776
msgid "Leo Cluster"
msgstr ""

#: nebulae/default/names.dat:777
msgid "Coma Cluster"
msgstr ""

#: nebulae/default/names.dat:778
msgid "Corona Borealis Cluster"
msgstr ""

#: nebulae/default/names.dat:779
msgid "Hercules Cluster"
msgstr ""

#: nebulae/default/names.dat:780
msgid "Pandora’s Cluster"
msgstr ""

#: nebulae/default/names.dat:781
msgid "Centaurus Cluster"
msgstr ""

#: nebulae/default/names.dat:782
msgid "Shapley 8 Cluster"
msgstr ""

#: nebulae/default/names.dat:783
msgid "Norma Cluster"
msgstr ""

#: nebulae/default/names.dat:784
msgid "Fornax Cluster"
msgstr ""

#: nebulae/default/names.dat:785
msgid "Antlia Cluster"
msgstr ""

#: nebulae/default/names.dat:786
msgid "Calabash Nebula"
msgstr ""

#: nebulae/default/names.dat:787
msgid "Rotten Egg Nebula"
msgstr ""

#: nebulae/default/names.dat:788
msgid "Frosty Leo Nebula"
msgstr ""

#: nebulae/default/names.dat:789
msgid "Gomez's Hamburger"
msgstr ""

#: nebulae/default/names.dat:790
msgid "Cotton Candy Nebula"
msgstr ""

#: nebulae/default/names.dat:791
msgid "Footprint Nebula"
msgstr ""

#: nebulae/default/names.dat:792
msgid "Minkowski's Footprint"
msgstr ""

#: nebulae/default/names.dat:793
msgid "M1-92"
msgstr ""

#: nebulae/default/names.dat:794
msgid "Sagittarius A East"
msgstr ""

#: nebulae/default/names.dat:795
msgid "Sagittarius A West"
msgstr ""

#: nebulae/default/names.dat:796
msgid "Minispiral in Gal Center"
msgstr ""

#: nebulae/default/names.dat:797
msgid "Dark Doodad Nebula"
msgstr ""

#: skycultures/arabic/constellation_names.eng.fab:1
msgid "The Shackled Woman"
msgstr ""

#: skycultures/arabic/constellation_names.eng.fab:2
msgid "The Well-bucket"
msgstr ""

#: skycultures/arabic/constellation_names.eng.fab:3
msgid "The Eagle"
msgstr ""

#: skycultures/arabic/constellation_names.eng.fab:4
msgid "The Censer"
msgstr ""

#: skycultures/arabic/constellation_names.eng.fab:5
#: skycultures/belarusian/constellation_names.eng.fab:13
#: skycultures/romanian/constellation_names.eng.fab:22
msgid "The Ram"
msgstr ""

#: skycultures/arabic/constellation_names.eng.fab:6
msgid "The Reins-holder"
msgstr ""

#: skycultures/arabic/constellation_names.eng.fab:7
msgid "The Howler"
msgstr ""

#: skycultures/arabic/constellation_names.eng.fab:8
msgid "The Crab"
msgstr ""

#: skycultures/arabic/constellation_names.eng.fab:9
msgid "The Greater Dog"
msgstr ""

#: skycultures/arabic/constellation_names.eng.fab:10
msgid "The Lesser Dog"
msgstr ""

#: skycultures/arabic/constellation_names.eng.fab:11
msgid "The Young Goat"
msgstr ""

#: skycultures/arabic/constellation_names.eng.fab:12
msgid "Who (Lady) Has Chair"
msgstr ""

#: skycultures/arabic/constellation_names.eng.fab:13
msgid "Centaur"
msgstr ""

#: skycultures/arabic/constellation_names.eng.fab:14
msgid "Inflammatus"
msgstr ""

#: skycultures/arabic/constellation_names.eng.fab:15
#: skycultures/western/constellation_names.eng.fab:6
#: skycultures/western_rey/constellation_names.eng.fab:140
msgid "Cetus"
msgstr ""

#: skycultures/arabic/constellation_names.eng.fab:16
msgid "Bristle"
msgstr ""

#: skycultures/arabic/constellation_names.eng.fab:17
msgid "The Southern Crown"
msgstr ""

#: skycultures/arabic/constellation_names.eng.fab:18
msgid "The Northern Crown"
msgstr ""

#: skycultures/arabic/constellation_names.eng.fab:19
#: skycultures/romanian/constellation_names.eng.fab:18
msgid "The Raven"
msgstr ""

#: skycultures/arabic/constellation_names.eng.fab:20
msgid "The Great Cup"
msgstr ""

#: skycultures/arabic/constellation_names.eng.fab:21
msgid "The Hen"
msgstr ""

#: skycultures/arabic/constellation_names.eng.fab:22
msgid "The Dolphin"
msgstr ""

#: skycultures/arabic/constellation_names.eng.fab:23
#: skycultures/romanian/constellation_names.eng.fab:17
msgid "The Dragon"
msgstr ""

#: skycultures/arabic/constellation_names.eng.fab:24
msgid "Part of the Horse"
msgstr ""

#: skycultures/arabic/constellation_names.eng.fab:25
msgid "The River"
msgstr ""

#: skycultures/arabic/constellation_names.eng.fab:26
#: skycultures/belarusian/constellation_names.eng.fab:18
msgid "The Twins"
msgstr ""

#: skycultures/arabic/constellation_names.eng.fab:27
msgid "The Kneeling (Man)"
msgstr ""

#: skycultures/arabic/constellation_names.eng.fab:28
msgid "The Brave"
msgstr ""

#: skycultures/arabic/constellation_names.eng.fab:29
msgid "The Lion"
msgstr ""

#: skycultures/arabic/constellation_names.eng.fab:30
msgid "The Hare"
msgstr ""

#: skycultures/arabic/constellation_names.eng.fab:31
msgid "The Balance"
msgstr ""

#: skycultures/arabic/constellation_names.eng.fab:32
msgid "The Turtle"
msgstr ""

#: skycultures/arabic/constellation_names.eng.fab:33
msgid "The Snake Charmer"
msgstr ""

#: skycultures/arabic/constellation_names.eng.fab:34
msgid "The Giant"
msgstr ""

#: skycultures/arabic/constellation_names.eng.fab:35
msgid "The Great Horse"
msgstr ""

#: skycultures/arabic/constellation_names.eng.fab:36
msgid "Bearer of the Demon's Head"
msgstr ""

#: skycultures/arabic/constellation_names.eng.fab:37
#: skycultures/romanian/constellation_names.eng.fab:28
msgid "The Whale"
msgstr ""

#: skycultures/arabic/constellation_names.eng.fab:38
msgid "The Southern Whale"
msgstr ""

#: skycultures/arabic/constellation_names.eng.fab:39
msgid "The Arrow"
msgstr ""

#: skycultures/arabic/constellation_names.eng.fab:40
#: skycultures/romanian/constellation_names.eng.fab:37
msgid "The Archer"
msgstr ""

#: skycultures/arabic/constellation_names.eng.fab:41
#: skycultures/romanian/constellation_names.eng.fab:35
msgid "The Scorpion"
msgstr ""

#: skycultures/arabic/constellation_names.eng.fab:42
#: skycultures/romanian/constellation_names.eng.fab:32
msgid "The Bull"
msgstr ""

#: skycultures/arabic/constellation_names.eng.fab:43
msgid "The Triangle"
msgstr ""

#: skycultures/arabic/constellation_names.eng.fab:44
msgid "The Greater Bear"
msgstr ""

#: skycultures/arabic/constellation_names.eng.fab:45
msgid "The Lesser Bear"
msgstr ""

#: skycultures/arabic/constellation_names.eng.fab:46
msgid "The Ship"
msgstr ""

#: skycultures/arabic/constellation_names.eng.fab:47
msgid "The Maiden"
msgstr ""

#: skycultures/arabic/constellation_names.eng.fab:48
msgid "The Snake"
msgstr ""

#: skycultures/arabic/constellation_names.eng.fab:49
msgid "The Beast of Prey"
msgstr ""

#: skycultures/arabic/star_names.fab:1
msgid "Horse navel"
msgstr ""

#: skycultures/arabic/star_names.fab:2
msgid "Tinted palm"
msgstr ""

#: skycultures/arabic/star_names.fab:3
msgid "Horse flank"
msgstr ""

#: skycultures/arabic/star_names.fab:4
msgid "The breast"
msgstr ""

#: skycultures/arabic/star_names.fab:5
msgid "The second frog"
msgstr ""

#: skycultures/arabic/star_names.fab:6
msgid "The rope"
msgstr ""

#: skycultures/arabic/star_names.fab:7
msgid "The knee"
msgstr ""

#: skycultures/arabic/star_names.fab:8
msgid "End of the river"
msgstr ""

#: skycultures/arabic/star_names.fab:9
msgid "Belly of Cetus"
msgstr ""

#: skycultures/arabic/star_names.fab:10
msgid "The triangle - The first companionable"
msgstr ""

#: skycultures/arabic/star_names.fab:11
msgid "The second sign"
msgstr ""

#: skycultures/arabic/star_names.fab:12
msgid "The first sign"
msgstr ""

#: skycultures/arabic/star_names.fab:13
msgid "The rope knot"
msgstr ""

#: skycultures/arabic/star_names.fab:14
msgid "Earthkid"
msgstr ""

#: skycultures/arabic/star_names.fab:15
msgid "A butter"
msgstr ""

#: skycultures/arabic/star_names.fab:16
msgid "The goat"
msgstr ""

#: skycultures/arabic/star_names.fab:17
msgid "The hatching-place"
msgstr ""

#: skycultures/arabic/star_names.fab:18
msgid "The aggrieved-end of the river"
msgstr ""

#: skycultures/arabic/star_names.fab:19
msgid "The nostril"
msgstr ""

#: skycultures/arabic/star_names.fab:20
msgid "The ghoul"
msgstr ""

#: skycultures/arabic/star_names.fab:21
msgid "The little belly"
msgstr ""

#: skycultures/arabic/star_names.fab:22
msgid "The elbow of the Pleiades"
msgstr ""

#: skycultures/arabic/star_names.fab:23 skycultures/arabic/star_names.fab:25
msgid "Shoulder of the Pleiades"
msgstr ""

#: skycultures/arabic/star_names.fab:24
msgid "The Pleiades"
msgstr ""

#: skycultures/arabic/star_names.fab:26
msgid "One of the eggs"
msgstr ""

#: skycultures/arabic/star_names.fab:27
msgid "One of the eggs shells"
msgstr ""

#: skycultures/arabic/star_names.fab:28
msgid "Eye of the Bull"
msgstr ""

#: skycultures/arabic/star_names.fab:29
msgid "Follower of the Pleiades"
msgstr ""

#: skycultures/arabic/star_names.fab:30
msgid "Footstool of the giant"
msgstr ""

#: skycultures/arabic/star_names.fab:31
msgid "The giant foot"
msgstr ""

#: skycultures/arabic/star_names.fab:32
msgid "The Pleiades watcher"
msgstr ""

#: skycultures/arabic/star_names.fab:33
msgid "The molar"
msgstr ""

#: skycultures/arabic/star_names.fab:34
msgid "Heel of the Reins holder"
msgstr ""

#: skycultures/arabic/star_names.fab:35
msgid "The camels quenching their thirst"
msgstr ""

#: skycultures/arabic/star_names.fab:36
msgid "The zone"
msgstr ""

#: skycultures/arabic/star_names.fab:37
msgid "The hare"
msgstr ""

#: skycultures/arabic/star_names.fab:38
msgid "White spot"
msgstr ""

#: skycultures/arabic/star_names.fab:39
msgid "The string of pearls"
msgstr ""

#: skycultures/arabic/star_names.fab:40
msgid "The dove"
msgstr ""

#: skycultures/arabic/star_names.fab:41
msgid "The belt"
msgstr ""

#: skycultures/arabic/star_names.fab:42
msgid "The sword"
msgstr ""

#: skycultures/arabic/star_names.fab:43 skycultures/arabic/star_names.fab:57
msgid "The weight"
msgstr ""

#: skycultures/arabic/star_names.fab:44
msgid "Shoulder of the giant"
msgstr ""

#: skycultures/arabic/star_names.fab:45
msgid "Shoulder of Reins holder"
msgstr ""

#: skycultures/arabic/star_names.fab:46
msgid "Forward foot"
msgstr ""

#: skycultures/arabic/star_names.fab:47
msgid "Individual stars"
msgstr ""

#: skycultures/arabic/star_names.fab:48
msgid "The announcer of the southern Shining one"
msgstr ""

#: skycultures/arabic/star_names.fab:49 skycultures/romanian/star_names.fab:65
#: skycultures/western/star_names.fab:416
msgid "Tejat"
msgstr ""

#: skycultures/arabic/star_names.fab:50
#: skycultures/arabic_moon_stations/star_names.fab:26
msgid "Suhayl"
msgstr ""

#: skycultures/arabic/star_names.fab:51
msgid "First one of the brand-mark"
msgstr ""

#: skycultures/arabic/star_names.fab:52
msgid "The outstretched paw"
msgstr ""

#: skycultures/arabic/star_names.fab:53
msgid "The southern Shining one"
msgstr ""

#: skycultures/arabic/star_names.fab:54
msgid "The maidens"
msgstr ""

#: skycultures/arabic/star_names.fab:55
msgid "The tow juror"
msgstr ""

#: skycultures/arabic/star_names.fab:56
msgid "The pulled-in paw"
msgstr ""

#: skycultures/arabic/star_names.fab:58
msgid "Middle of the sky"
msgstr ""

#: skycultures/arabic/star_names.fab:59
msgid "The maidenhood"
msgstr ""

#: skycultures/arabic/star_names.fab:60
msgid "The announcer of the northern Shining one"
msgstr ""

#: skycultures/arabic/star_names.fab:61
msgid "The twins forward head"
msgstr ""

#: skycultures/arabic/star_names.fab:62
msgid "The northern Shining one"
msgstr ""

#: skycultures/arabic/star_names.fab:63
msgid "The twins posterior head"
msgstr ""

#: skycultures/arabic/star_names.fab:64
msgid "Suhayl hadar"
msgstr ""

#: skycultures/arabic/star_names.fab:65
msgid "Sworn Suhayl"
msgstr ""

#: skycultures/arabic/star_names.fab:66
msgid "One of the antelopes"
msgstr ""

#: skycultures/arabic/star_names.fab:67
msgid "Northern donkey"
msgstr ""

#: skycultures/arabic/star_names.fab:68
msgid "Southern donkey"
msgstr ""

#: skycultures/arabic/star_names.fab:69
msgid "The claw"
msgstr ""

#: skycultures/arabic/star_names.fab:70
msgid "The third leap"
msgstr ""

#: skycultures/arabic/star_names.fab:71
msgid "Suhayl the weight"
msgstr ""

#: skycultures/arabic/star_names.fab:72
msgid "The solitary one"
msgstr ""

#: skycultures/arabic/star_names.fab:73
msgid "The glance of the lion"
msgstr ""

#: skycultures/arabic/star_names.fab:74
msgid "Head of the lion"
msgstr ""

#: skycultures/arabic/star_names.fab:75
msgid "Heart of the lion"
msgstr ""

#: skycultures/arabic/star_names.fab:76
msgid "The northern one of the second leap"
msgstr ""

#: skycultures/arabic/star_names.fab:77
msgid "The forehead of the lion"
msgstr ""

#: skycultures/arabic/star_names.fab:78
msgid "The southern one of the second leap"
msgstr ""

#: skycultures/arabic/star_names.fab:79
msgid "The cup"
msgstr ""

#: skycultures/arabic/star_names.fab:80
msgid "The loins"
msgstr ""

#: skycultures/arabic/star_names.fab:81
msgid "The bear"
msgstr ""

#: skycultures/arabic/star_names.fab:82
msgid "One of Al-zubarah"
msgstr ""

#: skycultures/arabic/star_names.fab:83
msgid "Second Al-zubarah"
msgstr ""

#: skycultures/arabic/star_names.fab:84
msgid "The southern one of the first leap"
msgstr ""

#: skycultures/arabic/star_names.fab:85
msgid "The northern one of the first leap"
msgstr ""

#: skycultures/arabic/star_names.fab:86
msgid "Tail of the lion"
msgstr ""

#: skycultures/arabic/star_names.fab:87
msgid "Corner of the barker"
msgstr ""

#: skycultures/arabic/star_names.fab:88
msgid "The thigh"
msgstr ""

#: skycultures/arabic/star_names.fab:89
msgid "The tent"
msgstr ""

#: skycultures/arabic/star_names.fab:90
msgid "The insertion-point of the Bear's tail"
msgstr ""

#: skycultures/arabic/star_names.fab:91
msgid "The wing"
msgstr ""

#: skycultures/arabic/star_names.fab:92
msgid "The raven"
msgstr ""

#: skycultures/arabic/star_names.fab:93
msgid "The inlet"
msgstr ""

#: skycultures/arabic/star_names.fab:94
msgid "The lion Liver"
msgstr ""

#: skycultures/arabic/star_names.fab:95
msgid "Vine-harvestress"
msgstr ""

#: skycultures/arabic/star_names.fab:96
msgid "Embrace"
msgstr ""

#: skycultures/arabic/star_names.fab:97
msgid "The Undefended one"
msgstr ""

#: skycultures/arabic/star_names.fab:98
msgid "Al-suha"
msgstr ""

#: skycultures/arabic/star_names.fab:99
msgid "Leader-daughter of the bier"
msgstr ""

#: skycultures/arabic/star_names.fab:100
msgid "Single one of the lance-bearer"
msgstr ""

#: skycultures/arabic/star_names.fab:101
#: skycultures/romanian/star_names.fab:132
#: skycultures/western/star_names.fab:199
msgid "Hadar"
msgstr ""

#: skycultures/arabic/star_names.fab:102
msgid "shoulder of the centaur"
msgstr ""

#: skycultures/arabic/star_names.fab:103
msgid "The Spear Thrower"
msgstr ""

#: skycultures/arabic/star_names.fab:104
msgid "One of Al-ghofer's"
msgstr ""

#: skycultures/arabic/star_names.fab:105
msgid "The shepherd"
msgstr ""

#: skycultures/arabic/star_names.fab:106
msgid "Centaur foot"
msgstr ""

#: skycultures/arabic/star_names.fab:107
msgid "The loin-cloth"
msgstr ""

#: skycultures/arabic/star_names.fab:108
msgid "The brighter Pherkad"
msgstr ""

#: skycultures/arabic/star_names.fab:109
msgid "The southern claw"
msgstr ""

#: skycultures/arabic/star_names.fab:110
msgid "The cattleman"
msgstr ""

#: skycultures/arabic/star_names.fab:111
msgid "The northern claw"
msgstr ""

#: skycultures/arabic/star_names.fab:112
msgid "The dimmer Pherkad"
msgstr ""

#: skycultures/arabic/star_names.fab:113
msgid "Shepherd's crook"
msgstr ""

#: skycultures/arabic/star_names.fab:114
msgid "The hyena"
msgstr ""

#: skycultures/arabic/star_names.fab:115
msgid "The two series"
msgstr ""

#: skycultures/arabic/star_names.fab:116
msgid "The broken ring of stars"
msgstr ""

#: skycultures/arabic/star_names.fab:117
msgid "Neck of the snake"
msgstr ""

#: skycultures/arabic/star_names.fab:118
msgid "Scorpion forehead"
msgstr ""

#: skycultures/arabic/star_names.fab:119
msgid "The scorpion"
msgstr ""

#: skycultures/arabic/star_names.fab:120
msgid "The preceding hand"
msgstr ""

#: skycultures/arabic/star_names.fab:121
msgid "The succeeding hand"
msgstr ""

#: skycultures/arabic/star_names.fab:122
msgid "The arteries"
msgstr ""

#: skycultures/arabic/star_names.fab:123
msgid "The scorpion heart"
msgstr ""

#: skycultures/arabic/star_names.fab:124
msgid "The elbow"
msgstr ""

#: skycultures/arabic/star_names.fab:125
msgid "The dancer"
msgstr ""

#: skycultures/arabic/star_names.fab:126
msgid "The preceding"
msgstr ""

#: skycultures/arabic/star_names.fab:127
msgid "Head of the kneeling one"
msgstr ""

#: skycultures/arabic/star_names.fab:128
msgid "Head of the dragon"
msgstr ""

#: skycultures/arabic/star_names.fab:129
msgid "The wrist of the kneeling one"
msgstr ""

#: skycultures/arabic/star_names.fab:130
msgid "The sting"
msgstr ""

#: skycultures/arabic/star_names.fab:131
msgid "Second one of the bier daughters"
msgstr ""

#: skycultures/arabic/star_names.fab:132
msgid "The raised tail"
msgstr ""

#: skycultures/arabic/star_names.fab:133
msgid "Head of the snake-charmer"
msgstr ""

#: skycultures/arabic/star_names.fab:134
msgid "Dog of the shepherd"
msgstr ""

#: skycultures/arabic/star_names.fab:135
msgid "The third incantation"
msgstr ""

#: skycultures/arabic/star_names.fab:136
msgid "The first incantation"
msgstr ""

#: skycultures/arabic/star_names.fab:137
msgid "Arrowhead"
msgstr ""

#: skycultures/arabic/star_names.fab:138
msgid "The middle one of the bow"
msgstr ""

#: skycultures/arabic/star_names.fab:139
msgid "The southern one of the bow"
msgstr ""

#: skycultures/arabic/star_names.fab:140
msgid "The northern one of the bow"
msgstr ""

#: skycultures/arabic/star_names.fab:141
msgid "The swooping eagle"
msgstr ""

#: skycultures/arabic/star_names.fab:142
msgid "The harp"
msgstr ""

#: skycultures/arabic/star_names.fab:143
msgid "Second outgoing ostriches"
msgstr ""

#: skycultures/arabic/star_names.fab:144
msgid "The fatty tail"
msgstr ""

#: skycultures/arabic/star_names.fab:145
msgid "The tortoise"
msgstr ""

#: skycultures/arabic/star_names.fab:146
msgid "The outgoing ostriches"
msgstr ""

#: skycultures/arabic/star_names.fab:147
msgid "One of the andiron's"
msgstr ""

#: skycultures/arabic/star_names.fab:148
msgid "The heel-tendon"
msgstr ""

#: skycultures/arabic/star_names.fab:149
msgid "The archer knee"
msgstr ""

#: skycultures/arabic/star_names.fab:150
msgid "The hen-bill"
msgstr ""

#: skycultures/arabic/star_names.fab:151
msgid "The arrow"
msgstr ""

#: skycultures/arabic/star_names.fab:152 skycultures/arabic/star_names.fab:154
msgid "One of the balance's"
msgstr ""

#: skycultures/arabic/star_names.fab:153
msgid "The flying eagle"
msgstr ""

#: skycultures/arabic/star_names.fab:155
msgid "First lucky star of the slaughterer"
msgstr ""

#: skycultures/arabic/star_names.fab:156
msgid "Second lucky star of the slaughterer"
msgstr ""

#: skycultures/arabic/star_names.fab:157
msgid "The breast - one of the cavalry's"
msgstr ""

#: skycultures/arabic/star_names.fab:158
msgid "One of the sitting's"
msgstr ""

#: skycultures/arabic/star_names.fab:159
msgid "Second one of the sitting's"
msgstr ""

#: skycultures/arabic/star_names.fab:160
msgid "Tail of the hen"
msgstr ""

#: skycultures/arabic/star_names.fab:161
msgid "The wing- one of the cavalry's"
msgstr ""

#: skycultures/arabic/star_names.fab:162
msgid "One of swallower luck"
msgstr ""

#: skycultures/arabic/star_names.fab:163
msgid "Part of the horse"
msgstr ""

#: skycultures/arabic/star_names.fab:164
msgid "The right forearm"
msgstr ""

#: skycultures/arabic/star_names.fab:165
msgid "Second of the Alfirk's"
msgstr ""

#: skycultures/arabic/star_names.fab:166
msgid "One of the Luck of lucks"
msgstr ""

#: skycultures/arabic/star_names.fab:167
msgid "One of the Nashira luck"
msgstr ""

#: skycultures/arabic/star_names.fab:168
msgid "The horse nose"
msgstr ""

#: skycultures/arabic/star_names.fab:169
msgid "Tail of the goat - Second Nashira luck"
msgstr ""

#: skycultures/arabic/star_names.fab:170
msgid "The blaze on a horse's brow"
msgstr ""

#: skycultures/arabic/star_names.fab:171
msgid "First lucky star of the king"
msgstr ""

#: skycultures/arabic/star_names.fab:172
msgid "Second lucky star of the livestock"
msgstr ""

#: skycultures/arabic/star_names.fab:173
msgid "First lucky star of the livestock"
msgstr ""

#: skycultures/arabic/star_names.fab:174
msgid "The hip"
msgstr ""

#: skycultures/arabic/star_names.fab:175
msgid "First lucky star of the tents"
msgstr ""

#: skycultures/arabic/star_names.fab:176
msgid "First lucky star of the high-minded man"
msgstr ""

#: skycultures/arabic/star_names.fab:177
msgid "First lucky star of the rain"
msgstr ""

#: skycultures/arabic/star_names.fab:178
msgid "First lucky star of the excellent one"
msgstr ""

#: skycultures/arabic/star_names.fab:179
msgid "The shin"
msgstr ""

#: skycultures/arabic/star_names.fab:180
msgid "Mouth of the fish"
msgstr ""

#: skycultures/arabic/star_names.fab:181
msgid "The great horse shoulder"
msgstr ""

#: skycultures/arabic/star_names.fab:182
msgid "The great horse back"
msgstr ""

#: skycultures/arabic/star_names.fab:183
msgid "Fourth one of Alkalaes"
msgstr ""

#: skycultures/arabic/star_names.fab:184
msgid "Third one of Alkalaes"
msgstr ""

#: skycultures/arabic/star_names.fab:185
msgid "Second one of Alkalaes"
msgstr ""

#: skycultures/arabic/star_names.fab:186
msgid "One of Alkalaes"
msgstr ""

#: skycultures/arabic/star_names.fab:187
msgid "The Scattered stars"
msgstr ""

#: skycultures/arabic/star_names.fab:188
msgid "The quarter"
msgstr ""

#: skycultures/arabic/star_names.fab:189
msgid "The wronged"
msgstr ""

#: skycultures/arabic/star_names.fab:190
msgid "Incoming ostriches"
msgstr ""

#: skycultures/arabic/star_names.fab:191
msgid "First outgoing ostriches"
msgstr ""

#: skycultures/arabic/star_names.fab:192
msgid "Third outgoing ostriches"
msgstr ""

#: skycultures/arabic/star_names.fab:193
msgid "Fourth one of the cavalry's"
msgstr ""

#: skycultures/arabic/star_names.fab:194
msgid "First shrike"
msgstr ""

#: skycultures/arabic/star_names.fab:195
msgid "Second shrike"
msgstr ""

#: skycultures/arabic/star_names.fab:196
msgid "Fourth one of the sitting's"
msgstr ""

#: skycultures/arabic/star_names.fab:197
msgid "Third one of the sitting's"
msgstr ""

#: skycultures/arabic/star_names.fab:198
msgid "Second one of the cavalry's"
msgstr ""

#: skycultures/arabic/star_names.fab:199
msgid "The shining"
msgstr ""

#: skycultures/arabic/star_names.fab:200
msgid "Second lucky star of the rain"
msgstr ""

#: skycultures/arabic/star_names.fab:201
msgid "Lucky star of the excellent one"
msgstr ""

#: skycultures/arabic/star_names.fab:202
msgid "Second lucky star of the high-minded man"
msgstr ""

#: skycultures/arabic/star_names.fab:203
msgid "Second one of the anguish"
msgstr ""

#: skycultures/arabic/star_names.fab:204
msgid "First one of the anguish"
msgstr ""

#: skycultures/arabic/star_names.fab:205
msgid "First wolf"
msgstr ""

#: skycultures/arabic/star_names.fab:206
msgid "Second wolf"
msgstr ""

#: skycultures/arabic/star_names.fab:207
msgid "First wolf paw"
msgstr ""

#: skycultures/arabic/star_names.fab:208
msgid "Second wolf paw"
msgstr ""

#: skycultures/arabic/star_names.fab:209
msgid "Second one of the andiron's"
msgstr ""

#: skycultures/arabic/star_names.fab:210
msgid "Third one of the andiron's"
msgstr ""

#: skycultures/arabic/star_names.fab:211
msgid "The forth incantation"
msgstr ""

#: skycultures/arabic/star_names.fab:212
msgid "The second companionable"
msgstr ""

#: skycultures/arabic/star_names.fab:213
msgid "Second one of the brand-mark"
msgstr ""

#: skycultures/arabic/star_names.fab:214
msgid "The second Al-ghofer"
msgstr ""

#: skycultures/arabic/star_names.fab:215
msgid "The third Al-ghofer"
msgstr ""

#: skycultures/arabic/star_names.fab:216
msgid "Second One of swallower luck"
msgstr ""

#: skycultures/arabic/star_names.fab:217
msgid "Third One of swallower luck"
msgstr ""

#: skycultures/arabic/star_names.fab:218
msgid "Second one of the Luck of lucks"
msgstr ""

#: skycultures/arabic/star_names.fab:219
msgid "Third one of the Luck of lucks"
msgstr ""

#: skycultures/arabic/star_names.fab:220
msgid "Second lucky star of the king"
msgstr ""

#: skycultures/arabic/star_names.fab:221
msgid "Second lucky star of the tents"
msgstr ""

#: skycultures/arabic/star_names.fab:222
msgid "Third lucky star of the tents"
msgstr ""

#: skycultures/arabic/star_names.fab:223
msgid "Fourth lucky star of the tents"
msgstr ""

#: skycultures/arabic/star_names.fab:224
msgid "Third one of the bier daughters"
msgstr ""

#: skycultures/arabic_moon_stations/constellation_names.eng.fab:1
msgid "The Two signs"
msgstr ""

#: skycultures/arabic_moon_stations/constellation_names.eng.fab:2
msgid "The Little belly"
msgstr ""

#: skycultures/arabic_moon_stations/constellation_names.eng.fab:3
msgid "Al-Thurayya"
msgstr ""

#: skycultures/arabic_moon_stations/constellation_names.eng.fab:4
#: skycultures/arabic_moon_stations/star_names.fab:14
msgid "The Follower"
msgstr ""

#: skycultures/arabic_moon_stations/constellation_names.eng.fab:5
msgid "The Side Mark"
msgstr ""

#: skycultures/arabic_moon_stations/constellation_names.eng.fab:6
msgid "The Neck bend"
msgstr ""

#: skycultures/arabic_moon_stations/constellation_names.eng.fab:7
msgid "The Arm"
msgstr ""

#: skycultures/arabic_moon_stations/constellation_names.eng.fab:8
msgid "The Lion nose"
msgstr ""

#: skycultures/arabic_moon_stations/constellation_names.eng.fab:9
msgid "The Lion eyes"
msgstr ""

#: skycultures/arabic_moon_stations/constellation_names.eng.fab:10
msgid "The Lion Forehead"
msgstr ""

#: skycultures/arabic_moon_stations/constellation_names.eng.fab:11
msgid "The Lion mane"
msgstr ""

#: skycultures/arabic_moon_stations/constellation_names.eng.fab:12
#: skycultures/arabic_moon_stations/star_names.fab:43
msgid "The Star of weather change"
msgstr ""

#: skycultures/arabic_moon_stations/constellation_names.eng.fab:13
msgid "The Bend"
msgstr ""

#: skycultures/arabic_moon_stations/constellation_names.eng.fab:14
msgid "The High one"
msgstr ""

#: skycultures/arabic_moon_stations/constellation_names.eng.fab:15
msgid "The tail tuft"
msgstr ""

#: skycultures/arabic_moon_stations/constellation_names.eng.fab:16
msgid "The Scorpion Claws"
msgstr ""

#: skycultures/arabic_moon_stations/constellation_names.eng.fab:17
msgid "The ornamented headband"
msgstr ""

#: skycultures/arabic_moon_stations/constellation_names.eng.fab:18
#: skycultures/arabic_moon_stations/star_names.fab:71
msgid "The Heart"
msgstr ""

#: skycultures/arabic_moon_stations/constellation_names.eng.fab:19
#: skycultures/arabic_moon_stations/star_names.fab:78
msgid "The Scorpion sting"
msgstr ""

#: skycultures/arabic_moon_stations/constellation_names.eng.fab:20
msgid "The Ostriches"
msgstr ""

#: skycultures/arabic_moon_stations/constellation_names.eng.fab:21
msgid "The Empty place"
msgstr ""

#: skycultures/arabic_moon_stations/constellation_names.eng.fab:22
msgid "The Lucky stars of the slaughterer"
msgstr ""

#: skycultures/arabic_moon_stations/constellation_names.eng.fab:23
msgid "The Lucky stars of the swallower"
msgstr ""

#: skycultures/arabic_moon_stations/constellation_names.eng.fab:24
msgid "The Lucky stars of the Luckiest ones"
msgstr ""

#: skycultures/arabic_moon_stations/constellation_names.eng.fab:25
msgid "The Lucky stars of the tents"
msgstr ""

#: skycultures/arabic_moon_stations/constellation_names.eng.fab:26
msgid "The Front mouth of the bucket"
msgstr ""

#: skycultures/arabic_moon_stations/constellation_names.eng.fab:27
msgid "The Rear mouth of the bucket"
msgstr ""

#: skycultures/arabic_moon_stations/constellation_names.eng.fab:28
#: skycultures/arabic_moon_stations/star_names.fab:4
msgid "The Bucket cord"
msgstr ""

#: skycultures/arabic_moon_stations/star_names.fab:1
msgid "The Hand dyed with Henna"
msgstr ""

#: skycultures/arabic_moon_stations/star_names.fab:2
msgid "The First Frog"
msgstr ""

#: skycultures/arabic_moon_stations/star_names.fab:3
msgid "The Second Frog"
msgstr ""

#: skycultures/arabic_moon_stations/star_names.fab:5
msgid "The Oath star"
msgstr ""

#: skycultures/arabic_moon_stations/star_names.fab:6
msgid "The Caracal"
msgstr ""

#: skycultures/arabic_moon_stations/star_names.fab:7
msgid "The Two signs 1"
msgstr ""

#: skycultures/arabic_moon_stations/star_names.fab:8
msgid "The Two signs 2"
msgstr ""

#: skycultures/arabic_moon_stations/star_names.fab:9
msgid "The Two friendly ones 1"
msgstr ""

#: skycultures/arabic_moon_stations/star_names.fab:10
msgid "The Two friendly ones 2"
msgstr ""

#: skycultures/arabic_moon_stations/star_names.fab:11
msgid "The Kid"
msgstr ""

#: skycultures/arabic_moon_stations/star_names.fab:12
msgid "The Elbow"
msgstr ""

#: skycultures/arabic_moon_stations/star_names.fab:13
msgid "The Shoulder side"
msgstr ""

#: skycultures/arabic_moon_stations/star_names.fab:15
msgid "The Foot of Al-Jawza"
msgstr ""

#: skycultures/arabic_moon_stations/star_names.fab:16
msgid "The Obstructor"
msgstr ""

#: skycultures/arabic_moon_stations/star_names.fab:17
msgid "AlNajith"
msgstr ""

#: skycultures/arabic_moon_stations/star_names.fab:18
msgid "The String of beads 1"
msgstr ""

#: skycultures/arabic_moon_stations/star_names.fab:19
msgid "The String of beads 2"
msgstr ""

#: skycultures/arabic_moon_stations/star_names.fab:20
msgid "The String of beads 3"
msgstr ""

#: skycultures/arabic_moon_stations/star_names.fab:21
msgid "The gazelles 1"
msgstr ""

#: skycultures/arabic_moon_stations/star_names.fab:22
msgid "The gazelles 2"
msgstr ""

#: skycultures/arabic_moon_stations/star_names.fab:23
msgid "The gazelles 3"
msgstr ""

#: skycultures/arabic_moon_stations/star_names.fab:24
msgid "The Shoulder side of Al-Jawza"
msgstr ""

#: skycultures/arabic_moon_stations/star_names.fab:25
msgid "The Precedent of Southern Shi'ra"
msgstr ""

#: skycultures/arabic_moon_stations/star_names.fab:27
msgid "The Neck bend 1"
msgstr ""

#: skycultures/arabic_moon_stations/star_names.fab:28
msgid "The Neck bend 2"
msgstr ""

#: skycultures/arabic_moon_stations/star_names.fab:29
msgid "The Southern Shi'ra"
msgstr ""

#: skycultures/arabic_moon_stations/star_names.fab:30
msgid "The Precedent of the Northern Shi'ra"
msgstr ""

#: skycultures/arabic_moon_stations/star_names.fab:31
msgid "The Arm 1"
msgstr ""

#: skycultures/arabic_moon_stations/star_names.fab:32
msgid "The Arm 2"
msgstr ""

#: skycultures/arabic_moon_stations/star_names.fab:33
msgid "The Northern Shi'ra"
msgstr ""

#: skycultures/arabic_moon_stations/star_names.fab:34
msgid "The Lone one"
msgstr ""

#: skycultures/arabic_moon_stations/star_names.fab:35
msgid "The Forehead 1"
msgstr ""

#: skycultures/arabic_moon_stations/star_names.fab:36
msgid "The Forehead 2"
msgstr ""

#: skycultures/arabic_moon_stations/star_names.fab:37
msgid "The Forehead 3"
msgstr ""

#: skycultures/arabic_moon_stations/star_names.fab:38
msgid "The Forehead 4"
msgstr ""

#: skycultures/arabic_moon_stations/star_names.fab:39
msgid "The Two first ones 1"
msgstr ""

#: skycultures/arabic_moon_stations/star_names.fab:40
msgid "The Two first ones 2"
msgstr ""

#: skycultures/arabic_moon_stations/star_names.fab:41
msgid "The Mane 1"
msgstr ""

#: skycultures/arabic_moon_stations/star_names.fab:42
msgid "The Mane 2"
msgstr ""

#: skycultures/arabic_moon_stations/star_names.fab:44
msgid "The Bend 1"
msgstr ""

#: skycultures/arabic_moon_stations/star_names.fab:45
msgid "The Bend 2"
msgstr ""

#: skycultures/arabic_moon_stations/star_names.fab:46
msgid "The Bend 3"
msgstr ""

#: skycultures/arabic_moon_stations/star_names.fab:47
msgid "The Bend 4"
msgstr ""

#: skycultures/arabic_moon_stations/star_names.fab:48
msgid "The Bend 5"
msgstr ""

#: skycultures/arabic_moon_stations/star_names.fab:49
msgid "The Obscure one"
msgstr ""

#: skycultures/arabic_moon_stations/star_names.fab:50
msgid "The Wild donkey"
msgstr ""

#: skycultures/arabic_moon_stations/star_names.fab:51
msgid "The Lion liver"
msgstr ""

#: skycultures/arabic_moon_stations/star_names.fab:52
msgid "The Young she-goat"
msgstr ""

#: skycultures/arabic_moon_stations/star_names.fab:53
msgid "The Unarmed high one"
msgstr ""

#: skycultures/arabic_moon_stations/star_names.fab:54
msgid "The neglected one"
msgstr ""

#: skycultures/arabic_moon_stations/star_names.fab:55
msgid "The Tail tuft 1"
msgstr ""

#: skycultures/arabic_moon_stations/star_names.fab:56
msgid "The Tail tuft 2"
msgstr ""

#: skycultures/arabic_moon_stations/star_names.fab:57
msgid "The Tail tuft 3"
msgstr ""

#: skycultures/arabic_moon_stations/star_names.fab:58
msgid "The Bright one of the fractured bowl"
msgstr ""

#: skycultures/arabic_moon_stations/star_names.fab:59
msgid "The Leader"
msgstr ""

#: skycultures/arabic_moon_stations/star_names.fab:60
msgid "The Spear"
msgstr ""

#: skycultures/arabic_moon_stations/star_names.fab:61
msgid "The Armed High one"
msgstr ""

#: skycultures/arabic_moon_stations/star_names.fab:62
msgid "The Brighter of the two calves"
msgstr ""

#: skycultures/arabic_moon_stations/star_names.fab:63
msgid "The Scorpion claws 1"
msgstr ""

#: skycultures/arabic_moon_stations/star_names.fab:64
msgid "The Scorpion claws 2"
msgstr ""

#: skycultures/arabic_moon_stations/star_names.fab:65
msgid "The Dimmer of the two calves"
msgstr ""

#: skycultures/arabic_moon_stations/star_names.fab:66
msgid "The Male Hyena"
msgstr ""

#: skycultures/arabic_moon_stations/star_names.fab:67
msgid "The headband 1"
msgstr ""

#: skycultures/arabic_moon_stations/star_names.fab:68
msgid "The headband 2"
msgstr ""

#: skycultures/arabic_moon_stations/star_names.fab:69
msgid "The headband 3"
msgstr ""

#: skycultures/arabic_moon_stations/star_names.fab:70
msgid "The Veins of the heart 1"
msgstr ""

#: skycultures/arabic_moon_stations/star_names.fab:72
msgid "The Veins of the heart 2"
msgstr ""

#: skycultures/arabic_moon_stations/star_names.fab:73
msgid "The Trotting Camel"
msgstr ""

#: skycultures/arabic_moon_stations/star_names.fab:74
msgid "The Mother camels 1"
msgstr ""

#: skycultures/arabic_moon_stations/star_names.fab:75
msgid "The Mother camels 2"
msgstr ""

#: skycultures/arabic_moon_stations/star_names.fab:76
msgid "The Mother camels 3"
msgstr ""

#: skycultures/arabic_moon_stations/star_names.fab:77
msgid "The Mother camels 4"
msgstr ""

#: skycultures/arabic_moon_stations/star_names.fab:79
msgid "The Shepherd"
msgstr ""

#: skycultures/arabic_moon_stations/star_names.fab:80
msgid "The dog of the shepherd"
msgstr ""

#: skycultures/arabic_moon_stations/star_names.fab:81
msgid "The Baby camel"
msgstr ""

#: skycultures/arabic_moon_stations/star_names.fab:82
msgid "The ostriches coming to the river 1"
msgstr ""

#: skycultures/arabic_moon_stations/star_names.fab:83
msgid "The ostriches coming to the river 2"
msgstr ""

#: skycultures/arabic_moon_stations/star_names.fab:84
msgid "The ostriches coming to the river 3"
msgstr ""

#: skycultures/arabic_moon_stations/star_names.fab:85
msgid "The ostriches coming to the river 4"
msgstr ""

#: skycultures/arabic_moon_stations/star_names.fab:86
msgid "The Shepherd of the Ostriches"
msgstr ""

#: skycultures/arabic_moon_stations/star_names.fab:87
msgid "The Swooping Eagle"
msgstr ""

#: skycultures/arabic_moon_stations/star_names.fab:88
msgid "The ostriches leaving the river 1"
msgstr ""

#: skycultures/arabic_moon_stations/star_names.fab:89
msgid "The ostriches leaving the river 2"
msgstr ""

#: skycultures/arabic_moon_stations/star_names.fab:90
msgid "The ostriches leaving the river 3"
msgstr ""

#: skycultures/arabic_moon_stations/star_names.fab:91
msgid "The ostriches leaving the river 4"
msgstr ""

#: skycultures/arabic_moon_stations/star_names.fab:92
msgid "The Knights 1"
msgstr ""

#: skycultures/arabic_moon_stations/star_names.fab:93
msgid "The Knights 2"
msgstr ""

#: skycultures/arabic_moon_stations/star_names.fab:94
msgid "The Knights 3"
msgstr ""

#: skycultures/arabic_moon_stations/star_names.fab:95
msgid "The Knights 4"
msgstr ""

#: skycultures/arabic_moon_stations/star_names.fab:96
msgid "The Knights 5"
msgstr ""

#: skycultures/arabic_moon_stations/star_names.fab:97
msgid "The Flying eagle"
msgstr ""

#: skycultures/arabic_moon_stations/star_names.fab:98
msgid "The Rear knight"
msgstr ""

#: skycultures/arabic_moon_stations/star_names.fab:99
msgid "The Lucky star of Nashirah 1"
msgstr ""

#: skycultures/arabic_moon_stations/star_names.fab:100
msgid "The Lucky star of Nashirah 2"
msgstr ""

#: skycultures/arabic_moon_stations/star_names.fab:101
msgid "The Lucky star of the king 1"
msgstr ""

#: skycultures/arabic_moon_stations/star_names.fab:102
msgid "The Lucky star of the king 2"
msgstr ""

#: skycultures/arabic_moon_stations/star_names.fab:103
msgid "The Lucky star of the young sheep 1"
msgstr ""

#: skycultures/arabic_moon_stations/star_names.fab:104
msgid "The Lucky star of the young sheep 2"
msgstr ""

#: skycultures/arabic_moon_stations/star_names.fab:105
msgid "The Lucky star of the hero 1"
msgstr ""

#: skycultures/arabic_moon_stations/star_names.fab:106
msgid "The Lucky star of the hero 2"
msgstr ""

#: skycultures/arabic_moon_stations/star_names.fab:107
msgid "The Lucky star of the rain 1"
msgstr ""

#: skycultures/arabic_moon_stations/star_names.fab:108
msgid "The Lucky star of the rain 2"
msgstr ""

#: skycultures/arabic_moon_stations/star_names.fab:109
msgid "The Lucky star of the excellent 1"
msgstr ""

#: skycultures/arabic_moon_stations/star_names.fab:110
msgid "The Lucky star of the excellent 2"
msgstr ""

#: skycultures/arabic_moon_stations/star_names.fab:111
msgid "The Front mouth of the bucket 1"
msgstr ""

#: skycultures/arabic_moon_stations/star_names.fab:112
msgid "The Front mouth of the bucket 2"
msgstr ""

#: skycultures/arabic_moon_stations/star_names.fab:113
msgid "The Rear mouth of the bucket 1"
msgstr ""

#: skycultures/arabic_moon_stations/star_names.fab:114
msgid "The Rear mouth of the bucket 2"
msgstr ""

#: skycultures/arabic_moon_stations/star_names.fab:115
msgid "The Bucket knot 1"
msgstr ""

#: skycultures/arabic_moon_stations/star_names.fab:116
msgid "The Bucket knot 2"
msgstr ""

#: skycultures/aztec/constellation_names.eng.fab:1
msgid "Mamalhuaztli (The New fire)"
msgstr ""

#: skycultures/aztec/constellation_names.eng.fab:2
msgid "Tianquiztli  (The Market)"
msgstr ""

#: skycultures/aztec/constellation_names.eng.fab:3
msgid "Citlaltlachtli (The ball game of the stars)"
msgstr ""

#: skycultures/aztec/constellation_names.eng.fab:4
msgid "Xonecuilli (Twisted foot)"
msgstr ""

#: skycultures/aztec/constellation_names.eng.fab:5
msgid "Colotl Ixayac (Scorpion face)"
msgstr ""

#: skycultures/belarusian/constellation_names.eng.fab:1
msgid "Elias's Cart"
msgstr ""

#: skycultures/belarusian/constellation_names.eng.fab:2
msgid "The Bride"
msgstr ""

#: skycultures/belarusian/constellation_names.eng.fab:3
msgid "The Chicks"
msgstr ""

#: skycultures/belarusian/constellation_names.eng.fab:4
msgid "The Cross"
msgstr ""

#: skycultures/belarusian/constellation_names.eng.fab:5
msgid "The Crown"
msgstr ""

#: skycultures/belarusian/constellation_names.eng.fab:6
msgid "The Goat"
msgstr ""

#: skycultures/belarusian/constellation_names.eng.fab:7
msgid "The Grass Snakes"
msgstr ""

#: skycultures/belarusian/constellation_names.eng.fab:8
msgid "Poland and Lithuania"
msgstr ""

#: skycultures/belarusian/constellation_names.eng.fab:9
msgid "The Mowers"
msgstr ""

#: skycultures/belarusian/constellation_names.eng.fab:10
#: skycultures/belarusian/star_names.fab:1
msgid "The Nail"
msgstr ""

#: skycultures/belarusian/constellation_names.eng.fab:11
msgid "The Ploughman"
msgstr ""

#: skycultures/belarusian/constellation_names.eng.fab:12
msgid "The Rake"
msgstr ""

#: skycultures/belarusian/constellation_names.eng.fab:14
#: skycultures/romanian/constellation_names.eng.fab:34
msgid "The Serpent"
msgstr ""

#: skycultures/belarusian/constellation_names.eng.fab:15
msgid "The Sieve"
msgstr ""

#: skycultures/belarusian/constellation_names.eng.fab:16
msgid "The Small Cart"
msgstr ""

#: skycultures/belarusian/constellation_names.eng.fab:17
#: skycultures/sardinian/constellation_names.eng.fab:10
msgid "The Throne"
msgstr ""

#: skycultures/belarusian/constellation_names.eng.fab:19
msgid "The Wild Goat"
msgstr ""

#: skycultures/belarusian/constellation_names.eng.fab:20
msgid "The Goose's Way"
msgstr ""

#: skycultures/belarusian/star_names.fab:2
msgid "Kaza"
msgstr ""

#: skycultures/boorong/constellation_names.eng.fab:1
msgid "Long-necked tortoise"
msgstr ""

#: skycultures/boorong/constellation_names.eng.fab:2
msgid "Fan-tailed cockatoo"
msgstr ""

#: skycultures/boorong/constellation_names.eng.fab:3
msgid "Two teenage boys"
msgstr ""

#: skycultures/boorong/constellation_names.eng.fab:4
msgid "Girls"
msgstr ""

#: skycultures/boorong/constellation_names.eng.fab:5
msgid "Red kangaroo"
msgstr ""

#: skycultures/boorong/constellation_names.eng.fab:6
msgid "Ring-tail possum"
msgstr ""

#: skycultures/boorong/constellation_names.eng.fab:7
msgid "Red-rumped parrot"
msgstr ""

#: skycultures/boorong/constellation_names.eng.fab:8
msgid "Crow"
msgstr ""

#: skycultures/boorong/constellation_names.eng.fab:9
msgid "Female crow, wife of War"
msgstr ""

#: skycultures/boorong/constellation_names.eng.fab:10
msgid "Owlet nightjar"
msgstr ""

#: skycultures/boorong/constellation_names.eng.fab:11
msgid "Needlewood hakea and willie wagtails"
msgstr ""

#: skycultures/boorong/constellation_names.eng.fab:12
msgid "Red-kneed dotterel"
msgstr ""

#: skycultures/boorong/constellation_names.eng.fab:13
msgid "Australian kestrel"
msgstr ""

#: skycultures/boorong/constellation_names.eng.fab:14
msgid "Mallee fowl"
msgstr ""

#: skycultures/boorong/constellation_names.eng.fab:15
msgid "Jacky lizard"
msgstr ""

#: skycultures/boorong/constellation_names.eng.fab:16
msgid "Male and female brolga"
msgstr ""

#: skycultures/boorong/constellation_names.eng.fab:17
msgid "Great fish"
msgstr ""

#: skycultures/boorong/constellation_names.eng.fab:18
msgid "Wedge tailed eagle"
msgstr ""

#: skycultures/boorong/constellation_names.eng.fab:19
msgid "Female eagle, wife of Warepil"
msgstr ""

#: skycultures/boorong/constellation_names.eng.fab:20
msgid "Emu"
msgstr ""

#: skycultures/boorong/constellation_names.eng.fab:21
msgid "Purple crowned lorikeet"
msgstr ""

#: skycultures/boorong/constellation_names.eng.fab:22
msgid "Meat ant"
msgstr ""

#: skycultures/boorong/constellation_names.eng.fab:23
msgid "Galaxy"
msgstr ""

#: skycultures/boorong/constellation_names.eng.fab:24
msgid "Singing bushlark"
msgstr ""

#: skycultures/boorong/constellation_names.eng.fab:25
msgid "Pink cockatoo"
msgstr ""

#: skycultures/boorong/constellation_names.eng.fab:26
msgid "Species of ant"
msgstr ""

#: skycultures/boorong/constellation_names.eng.fab:27
msgid "Boomerang"
msgstr ""

#: skycultures/boorong/constellation_names.eng.fab:28
msgid "The maned snake"
msgstr ""

#: skycultures/boorong/star_names.fab:1
msgid "Marpeankurrk"
msgstr ""

#: skycultures/boorong/star_names.fab:2
msgid "Djuit"
msgstr ""

#: skycultures/boorong/star_names.fab:3
msgid "Neilloan"
msgstr ""

#: skycultures/boorong/star_names.fab:4
msgid "Totyarguil"
msgstr ""

#: skycultures/boorong/star_names.fab:5
msgid "Karik Karik"
msgstr ""

#: skycultures/boorong/star_names.fab:6 skycultures/boorong/star_names.fab:7
msgid "Berm-berm-gle"
msgstr ""

#: skycultures/boorong/star_names.fab:8
msgid "Bunya"
msgstr ""

#: skycultures/boorong/star_names.fab:9
msgid "Tourchingboiongerra"
msgstr ""

#: skycultures/boorong/star_names.fab:10
msgid "Kourt-chin"
msgstr ""

#: skycultures/boorong/star_names.fab:11
msgid "Warring"
msgstr ""

#: skycultures/boorong/star_names.fab:12
msgid "Kulkanbulla"
msgstr ""

#: skycultures/boorong/star_names.fab:13
msgid "Lamankurrk"
msgstr ""

#: skycultures/boorong/star_names.fab:14
msgid "Gellarlec"
msgstr ""

#: skycultures/boorong/star_names.fab:15
msgid "Warepil"
msgstr ""

#: skycultures/boorong/star_names.fab:16
msgid "Colowgulloric Warepil"
msgstr ""

#: skycultures/boorong/star_names.fab:17
msgid "Won"
msgstr ""

#: skycultures/boorong/star_names.fab:18
msgid "Weetkurrk"
msgstr ""

#: skycultures/boorong/star_names.fab:19
msgid "War"
msgstr ""

#: skycultures/boorong/star_names.fab:20
msgid "Collowgulloric War"
msgstr ""

#: skycultures/boorong/star_names.fab:21
msgid "Yerredetkurrk"
msgstr ""

#: skycultures/boorong/star_names.fab:22
msgid "Otchocut"
msgstr ""

#: skycultures/boorong/star_names.fab:23
msgid "Collenbitchick"
msgstr ""

#: skycultures/boorong/star_names.fab:24
msgid "Yurree"
msgstr ""

#: skycultures/boorong/star_names.fab:25
msgid "Wanjel"
msgstr ""

#: skycultures/boorong/star_names.fab:26
msgid "Purra"
msgstr ""

#: skycultures/boorong/star_names.fab:27
msgid "Unurgunite"
msgstr ""

#. TRANSLATORS: Native name of the Sun in Boorong culture (English: Day)
#: skycultures/boorong/planet_names.fab:2
msgid "Gnowee"
msgstr ""

#. TRANSLATORS: Native name of the Moon in Boorong culture
#: skycultures/boorong/planet_names.fab:4
msgid "Mityan"
msgstr ""

#. TRANSLATORS: Native name of Venus in Boorong culture (English: Elder sister)
#: skycultures/boorong/planet_names.fab:6
msgid "Chargee Gnowee"
msgstr ""

#. TRANSLATORS: Native name of Jupiter in Boorong culture (English: Sulphur-crested white cockatoo)
#: skycultures/boorong/planet_names.fab:8
msgid "Ginabongbearp"
msgstr ""

#: skycultures/chinese/constellation_names.eng.fab:1
#: skycultures/korean/constellation_names.eng.fab:219
msgid "Northern Dipper"
msgstr ""

#: skycultures/chinese/constellation_names.eng.fab:2
msgid "Curved Array"
msgstr ""

#: skycultures/chinese/constellation_names.eng.fab:3
msgid "Coiled Thong"
msgstr ""

#: skycultures/chinese/constellation_names.eng.fab:4
#: skycultures/japanese_moon_stations/constellation_names.eng.fab:31
msgid "Wings"
msgstr ""

#: skycultures/chinese/constellation_names.eng.fab:5
msgid "Chariot"
msgstr ""

#: skycultures/chinese/constellation_names.eng.fab:6
#: skycultures/japanese_moon_stations/constellation_names.eng.fab:7
msgid "Tail"
msgstr ""

#: skycultures/chinese/constellation_names.eng.fab:7
msgid "Winnowing Basket"
msgstr ""

#: skycultures/chinese/constellation_names.eng.fab:8
#: skycultures/japanese_moon_stations/constellation_names.eng.fab:10
msgid "Dipper"
msgstr ""

#: skycultures/chinese/constellation_names.eng.fab:9
msgid "Drum"
msgstr ""

#: skycultures/chinese/constellation_names.eng.fab:10
#: skycultures/korean/constellation_names.eng.fab:197
msgid "Three Steps"
msgstr ""

#: skycultures/chinese/constellation_names.eng.fab:11
msgid "Imperial Guards"
msgstr ""

#: skycultures/chinese/constellation_names.eng.fab:12
#: skycultures/japanese_moon_stations/constellation_names.eng.fab:2
msgid "Horn"
msgstr ""

#: skycultures/chinese/constellation_names.eng.fab:13
#: skycultures/japanese_moon_stations/constellation_names.eng.fab:28
msgid "Willow"
msgstr ""

#: skycultures/chinese/constellation_names.eng.fab:14
msgid "Imperial Passageway"
msgstr ""

#: skycultures/chinese/constellation_names.eng.fab:15
msgid "Kitchen"
msgstr ""

#: skycultures/chinese/constellation_names.eng.fab:16
msgid "River Turtle"
msgstr ""

#: skycultures/chinese/constellation_names.eng.fab:17
#: skycultures/japanese_moon_stations/constellation_names.eng.fab:20
msgid "Stomach"
msgstr ""

#: skycultures/chinese/constellation_names.eng.fab:18
msgid "Great General"
msgstr ""

#: skycultures/chinese/constellation_names.eng.fab:19
#: skycultures/japanese_moon_stations/constellation_names.eng.fab:16
msgid "Wall"
msgstr ""

#: skycultures/chinese/constellation_names.eng.fab:20
msgid "Legs"
msgstr ""

#: skycultures/chinese/constellation_names.eng.fab:21
#: skycultures/japanese_moon_stations/constellation_names.eng.fab:4
msgid "Root"
msgstr ""

#: skycultures/chinese/constellation_names.eng.fab:22
msgid "Ramparts"
msgstr ""

#: skycultures/chinese/constellation_names.eng.fab:23
msgid "Flying Corridor"
msgstr ""

#: skycultures/chinese/constellation_names.eng.fab:24
msgid "Outer Fence"
msgstr ""

#: skycultures/chinese/constellation_names.eng.fab:25
msgid "Ford"
msgstr ""

#: skycultures/chinese/constellation_names.eng.fab:26
msgid "Seven Excellencies"
msgstr ""

#: skycultures/chinese/constellation_names.eng.fab:27
msgid "Market"
msgstr ""

#: skycultures/chinese/constellation_names.eng.fab:28
msgid "Five Chariots"
msgstr ""

#: skycultures/chinese/constellation_names.eng.fab:29
#: skycultures/korean/constellation_names.eng.fab:122
msgid "Rolled Tongue"
msgstr ""

#: skycultures/chinese/constellation_names.eng.fab:30
#: skycultures/egyptian/constellation_names.eng.fab:21
#: skycultures/japanese_moon_stations/constellation_names.eng.fab:22
msgid "Net"
msgstr ""

#: skycultures/chinese/constellation_names.eng.fab:31
#: skycultures/korean/constellation_names.eng.fab:154
msgid "Toilet"
msgstr ""

#: skycultures/chinese/constellation_names.eng.fab:32
msgid "Screen"
msgstr ""

#: skycultures/chinese/constellation_names.eng.fab:33
msgid "Soldiers Market"
msgstr ""

#: skycultures/chinese/constellation_names.eng.fab:34
msgid "Square Granary"
msgstr ""

#: skycultures/chinese/constellation_names.eng.fab:35
msgid "Three Stars"
msgstr ""

#: skycultures/chinese/constellation_names.eng.fab:36
msgid "Four Channels"
msgstr ""

#: skycultures/chinese/constellation_names.eng.fab:37
#: skycultures/japanese_moon_stations/constellation_names.eng.fab:26
msgid "Well"
msgstr ""

#: skycultures/chinese/constellation_names.eng.fab:38
msgid "South River"
msgstr ""

#: skycultures/chinese/constellation_names.eng.fab:39
msgid "North River"
msgstr ""

#: skycultures/chinese/constellation_names.eng.fab:40
msgid "Five Feudal Kings "
msgstr ""

#: skycultures/chinese/constellation_names.eng.fab:41
msgid "Orchard"
msgstr ""

#: skycultures/chinese/constellation_names.eng.fab:42
msgid "Meadows"
msgstr ""

#: skycultures/chinese/constellation_names.eng.fab:43
msgid "Circular Granary"
msgstr ""

#: skycultures/chinese/constellation_names.eng.fab:44
msgid "Purple Palace"
msgstr ""

#: skycultures/chinese/constellation_names.eng.fab:45
msgid "Extended Net"
msgstr ""

#: skycultures/chinese/constellation_names.eng.fab:46
msgid "Arsenal"
msgstr ""

#: skycultures/chinese/constellation_names.eng.fab:47
msgid "Hook"
msgstr ""

#: skycultures/chinese/constellation_names.eng.fab:48
msgid "Supreme Palace"
msgstr ""

#: skycultures/chinese/constellation_names.eng.fab:49
msgid "Jade Well"
msgstr ""

#: skycultures/chinese/constellation_names.eng.fab:50
msgid "Lance"
msgstr ""

#: skycultures/chinese/constellation_names.eng.fab:51
#: skycultures/egyptian/constellation_names.eng.fab:10
msgid "Boat"
msgstr ""

#: skycultures/chinese/constellation_names.eng.fab:52
#: skycultures/korean/constellation_names.eng.fab:116
msgid "Mausoleum"
msgstr ""

#: skycultures/chinese/constellation_names.eng.fab:53
#: skycultures/korean/constellation_names.eng.fab:47
msgid "Dog"
msgstr ""

#: skycultures/chinese/constellation_names.eng.fab:54
msgid "Earth God's Temple "
msgstr ""

#: skycultures/chinese/constellation_names.eng.fab:55
msgid "Bow and Arrow "
msgstr ""

#: skycultures/chinese/constellation_names.eng.fab:56
msgid "Pestle"
msgstr ""

#: skycultures/chinese/constellation_names.eng.fab:57
#: skycultures/korean/constellation_names.eng.fab:80
msgid "Mortar"
msgstr ""

#: skycultures/chinese/constellation_names.eng.fab:58
msgid "Rooftop"
msgstr ""

#: skycultures/chinese/constellation_names.eng.fab:59
msgid "Thunderbolt"
msgstr ""

#: skycultures/chinese/constellation_names.eng.fab:60
msgid "Chariot Yard"
msgstr ""

#: skycultures/chinese/constellation_names.eng.fab:61
msgid "Good Gourd"
msgstr ""

#: skycultures/chinese/constellation_names.eng.fab:62
msgid "Rotten gourd"
msgstr ""

#: skycultures/chinese/constellation_names.eng.fab:63
msgid "Encampment"
msgstr ""

#: skycultures/chinese/constellation_names.eng.fab:64
msgid "Thunder and Lightning "
msgstr ""

#: skycultures/chinese/constellation_names.eng.fab:65
msgid "Palace Gate"
msgstr ""

#: skycultures/chinese/constellation_names.eng.fab:66
#: skycultures/japanese_moon_stations/constellation_names.eng.fab:13
msgid "Emptiness"
msgstr ""

#: skycultures/chinese/constellation_names.eng.fab:67
msgid "Weaving Girl"
msgstr ""

#: skycultures/chinese/constellation_names.eng.fab:68
msgid "Girl"
msgstr ""

#: skycultures/chinese/constellation_names.eng.fab:69
msgid "Ox"
msgstr ""

#: skycultures/chinese/constellation_names.eng.fab:70
#: skycultures/japanese_moon_stations/constellation_names.eng.fab:6
msgid "Heart"
msgstr ""

#: skycultures/chinese/constellation_names.eng.fab:71
#: skycultures/japanese_moon_stations/constellation_names.eng.fab:15
msgid "Room"
msgstr ""

#: skycultures/chinese/constellation_names.eng.fab:72
msgid "Spring"
msgstr ""

#: skycultures/chinese/constellation_names.eng.fab:73
msgid "Establishment"
msgstr ""

#: skycultures/chinese/constellation_names.eng.fab:74
msgid "Flail"
msgstr ""

#: skycultures/chinese/constellation_names.eng.fab:75
msgid "Spear"
msgstr ""

#: skycultures/chinese/constellation_names.eng.fab:76
#: skycultures/korean/constellation_names.eng.fab:57
msgid "Right Flag"
msgstr ""

#: skycultures/chinese/constellation_names.eng.fab:77
#: skycultures/korean/constellation_names.eng.fab:54
msgid "Left Flag"
msgstr ""

#: skycultures/chinese/constellation_names.eng.fab:78
msgid "Drumstick"
msgstr ""

#: skycultures/chinese/constellation_names.eng.fab:79
msgid "Bond"
msgstr ""

#: skycultures/chinese/constellation_names.eng.fab:80
msgid "Woman's Bed"
msgstr ""

#: skycultures/chinese/constellation_names.eng.fab:81
msgid "Western Door"
msgstr ""

#: skycultures/chinese/constellation_names.eng.fab:82
msgid "Eastern Door"
msgstr ""

#: skycultures/chinese/constellation_names.eng.fab:83
msgid "Farmland"
msgstr ""

#: skycultures/chinese/constellation_names.eng.fab:84
msgid "Star"
msgstr ""

#: skycultures/chinese/constellation_names.eng.fab:85
msgid "Ghosts"
msgstr ""

#: skycultures/chinese/constellation_names.eng.fab:86
msgid "Xuanyuan"
msgstr ""

#: skycultures/chinese/constellation_names.eng.fab:87
msgid "Tripod"
msgstr ""

#: skycultures/chinese/constellation_names.eng.fab:88
#: skycultures/japanese_moon_stations/constellation_names.eng.fab:3
msgid "Neck"
msgstr ""

#: skycultures/chinese/constellation_names.eng.fab:89
msgid "Zaofu"
msgstr ""

#: skycultures/chinese/constellation_names.eng.fab:90
msgid "Market Officer"
msgstr ""

#: skycultures/chinese/constellation_names.eng.fab:91
msgid "Banner of Three Stars"
msgstr ""

#: skycultures/chinese/constellation_names.eng.fab:92
msgid "Flat Road"
msgstr ""

#: skycultures/chinese/star_names.fab:1
msgid "Softshell Turtle I"
msgstr ""

#: skycultures/chinese/star_names.fab:2
msgid "Flying Fish I"
msgstr ""

#: skycultures/chinese/star_names.fab:3
msgid "Flying Fish II"
msgstr ""

#: skycultures/chinese/star_names.fab:4
msgid "Flying Fish III"
msgstr ""

#: skycultures/chinese/star_names.fab:5
msgid "Flying Fish IV"
msgstr ""

#: skycultures/chinese/star_names.fab:6
msgid "Flying Fish V"
msgstr ""

#: skycultures/chinese/star_names.fab:7
msgid "Flying Fish VI"
msgstr ""

#: skycultures/chinese/star_names.fab:8
msgid "West Gouqian Star"
msgstr ""

#: skycultures/chinese/star_names.fab:9
msgid "Crane V"
msgstr ""

#: skycultures/chinese/star_names.fab:10
msgid "Six Jias VI"
msgstr ""

#: skycultures/chinese/star_names.fab:11
msgid "Tianhunxinanxing"
msgstr ""

#: skycultures/chinese/star_names.fab:12
msgid "Inner Steps I"
msgstr ""

#: skycultures/chinese/star_names.fab:13
msgid "Inner Steps II"
msgstr ""

#: skycultures/chinese/star_names.fab:14
msgid "Inner Steps III"
msgstr ""

#: skycultures/chinese/star_names.fab:15
msgid "Inner Steps IV"
msgstr ""

#: skycultures/chinese/star_names.fab:16
msgid "Inner Steps V"
>>>>>>> c5e0c720
msgstr ""

#: skycultures/chinese/star_names.fab:17
msgid "Inner Steps VI"
msgstr ""

<<<<<<< HEAD
#: skycultures/chinese/constellation_names.eng.fab:29
#: skycultures/korean/constellation_names.eng.fab:122
msgid "Rolled Tongue"
msgstr ""

#: skycultures/chinese/constellation_names.eng.fab:30
#: skycultures/egyptian/constellation_names.eng.fab:21
#: skycultures/japanese_moon_stations/constellation_names.eng.fab:22
msgid "Net"
msgstr ""

#: skycultures/chinese/constellation_names.eng.fab:31
#: skycultures/korean/constellation_names.eng.fab:154
msgid "Toilet"
msgstr ""

#: skycultures/chinese/constellation_names.eng.fab:32
msgid "Screen"
msgstr ""

#: skycultures/chinese/constellation_names.eng.fab:33
msgid "Soldiers Market"
msgstr ""

#: skycultures/chinese/constellation_names.eng.fab:34
msgid "Square Granary"
msgstr ""

#: skycultures/chinese/constellation_names.eng.fab:35
msgid "Three Stars"
msgstr ""

#: skycultures/chinese/constellation_names.eng.fab:36
msgid "Four Channels"
msgstr ""

#: skycultures/chinese/constellation_names.eng.fab:37
#: skycultures/japanese_moon_stations/constellation_names.eng.fab:26
msgid "Well"
msgstr ""

#: skycultures/chinese/constellation_names.eng.fab:38
msgid "South River"
msgstr ""

#: skycultures/chinese/constellation_names.eng.fab:39
msgid "North River"
msgstr ""

#: skycultures/chinese/constellation_names.eng.fab:40
msgid "Five Feudal Kings "
msgstr ""

#: skycultures/chinese/constellation_names.eng.fab:41
msgid "Orchard"
msgstr ""

#: skycultures/chinese/constellation_names.eng.fab:42
msgid "Meadows"
msgstr ""

#: skycultures/chinese/constellation_names.eng.fab:43
msgid "Circular Granary"
msgstr ""

#: skycultures/chinese/constellation_names.eng.fab:44
msgid "Purple Palace"
msgstr ""

#: skycultures/chinese/constellation_names.eng.fab:45
msgid "Extended Net"
msgstr ""

#: skycultures/chinese/constellation_names.eng.fab:46
msgid "Arsenal"
msgstr ""

#: skycultures/chinese/constellation_names.eng.fab:47
msgid "Hook"
msgstr ""

#: skycultures/chinese/constellation_names.eng.fab:48
msgid "Supreme Palace"
msgstr ""

#: skycultures/chinese/constellation_names.eng.fab:49
msgid "Jade Well"
msgstr ""

#: skycultures/chinese/constellation_names.eng.fab:50
msgid "Lance"
msgstr ""

#: skycultures/chinese/constellation_names.eng.fab:51
#: skycultures/egyptian/constellation_names.eng.fab:10
msgid "Boat"
msgstr ""

#: skycultures/chinese/constellation_names.eng.fab:52
#: skycultures/korean/constellation_names.eng.fab:116
msgid "Mausoleum"
msgstr ""

#: skycultures/chinese/constellation_names.eng.fab:53
#: skycultures/korean/constellation_names.eng.fab:47
msgid "Dog"
msgstr ""

#: skycultures/chinese/constellation_names.eng.fab:54
msgid "Earth God's Temple "
msgstr ""

#: skycultures/chinese/constellation_names.eng.fab:55
msgid "Bow and Arrow "
msgstr ""

#: skycultures/chinese/constellation_names.eng.fab:56
msgid "Pestle"
msgstr ""

#: skycultures/chinese/constellation_names.eng.fab:57
#: skycultures/korean/constellation_names.eng.fab:80
msgid "Mortar"
msgstr ""

#: skycultures/chinese/constellation_names.eng.fab:58
msgid "Rooftop"
msgstr ""

#: skycultures/chinese/constellation_names.eng.fab:59
msgid "Thunderbolt"
msgstr ""

#: skycultures/chinese/constellation_names.eng.fab:60
msgid "Chariot Yard"
msgstr ""

#: skycultures/chinese/constellation_names.eng.fab:61
msgid "Good Gourd"
msgstr ""

#: skycultures/chinese/constellation_names.eng.fab:62
msgid "Rotten gourd"
msgstr ""

#: skycultures/chinese/constellation_names.eng.fab:63
msgid "Encampment"
msgstr ""

#: skycultures/chinese/constellation_names.eng.fab:64
msgid "Thunder and Lightning "
msgstr ""

#: skycultures/chinese/constellation_names.eng.fab:65
msgid "Palace Gate"
msgstr ""

#: skycultures/chinese/constellation_names.eng.fab:66
#: skycultures/japanese_moon_stations/constellation_names.eng.fab:13
msgid "Emptiness"
msgstr ""

#: skycultures/chinese/constellation_names.eng.fab:67
msgid "Weaving Girl"
msgstr ""

#: skycultures/chinese/constellation_names.eng.fab:68
msgid "Girl"
msgstr ""

#: skycultures/chinese/constellation_names.eng.fab:69
msgid "Ox"
msgstr ""

#: skycultures/chinese/constellation_names.eng.fab:70
#: skycultures/japanese_moon_stations/constellation_names.eng.fab:6
msgid "Heart"
msgstr ""

#: skycultures/chinese/constellation_names.eng.fab:71
#: skycultures/japanese_moon_stations/constellation_names.eng.fab:15
msgid "Room"
msgstr ""

#: skycultures/chinese/constellation_names.eng.fab:72
msgid "Spring"
msgstr ""

#: skycultures/chinese/constellation_names.eng.fab:73
msgid "Establishment"
msgstr ""

#: skycultures/chinese/constellation_names.eng.fab:74
msgid "Flail"
msgstr ""

#: skycultures/chinese/constellation_names.eng.fab:75
msgid "Spear"
msgstr ""

#: skycultures/chinese/constellation_names.eng.fab:76
#: skycultures/korean/constellation_names.eng.fab:57
msgid "Right Flag"
msgstr ""

#: skycultures/chinese/constellation_names.eng.fab:77
#: skycultures/korean/constellation_names.eng.fab:54
msgid "Left Flag"
msgstr ""

#: skycultures/chinese/constellation_names.eng.fab:78
msgid "Drumstick"
msgstr ""

#: skycultures/chinese/constellation_names.eng.fab:79
msgid "Bond"
msgstr ""

#: skycultures/chinese/constellation_names.eng.fab:80
msgid "Woman's Bed"
msgstr ""

#: skycultures/chinese/constellation_names.eng.fab:81
msgid "Western Door"
msgstr ""

#: skycultures/chinese/constellation_names.eng.fab:82
msgid "Eastern Door"
msgstr ""

#: skycultures/chinese/constellation_names.eng.fab:83
msgid "Farmland"
msgstr ""

#: skycultures/chinese/constellation_names.eng.fab:84
msgid "Star"
msgstr ""

#: skycultures/chinese/constellation_names.eng.fab:85
msgid "Ghosts"
msgstr ""

#: skycultures/chinese/constellation_names.eng.fab:86
msgid "Xuanyuan"
msgstr ""

#: skycultures/chinese/constellation_names.eng.fab:87
msgid "Tripod"
msgstr ""

#: skycultures/chinese/constellation_names.eng.fab:88
#: skycultures/japanese_moon_stations/constellation_names.eng.fab:3
msgid "Neck"
msgstr ""

#: skycultures/chinese/constellation_names.eng.fab:89
msgid "Zaofu"
msgstr ""

#: skycultures/chinese/constellation_names.eng.fab:90
msgid "Market Officer"
msgstr ""

#: skycultures/chinese/constellation_names.eng.fab:91
msgid "Banner of Three Stars"
msgstr ""

#: skycultures/chinese/constellation_names.eng.fab:92
msgid "Flat Road"
msgstr ""

#: skycultures/chinese/star_names.fab:1
msgid "Softshell Turtle I"
msgstr ""

#: skycultures/chinese/star_names.fab:2
msgid "Flying Fish I"
msgstr ""

#: skycultures/chinese/star_names.fab:3
msgid "Flying Fish II"
msgstr ""

#: skycultures/chinese/star_names.fab:4
msgid "Flying Fish III"
msgstr ""

#: skycultures/chinese/star_names.fab:5
msgid "Flying Fish IV"
msgstr ""

#: skycultures/chinese/star_names.fab:6
msgid "Flying Fish V"
msgstr ""

#: skycultures/chinese/star_names.fab:7
msgid "Flying Fish VI"
msgstr ""

#: skycultures/chinese/star_names.fab:8
msgid "West Gouqian Star"
msgstr ""

#: skycultures/chinese/star_names.fab:9
msgid "Crane V"
msgstr ""

#: skycultures/chinese/star_names.fab:10
msgid "Six Jias VI"
msgstr ""

#: skycultures/chinese/star_names.fab:11
msgid "Tianhunxinanxing"
msgstr ""

#: skycultures/chinese/star_names.fab:12
msgid "Inner Steps I"
msgstr ""

#: skycultures/chinese/star_names.fab:13
msgid "Inner Steps II"
msgstr ""

#: skycultures/chinese/star_names.fab:14
msgid "Inner Steps III"
msgstr ""

#: skycultures/chinese/star_names.fab:15
msgid "Inner Steps IV"
msgstr ""

#: skycultures/chinese/star_names.fab:16
msgid "Inner Steps V"
msgstr ""

#: skycultures/chinese/star_names.fab:17
msgid "Inner Steps VI"
msgstr ""

#: skycultures/chinese/star_names.fab:18
msgid "Beak I"
msgstr ""

#: skycultures/chinese/star_names.fab:19
msgid "Beak II"
msgstr ""

#: skycultures/chinese/star_names.fab:20
msgid "Beak III"
msgstr ""

#: skycultures/chinese/star_names.fab:21
msgid "Beak IV"
msgstr ""

#: skycultures/chinese/star_names.fab:22
msgid "Beak V"
msgstr ""

#: skycultures/chinese/star_names.fab:23
msgid "Beak VI"
msgstr ""

#: skycultures/chinese/star_names.fab:24
msgid "Beak VII"
msgstr ""

#: skycultures/chinese/star_names.fab:25
msgid "Triangle I"
msgstr ""

#: skycultures/chinese/star_names.fab:26
msgid "Triangle II"
msgstr ""

#: skycultures/chinese/star_names.fab:27
msgid "Shaofu"
msgstr ""

#: skycultures/chinese/star_names.fab:28
msgid "Great Southern Star"
msgstr ""

#: skycultures/chinese/star_names.fab:29
msgid "Celestial General X"
msgstr ""

#: skycultures/chinese/star_names.fab:30
msgid "Celestial General XI"
msgstr ""

#: skycultures/chinese/star_names.fab:31
msgid "Celestial Prison I"
msgstr ""

#: skycultures/chinese/star_names.fab:32
msgid "Celestial Prison II"
msgstr ""

#: skycultures/chinese/star_names.fab:33
msgid "Celestial Prison III"
msgstr ""

#: skycultures/chinese/star_names.fab:34
msgid "Celestial Prison IV"
msgstr ""

#: skycultures/chinese/star_names.fab:35
msgid "Celestial Prison V"
msgstr ""

#: skycultures/chinese/star_names.fab:36
msgid "Celestial Prison VI"
msgstr ""

#: skycultures/chinese/star_names.fab:37
msgid "Tail I"
msgstr ""

#: skycultures/chinese/star_names.fab:38
msgid "Tail II"
msgstr ""

#: skycultures/chinese/star_names.fab:39 skycultures/chinese/star_names.fab:40
msgid "Tail III"
msgstr ""

#: skycultures/chinese/star_names.fab:41
msgid "Tail IV"
msgstr ""

#: skycultures/chinese/star_names.fab:42
msgid "Tail V"
msgstr ""

#: skycultures/chinese/star_names.fab:43
msgid "Tail VI"
msgstr ""

#: skycultures/chinese/star_names.fab:44
msgid "Tail VII"
msgstr ""

#: skycultures/chinese/star_names.fab:45
msgid "Tail VIII"
msgstr ""

#: skycultures/chinese/star_names.fab:46
msgid "Tail IX"
msgstr ""

#: skycultures/chinese/star_names.fab:47
msgid "Flat Road I"
msgstr ""

#: skycultures/chinese/star_names.fab:48
msgid "Flat Road II"
msgstr ""

#: skycultures/chinese/star_names.fab:49
msgid "Horn I"
msgstr ""

#: skycultures/chinese/star_names.fab:50
msgid "Horn II"
msgstr ""

#: skycultures/dakota/constellation_names.eng.fab:1
msgid "Oceti (Fireplace)"
msgstr ""

#: skycultures/dakota/constellation_names.eng.fab:2
msgid "Nape (Hand)"
msgstr ""

#: skycultures/dakota/constellation_names.eng.fab:3
msgid "Mato Tipila (Bear’s Lodge)"
msgstr ""

#: skycultures/dakota/constellation_names.eng.fab:4
msgid "To/Tun Win (Blue/Birth Woman)"
msgstr ""

#: skycultures/dakota/constellation_names.eng.fab:5
msgid "Keya (Turtle)"
msgstr ""

#: skycultures/dakota/constellation_names.eng.fab:6
msgid "Ahdeska/Agleska (Salamander)"
msgstr ""

#: skycultures/dakota/constellation_names.eng.fab:7
msgid "Hehaka (Elk)"
msgstr ""

#: skycultures/dakota/constellation_names.eng.fab:8
msgid "Cansasa Pusyapi (Dried Red Willow)"
msgstr ""

#: skycultures/dakota/constellation_names.eng.fab:9
msgid "Zuzeca (Snake)"
msgstr ""

#: skycultures/dakota/constellation_names.eng.fab:10
msgid "Wicincala Sakowin (Seven Girls)"
msgstr ""

#: skycultures/dakota/constellation_names.eng.fab:11
msgid "Tayamni (Buffalo embryo)"
msgstr ""

#: skycultures/dakota/constellation_names.eng.fab:12
msgid "Can Hd/Gleska Wakan (Sacred Hoop)"
msgstr ""

#: skycultures/dakota/constellation_names.eng.fab:13
msgid "Wakinyan (Thunderbird)"
msgstr ""

#: skycultures/dakota/star_names.fab:1
msgid "Anpo Wicanhpi Sunkaku (Younger Brother of Morning Star)"
msgstr ""

#: skycultures/dakota/star_names.fab:2
msgid "Wicanhpi Owanjila (Star Which Stands in One Place)"
msgstr ""

#: skycultures/dakota/planet_names.fab:1
msgid "Morning Star(Venus)"
msgstr ""

#: skycultures/egyptian/constellation_names.eng.fab:1
msgid "Bull's Foreleg"
msgstr ""

#: skycultures/egyptian/constellation_names.eng.fab:2
msgid "Two Poles"
msgstr ""

#: skycultures/egyptian/constellation_names.eng.fab:3
msgid "Lion"
msgstr ""

#: skycultures/egyptian/constellation_names.eng.fab:4
msgid "Two Jaws"
msgstr ""

#: skycultures/egyptian/constellation_names.eng.fab:5
msgid "Sah"
msgstr ""

#: skycultures/egyptian/constellation_names.eng.fab:6
msgid "Bird"
msgstr ""

#: skycultures/egyptian/constellation_names.eng.fab:7
msgid "Sek"
msgstr ""

#: skycultures/egyptian/constellation_names.eng.fab:8
msgid "Triangle"
msgstr ""

#: skycultures/egyptian/constellation_names.eng.fab:9
msgid "Ferry Boat"
msgstr ""

#: skycultures/egyptian/constellation_names.eng.fab:11
msgid "Crocodile"
msgstr ""

#: skycultures/egyptian/constellation_names.eng.fab:12
msgid "Selkis"
msgstr ""

#: skycultures/egyptian/constellation_names.eng.fab:13
msgid "Prow"
msgstr ""

#: skycultures/egyptian/constellation_names.eng.fab:14
msgid "Horus"
msgstr ""

#: skycultures/egyptian/constellation_names.eng.fab:15
msgid "Sheepfold"
msgstr ""

#: skycultures/egyptian/constellation_names.eng.fab:16
msgid "Giant"
msgstr ""

#: skycultures/egyptian/constellation_names.eng.fab:17
msgid "Hippopotamus"
msgstr ""

#: skycultures/egyptian/constellation_names.eng.fab:18
msgid "Flock"
msgstr ""

#: skycultures/egyptian/constellation_names.eng.fab:19
msgid "Pair of Stars"
msgstr ""

#: skycultures/egyptian/constellation_names.eng.fab:20
msgid "Khanuwy Fish"
msgstr ""

#: skycultures/egyptian/constellation_names.eng.fab:22
msgid "Jaw"
msgstr ""

#: skycultures/egyptian/constellation_names.eng.fab:23
msgid "Mooring Post"
msgstr ""

#: skycultures/egyptian/constellation_names.eng.fab:24
msgid "Kenemet"
msgstr ""

#: skycultures/egyptian/constellation_names.eng.fab:25
msgid "Chematy"
msgstr ""

#: skycultures/egyptian/constellation_names.eng.fab:26
msgid "Waty Bekety"
msgstr ""

#: skycultures/egyptian/constellation_names.eng.fab:27
msgid "Sheep"
msgstr ""

#: skycultures/egyptian/constellation_names.eng.fab:28
msgid "Stars of Water"
msgstr ""

#: skycultures/egyptian/star_names.fab:1 skycultures/romanian/star_names.fab:80
#: skycultures/western/star_names.fab:147
#: skycultures/western_rey/star_names.fab:32
msgid "Procyon"
msgstr ""

#: skycultures/egyptian/star_names.fab:2 skycultures/western/star_names.fab:131
#: skycultures/western_rey/star_names.fab:36
msgid "Sirius"
msgstr ""

#. TRANSLATORS: Native name of the Sun in Egyptian culture (English: God of Sun)
#: skycultures/egyptian/planet_names.fab:2
msgid "Amon-Ra (Sun)"
msgstr ""

#. TRANSLATORS: Native name of the Moon in Egyptian culture (English: The Traveler)
#: skycultures/egyptian/planet_names.fab:4
msgid "Traveler (Moon)"
msgstr ""

#. TRANSLATORS: Native name of Mercury in Egyptian culture (English: Unknown)
#: skycultures/egyptian/planet_names.fab:6
msgid "Sebeg (Mercury)"
msgstr ""

#. TRANSLATORS: Native name of Venus in Egyptian culture (English: Star that Crosses / The God of the Morning)
#: skycultures/egyptian/planet_names.fab:8
msgid "Star that Crosses (Venus)"
msgstr ""

#. TRANSLATORS: Native name of Mars in Egyptian culture (English: Red Horus)
#: skycultures/egyptian/planet_names.fab:10
msgid "Red Horus (Mars)"
msgstr ""

#. TRANSLATORS: Native name of Jupiter in Egyptian culture (English: Horus Who Binds the Two Lands)
#: skycultures/egyptian/planet_names.fab:12
msgid "Horus Who Binds the Two Lands (Jupiter)"
msgstr ""

#. TRANSLATORS: Native name of Saturn in Egyptian culture (English: Horus, the Bull of Heaven)
#: skycultures/egyptian/planet_names.fab:14
msgid "Horus, the Bull of Heaven (Saturn)"
msgstr ""

#: skycultures/hawaiian_starlines/constellation_names.eng.fab:1
msgid "The Canoe Bailer of Makali`i"
msgstr ""

#: skycultures/hawaiian_starlines/constellation_names.eng.fab:2
msgid "The Cat's Cradle"
msgstr ""

#: skycultures/hawaiian_starlines/constellation_names.eng.fab:3
msgid "The Backbone"
msgstr ""

#: skycultures/hawaiian_starlines/constellation_names.eng.fab:4
#: skycultures/western/constellation_names.eng.fab:49
#: skycultures/western_rey/constellation_names.eng.fab:23
msgid "Leo"
msgstr ""

#: skycultures/hawaiian_starlines/constellation_names.eng.fab:5
msgid "The Chief's Fishline"
msgstr ""

#: skycultures/hawaiian_starlines/constellation_names.eng.fab:6
msgid "The Chief's Eyes"
msgstr ""

#: skycultures/hawaiian_starlines/constellation_names.eng.fab:7
msgid "Kite of Kawelo"
msgstr ""

#: skycultures/hawaiian_starlines/constellation_names.eng.fab:8
msgid "The Seven"
msgstr ""

#: skycultures/hawaiian_starlines/constellation_names.eng.fab:9
msgid "Voice of Joy"
msgstr ""

#: skycultures/hawaiian_starlines/constellation_names.eng.fab:10
msgid "Chief Frigate Bird"
msgstr ""

#: skycultures/hawaiian_starlines/constellation_names.eng.fab:11
msgid "Cared for by Moon"
msgstr ""

#: skycultures/hawaiian_starlines/constellation_names.eng.fab:12
msgid "The Pointers"
msgstr ""

#: skycultures/hawaiian_starlines/constellation_names.eng.fab:13
msgid "Navigator's Triangle"
msgstr ""

#: skycultures/hawaiian_starlines/star_names.fab:1
msgid "Hokulei"
msgstr ""

#: skycultures/hawaiian_starlines/star_names.fab:2
msgid "Nana-mua"
msgstr ""

#: skycultures/hawaiian_starlines/star_names.fab:3
msgid "Nana-hope"
msgstr ""

#: skycultures/hawaiian_starlines/star_names.fab:4
msgid "Puana"
msgstr ""

#: skycultures/hawaiian_starlines/star_names.fab:5
msgid "A‘a"
msgstr ""

#: skycultures/hawaiian_starlines/star_names.fab:6
msgid "Puana-kau"
msgstr ""

#: skycultures/hawaiian_starlines/star_names.fab:7
msgid "Pu'uhonua"
msgstr ""

#: skycultures/hawaiian_starlines/star_names.fab:8
msgid "Kaulua-koko"
msgstr ""

#: skycultures/hawaiian_starlines/star_names.fab:9
msgid "Hokupa‘a"
msgstr ""

#: skycultures/hawaiian_starlines/star_names.fab:10
msgid "Hokule‘a"
msgstr ""

#: skycultures/hawaiian_starlines/star_names.fab:11
msgid "Hiki-analia"
msgstr ""

#: skycultures/hawaiian_starlines/star_names.fab:12
msgid "Holopuni"
msgstr ""

#: skycultures/hawaiian_starlines/star_names.fab:13
msgid "Hawaiki"
msgstr ""

#: skycultures/hawaiian_starlines/star_names.fab:14
msgid "Humu"
msgstr ""

#: skycultures/hawaiian_starlines/star_names.fab:15
msgid "Keoe"
msgstr ""

#: skycultures/hawaiian_starlines/star_names.fab:16
msgid "Hoku‘ula"
msgstr ""

#: skycultures/hawaiian_starlines/star_names.fab:17
msgid "Lehua-Kona"
msgstr ""

#: skycultures/hawaiian_starlines/star_names.fab:18
msgid "Ke ali'i o kona i ka lewa"
msgstr ""

#: skycultures/hawaiian_starlines/star_names.fab:19
msgid "Pu‘uhonua"
msgstr ""

#: skycultures/hawaiian_starlines/star_names.fab:20
msgid "Hiku-kahi"
msgstr ""

#: skycultures/hawaiian_starlines/star_names.fab:21
msgid "Hiku-lua"
msgstr ""

#: skycultures/hawaiian_starlines/star_names.fab:22
msgid "Hiku-kolu"
msgstr ""

#: skycultures/hawaiian_starlines/star_names.fab:23
msgid "Hiku-ha"
msgstr ""

#: skycultures/hawaiian_starlines/star_names.fab:24
msgid "Hiku-lima"
msgstr ""

#: skycultures/hawaiian_starlines/star_names.fab:25
#: skycultures/hawaiian_starlines/star_names.fab:55
msgid "Hiku-ono"
msgstr ""

#: skycultures/hawaiian_starlines/star_names.fab:26
msgid "Hiku-pau"
msgstr ""

#: skycultures/hawaiian_starlines/star_names.fab:27
msgid "Kaulia"
msgstr ""

#: skycultures/hawaiian_starlines/star_names.fab:28
msgid "Ka Mole Honua"
msgstr ""

#: skycultures/hawaiian_starlines/star_names.fab:29
msgid "Ka-maile-mua"
msgstr ""

#: skycultures/hawaiian_starlines/star_names.fab:30
msgid "Ka-maile-hope"
msgstr ""

#: skycultures/hawaiian_starlines/star_names.fab:31
msgid "Ka Maka"
msgstr ""

#: skycultures/hawaiian_starlines/star_names.fab:32
msgid "Kapuahi"
msgstr ""

#: skycultures/hawaiian_starlines/star_names.fab:33
msgid "Keawe"
msgstr ""

#: skycultures/hawaiian_starlines/star_names.fab:34
msgid "Manokalanipo"
msgstr ""

#: skycultures/hawaiian_starlines/star_names.fab:35
msgid "Pi‘ilani"
msgstr ""

#: skycultures/hawaiian_starlines/star_names.fab:36
msgid "Kakuhihewa"
msgstr ""

#: skycultures/hawaiian_starlines/star_names.fab:37
msgid "Pi‘ikea"
msgstr ""

=======
#: skycultures/chinese/star_names.fab:18
msgid "Beak I"
msgstr ""

#: skycultures/chinese/star_names.fab:19
msgid "Beak II"
msgstr ""

#: skycultures/chinese/star_names.fab:20
msgid "Beak III"
msgstr ""

#: skycultures/chinese/star_names.fab:21
msgid "Beak IV"
msgstr ""

#: skycultures/chinese/star_names.fab:22
msgid "Beak V"
msgstr ""

#: skycultures/chinese/star_names.fab:23
msgid "Beak VI"
msgstr ""

#: skycultures/chinese/star_names.fab:24
msgid "Beak VII"
msgstr ""

#: skycultures/chinese/star_names.fab:25
msgid "Triangle I"
msgstr ""

#: skycultures/chinese/star_names.fab:26
msgid "Triangle II"
msgstr ""

#: skycultures/chinese/star_names.fab:27
msgid "Shaofu"
msgstr ""

#: skycultures/chinese/star_names.fab:28
msgid "Great Southern Star"
msgstr ""

#: skycultures/chinese/star_names.fab:29
msgid "Celestial General X"
msgstr ""

#: skycultures/chinese/star_names.fab:30
msgid "Celestial General XI"
msgstr ""

#: skycultures/chinese/star_names.fab:31
msgid "Celestial Prison I"
msgstr ""

#: skycultures/chinese/star_names.fab:32
msgid "Celestial Prison II"
msgstr ""

#: skycultures/chinese/star_names.fab:33
msgid "Celestial Prison III"
msgstr ""

#: skycultures/chinese/star_names.fab:34
msgid "Celestial Prison IV"
msgstr ""

#: skycultures/chinese/star_names.fab:35
msgid "Celestial Prison V"
msgstr ""

#: skycultures/chinese/star_names.fab:36
msgid "Celestial Prison VI"
msgstr ""

#: skycultures/chinese/star_names.fab:37
msgid "Tail I"
msgstr ""

#: skycultures/chinese/star_names.fab:38
msgid "Tail II"
msgstr ""

#: skycultures/chinese/star_names.fab:39 skycultures/chinese/star_names.fab:40
msgid "Tail III"
msgstr ""

#: skycultures/chinese/star_names.fab:41
msgid "Tail IV"
msgstr ""

#: skycultures/chinese/star_names.fab:42
msgid "Tail V"
msgstr ""

#: skycultures/chinese/star_names.fab:43
msgid "Tail VI"
msgstr ""

#: skycultures/chinese/star_names.fab:44
msgid "Tail VII"
msgstr ""

#: skycultures/chinese/star_names.fab:45
msgid "Tail VIII"
msgstr ""

#: skycultures/chinese/star_names.fab:46
msgid "Tail IX"
msgstr ""

#: skycultures/chinese/star_names.fab:47
msgid "Flat Road I"
msgstr ""

#: skycultures/chinese/star_names.fab:48
msgid "Flat Road II"
msgstr ""

#: skycultures/chinese/star_names.fab:49
msgid "Horn I"
msgstr ""

#: skycultures/chinese/star_names.fab:50
msgid "Horn II"
msgstr ""

#: skycultures/dakota/constellation_names.eng.fab:1
msgid "Oceti (Fireplace)"
msgstr ""

#: skycultures/dakota/constellation_names.eng.fab:2
msgid "Nape (Hand)"
msgstr ""

#: skycultures/dakota/constellation_names.eng.fab:3
msgid "Mato Tipila (Bear’s Lodge)"
msgstr ""

#: skycultures/dakota/constellation_names.eng.fab:4
msgid "To/Tun Win (Blue/Birth Woman)"
msgstr ""

#: skycultures/dakota/constellation_names.eng.fab:5
msgid "Keya (Turtle)"
msgstr ""

#: skycultures/dakota/constellation_names.eng.fab:6
msgid "Ahdeska/Agleska (Salamander)"
msgstr ""

#: skycultures/dakota/constellation_names.eng.fab:7
msgid "Hehaka (Elk)"
msgstr ""

#: skycultures/dakota/constellation_names.eng.fab:8
msgid "Cansasa Pusyapi (Dried Red Willow)"
msgstr ""

#: skycultures/dakota/constellation_names.eng.fab:9
msgid "Zuzeca (Snake)"
msgstr ""

#: skycultures/dakota/constellation_names.eng.fab:10
msgid "Wicincala Sakowin (Seven Girls)"
msgstr ""

#: skycultures/dakota/constellation_names.eng.fab:11
msgid "Tayamni (Buffalo embryo)"
msgstr ""

#: skycultures/dakota/constellation_names.eng.fab:12
msgid "Can Hd/Gleska Wakan (Sacred Hoop)"
msgstr ""

#: skycultures/dakota/constellation_names.eng.fab:13
msgid "Wakinyan (Thunderbird)"
msgstr ""

#: skycultures/dakota/star_names.fab:1
msgid "Anpo Wicanhpi Sunkaku (Younger Brother of Morning Star)"
msgstr ""

#: skycultures/dakota/star_names.fab:2
msgid "Wicanhpi Owanjila (Star Which Stands in One Place)"
msgstr ""

#: skycultures/dakota/planet_names.fab:1
msgid "Morning Star(Venus)"
msgstr ""

#: skycultures/egyptian/constellation_names.eng.fab:1
msgid "Bull's Foreleg"
msgstr ""

#: skycultures/egyptian/constellation_names.eng.fab:2
msgid "Two Poles"
msgstr ""

#: skycultures/egyptian/constellation_names.eng.fab:3
msgid "Lion"
msgstr ""

#: skycultures/egyptian/constellation_names.eng.fab:4
msgid "Two Jaws"
msgstr ""

#: skycultures/egyptian/constellation_names.eng.fab:5
msgid "Sah"
msgstr ""

#: skycultures/egyptian/constellation_names.eng.fab:6
msgid "Bird"
msgstr ""

#: skycultures/egyptian/constellation_names.eng.fab:7
msgid "Sek"
msgstr ""

#: skycultures/egyptian/constellation_names.eng.fab:8
msgid "Triangle"
msgstr ""

#: skycultures/egyptian/constellation_names.eng.fab:9
msgid "Ferry Boat"
msgstr ""

#: skycultures/egyptian/constellation_names.eng.fab:11
msgid "Crocodile"
msgstr ""

#: skycultures/egyptian/constellation_names.eng.fab:12
msgid "Selkis"
msgstr ""

#: skycultures/egyptian/constellation_names.eng.fab:13
msgid "Prow"
msgstr ""

#: skycultures/egyptian/constellation_names.eng.fab:14
msgid "Horus"
msgstr ""

#: skycultures/egyptian/constellation_names.eng.fab:15
msgid "Sheepfold"
msgstr ""

#: skycultures/egyptian/constellation_names.eng.fab:16
msgid "Giant"
msgstr ""

#: skycultures/egyptian/constellation_names.eng.fab:17
msgid "Hippopotamus"
msgstr ""

#: skycultures/egyptian/constellation_names.eng.fab:18
msgid "Flock"
msgstr ""

#: skycultures/egyptian/constellation_names.eng.fab:19
msgid "Pair of Stars"
msgstr ""

#: skycultures/egyptian/constellation_names.eng.fab:20
msgid "Khanuwy Fish"
msgstr ""

#: skycultures/egyptian/constellation_names.eng.fab:22
msgid "Jaw"
msgstr ""

#: skycultures/egyptian/constellation_names.eng.fab:23
msgid "Mooring Post"
msgstr ""

#: skycultures/egyptian/constellation_names.eng.fab:24
msgid "Kenemet"
msgstr ""

#: skycultures/egyptian/constellation_names.eng.fab:25
msgid "Chematy"
msgstr ""

#: skycultures/egyptian/constellation_names.eng.fab:26
msgid "Waty Bekety"
msgstr ""

#: skycultures/egyptian/constellation_names.eng.fab:27
msgid "Sheep"
msgstr ""

#: skycultures/egyptian/constellation_names.eng.fab:28
msgid "Stars of Water"
msgstr ""

#: skycultures/egyptian/star_names.fab:1 skycultures/romanian/star_names.fab:80
#: skycultures/western/star_names.fab:151
#: skycultures/western_rey/star_names.fab:32
msgid "Procyon"
msgstr ""

#: skycultures/egyptian/star_names.fab:2 skycultures/western/star_names.fab:135
#: skycultures/western_rey/star_names.fab:36
msgid "Sirius"
msgstr ""

#. TRANSLATORS: Native name of the Sun in Egyptian culture (English: God of Sun)
#: skycultures/egyptian/planet_names.fab:2
msgid "Amon-Ra (Sun)"
msgstr ""

#. TRANSLATORS: Native name of the Moon in Egyptian culture (English: The Traveler)
#: skycultures/egyptian/planet_names.fab:4
msgid "Traveler (Moon)"
msgstr ""

#. TRANSLATORS: Native name of Mercury in Egyptian culture (English: Unknown)
#: skycultures/egyptian/planet_names.fab:6
msgid "Sebeg (Mercury)"
msgstr ""

#. TRANSLATORS: Native name of Venus in Egyptian culture (English: Star that Crosses / The God of the Morning)
#: skycultures/egyptian/planet_names.fab:8
msgid "Star that Crosses (Venus)"
msgstr ""

#. TRANSLATORS: Native name of Mars in Egyptian culture (English: Red Horus)
#: skycultures/egyptian/planet_names.fab:10
msgid "Red Horus (Mars)"
msgstr ""

#. TRANSLATORS: Native name of Jupiter in Egyptian culture (English: Horus Who Binds the Two Lands)
#: skycultures/egyptian/planet_names.fab:12
msgid "Horus Who Binds the Two Lands (Jupiter)"
msgstr ""

#. TRANSLATORS: Native name of Saturn in Egyptian culture (English: Horus, the Bull of Heaven)
#: skycultures/egyptian/planet_names.fab:14
msgid "Horus, the Bull of Heaven (Saturn)"
msgstr ""

#: skycultures/hawaiian_starlines/constellation_names.eng.fab:1
msgid "The Canoe Bailer of Makali`i"
msgstr ""

#: skycultures/hawaiian_starlines/constellation_names.eng.fab:2
msgid "The Cat's Cradle"
msgstr ""

#: skycultures/hawaiian_starlines/constellation_names.eng.fab:3
msgid "The Backbone"
msgstr ""

#: skycultures/hawaiian_starlines/constellation_names.eng.fab:4
#: skycultures/western/constellation_names.eng.fab:49
#: skycultures/western_rey/constellation_names.eng.fab:23
msgid "Leo"
msgstr ""

#: skycultures/hawaiian_starlines/constellation_names.eng.fab:5
msgid "The Chief's Fishline"
msgstr ""

#: skycultures/hawaiian_starlines/constellation_names.eng.fab:6
msgid "The Chief's Eyes"
msgstr ""

#: skycultures/hawaiian_starlines/constellation_names.eng.fab:7
msgid "Kite of Kawelo"
msgstr ""

#: skycultures/hawaiian_starlines/constellation_names.eng.fab:8
msgid "The Seven"
msgstr ""

#: skycultures/hawaiian_starlines/constellation_names.eng.fab:9
msgid "Voice of Joy"
msgstr ""

#: skycultures/hawaiian_starlines/constellation_names.eng.fab:10
msgid "Chief Frigate Bird"
msgstr ""

#: skycultures/hawaiian_starlines/constellation_names.eng.fab:11
msgid "Cared for by Moon"
msgstr ""

#: skycultures/hawaiian_starlines/constellation_names.eng.fab:12
msgid "The Pointers"
msgstr ""

#: skycultures/hawaiian_starlines/constellation_names.eng.fab:13
msgid "Navigator's Triangle"
msgstr ""

#: skycultures/hawaiian_starlines/star_names.fab:1
msgid "Hokulei"
msgstr ""

#: skycultures/hawaiian_starlines/star_names.fab:2
msgid "Nana-mua"
msgstr ""

#: skycultures/hawaiian_starlines/star_names.fab:3
msgid "Nana-hope"
msgstr ""

#: skycultures/hawaiian_starlines/star_names.fab:4
msgid "Puana"
msgstr ""

#: skycultures/hawaiian_starlines/star_names.fab:5
msgid "A‘a"
msgstr ""

#: skycultures/hawaiian_starlines/star_names.fab:6
msgid "Puana-kau"
msgstr ""

#: skycultures/hawaiian_starlines/star_names.fab:7
msgid "Pu'uhonua"
msgstr ""

#: skycultures/hawaiian_starlines/star_names.fab:8
msgid "Kaulua-koko"
msgstr ""

#: skycultures/hawaiian_starlines/star_names.fab:9
msgid "Hokupa‘a"
msgstr ""

#: skycultures/hawaiian_starlines/star_names.fab:10
msgid "Hokule‘a"
msgstr ""

#: skycultures/hawaiian_starlines/star_names.fab:11
msgid "Hiki-analia"
msgstr ""

#: skycultures/hawaiian_starlines/star_names.fab:12
msgid "Holopuni"
msgstr ""

#: skycultures/hawaiian_starlines/star_names.fab:13
msgid "Hawaiki"
msgstr ""

#: skycultures/hawaiian_starlines/star_names.fab:14
msgid "Humu"
msgstr ""

#: skycultures/hawaiian_starlines/star_names.fab:15
msgid "Keoe"
msgstr ""

#: skycultures/hawaiian_starlines/star_names.fab:16
msgid "Hoku‘ula"
msgstr ""

#: skycultures/hawaiian_starlines/star_names.fab:17
msgid "Lehua-Kona"
msgstr ""

#: skycultures/hawaiian_starlines/star_names.fab:18
msgid "Ke ali'i o kona i ka lewa"
msgstr ""

#: skycultures/hawaiian_starlines/star_names.fab:19
msgid "Pu‘uhonua"
msgstr ""

#: skycultures/hawaiian_starlines/star_names.fab:20
msgid "Hiku-kahi"
msgstr ""

#: skycultures/hawaiian_starlines/star_names.fab:21
msgid "Hiku-lua"
msgstr ""

#: skycultures/hawaiian_starlines/star_names.fab:22
msgid "Hiku-kolu"
msgstr ""

#: skycultures/hawaiian_starlines/star_names.fab:23
msgid "Hiku-ha"
msgstr ""

#: skycultures/hawaiian_starlines/star_names.fab:24
msgid "Hiku-lima"
msgstr ""

#: skycultures/hawaiian_starlines/star_names.fab:25
#: skycultures/hawaiian_starlines/star_names.fab:55
msgid "Hiku-ono"
msgstr ""

#: skycultures/hawaiian_starlines/star_names.fab:26
msgid "Hiku-pau"
msgstr ""

#: skycultures/hawaiian_starlines/star_names.fab:27
msgid "Kaulia"
msgstr ""

#: skycultures/hawaiian_starlines/star_names.fab:28
msgid "Ka Mole Honua"
msgstr ""

#: skycultures/hawaiian_starlines/star_names.fab:29
msgid "Ka-maile-mua"
msgstr ""

#: skycultures/hawaiian_starlines/star_names.fab:30
msgid "Ka-maile-hope"
msgstr ""

#: skycultures/hawaiian_starlines/star_names.fab:31
msgid "Ka Maka"
msgstr ""

#: skycultures/hawaiian_starlines/star_names.fab:32
msgid "Kapuahi"
msgstr ""

#: skycultures/hawaiian_starlines/star_names.fab:33
msgid "Keawe"
msgstr ""

#: skycultures/hawaiian_starlines/star_names.fab:34
msgid "Manokalanipo"
msgstr ""

#: skycultures/hawaiian_starlines/star_names.fab:35
msgid "Pi‘ilani"
msgstr ""

#: skycultures/hawaiian_starlines/star_names.fab:36
msgid "Kakuhihewa"
msgstr ""

#: skycultures/hawaiian_starlines/star_names.fab:37
msgid "Pi‘ikea"
msgstr ""

>>>>>>> c5e0c720
#: skycultures/hawaiian_starlines/star_names.fab:38
msgid "Kaikilani"
msgstr ""

#: skycultures/hawaiian_starlines/star_names.fab:39
#: skycultures/hawaiian_starlines/star_names.fab:46
msgid "Kukaniloko"
msgstr ""

#: skycultures/hawaiian_starlines/star_names.fab:40
msgid "Kealohalani-po-keao"
msgstr ""

#: skycultures/hawaiian_starlines/star_names.fab:41
msgid "Kamoanalipoli-po-keao"
msgstr ""

#: skycultures/hawaiian_starlines/star_names.fab:42
msgid "Kaheihiwahiwa-o-keao"
msgstr ""

#: skycultures/hawaiian_starlines/star_names.fab:43
msgid "Kapalinihinihi-o-keao"
msgstr ""

#: skycultures/hawaiian_starlines/star_names.fab:45
msgid "Mirzim"
msgstr ""

#: skycultures/hawaiian_starlines/star_names.fab:47
msgid "‘Ekekeu’ena’ena"
msgstr ""

#: skycultures/hawaiian_starlines/star_names.fab:48
msgid "‘Ekekeuehuehu"
msgstr ""

#: skycultures/hawaiian_starlines/star_names.fab:49
msgid "‘Ekekeuhe’ehe’e"
msgstr ""

#: skycultures/hawaiian_starlines/star_names.fab:50
msgid "‘Ekekeukolokolo"
msgstr ""

#: skycultures/hawaiian_starlines/star_names.fab:51
#: skycultures/romanian/star_names.fab:48
<<<<<<< HEAD
#: skycultures/western/star_names.fab:542
=======
#: skycultures/western/star_names.fab:553
>>>>>>> c5e0c720
msgid "Bellatrix"
msgstr ""

#: skycultures/hawaiian_starlines/star_names.fab:52
#: skycultures/romanian/star_names.fab:56
<<<<<<< HEAD
#: skycultures/western/star_names.fab:545
=======
#: skycultures/western/star_names.fab:556
>>>>>>> c5e0c720
msgid "Alnitak"
msgstr ""

#: skycultures/hawaiian_starlines/star_names.fab:53
#: skycultures/romanian/star_names.fab:54
<<<<<<< HEAD
#: skycultures/western/star_names.fab:544
=======
#: skycultures/western/star_names.fab:555
>>>>>>> c5e0c720
msgid "Alnilam"
msgstr ""

#: skycultures/hawaiian_starlines/star_names.fab:54
#: skycultures/romanian/star_names.fab:51
<<<<<<< HEAD
#: skycultures/western/star_names.fab:543
=======
#: skycultures/western/star_names.fab:554
>>>>>>> c5e0c720
msgid "Mintaka"
msgstr ""

#: skycultures/hawaiian_starlines/star_names.fab:56
msgid "Pua‘i"
msgstr ""

#: skycultures/hawaiian_starlines/star_names.fab:57
msgid "Mili’opu"
msgstr ""

#: skycultures/hawaiian_starlines/star_names.fab:58
msgid "Kahe"
msgstr ""

#: skycultures/hawaiian_starlines/star_names.fab:59
msgid "Hihiwai"
msgstr ""

#: skycultures/hawaiian_starlines/star_names.fab:60
msgid "Kawelaokapo"
msgstr ""

#: skycultures/hawaiian_starlines/star_names.fab:61
msgid "‘Ohelokulu"
msgstr ""

#: skycultures/hawaiian_starlines/star_names.fab:62
msgid "‘Ohelokoko"
msgstr ""

#: skycultures/hawaiian_starlines/star_names.fab:63
msgid "‘Ohelouli"
msgstr ""

#: skycultures/hawaiian_starlines/star_names.fab:64
msgid "‘Oheloawa"
msgstr ""

#: skycultures/hawaiian_starlines/star_names.fab:65
msgid "‘Ohelowaha"
msgstr ""

#: skycultures/hawaiian_starlines/star_names.fab:66
msgid "Kawilikolokio"
msgstr ""

#: skycultures/hawaiian_starlines/star_names.fab:67
msgid "Ka‘ielawei‘a"
msgstr ""

#: skycultures/hawaiian_starlines/star_names.fab:68
msgid "Lele"
msgstr ""

#: skycultures/hawaiian_starlines/star_names.fab:69
msgid "Kalipo‘eu‘eu"
msgstr ""

#: skycultures/hawaiian_starlines/star_names.fab:70
msgid "Momonapikowalu"
msgstr ""

#: skycultures/hawaiian_starlines/star_names.fab:71
msgid "Mokopapa‘i"
msgstr ""

#: skycultures/hawaiian_starlines/star_names.fab:72
msgid "Wainielela"
msgstr ""

#: skycultures/inuit/constellation_names.eng.fab:1
msgid "Two Sunbeams"
msgstr ""

#: skycultures/inuit/constellation_names.eng.fab:2
msgid "Two Placed Far Apart"
msgstr ""

#: skycultures/inuit/constellation_names.eng.fab:3
msgid "Dogs"
msgstr ""

#: skycultures/inuit/constellation_names.eng.fab:4
msgid "Collarbones"
msgstr ""

#: skycultures/inuit/constellation_names.eng.fab:5
msgid "Lamp Stand"
msgstr ""

#: skycultures/inuit/constellation_names.eng.fab:6
msgid "Caribou"
msgstr ""

#: skycultures/inuit/constellation_names.eng.fab:7
msgid "Two in Front"
msgstr ""

#: skycultures/inuit/constellation_names.eng.fab:8
msgid "Breastbone"
msgstr ""

#: skycultures/inuit/constellation_names.eng.fab:9
msgid "Runners"
msgstr ""

#: skycultures/inuit/constellation_names.eng.fab:10
msgid "Blubber Container"
msgstr ""

#: skycultures/inuit/constellation_names.eng.fab:11
msgid "The One Behind"
msgstr ""

#: skycultures/inuit/star_names.fab:1
msgid "The Old Woman"
msgstr ""

#: skycultures/inuit/star_names.fab:2
msgid "Spirit of a Polar Bear"
msgstr ""

#: skycultures/inuit/star_names.fab:3
msgid "Never Moves"
msgstr ""

#: skycultures/inuit/star_names.fab:4
msgid "Name of a Murdered Man"
msgstr ""

#: skycultures/inuit/star_names.fab:5
msgid "Flickering"
msgstr ""

#: skycultures/inuit/star_names.fab:6
msgid "Nephews"
msgstr ""

#: skycultures/inuit/star_names.fab:7
msgid "The Old Man"
msgstr ""

#: skycultures/inuit/star_names.fab:8
msgid "The Little Orphan Boy"
msgstr ""

#: skycultures/indian/constellation_names.eng.fab:1
msgid "(Tulaa)"
msgstr ""

#: skycultures/indian/constellation_names.eng.fab:2
msgid "(Mesh)"
msgstr ""

#: skycultures/indian/constellation_names.eng.fab:3
msgid "(Karkat)"
msgstr ""

#: skycultures/indian/constellation_names.eng.fab:4
msgid "(Makar)"
msgstr ""

#: skycultures/indian/constellation_names.eng.fab:5
msgid "(Mithun)"
msgstr ""

#: skycultures/indian/constellation_names.eng.fab:6
msgid "(Simha)"
msgstr ""

#: skycultures/indian/constellation_names.eng.fab:7
msgid "(Meen)"
msgstr ""

#: skycultures/indian/constellation_names.eng.fab:8
msgid "(Dhanus)"
msgstr ""

#: skycultures/indian/constellation_names.eng.fab:9
msgid "(Brischik)"
msgstr ""

#: skycultures/indian/constellation_names.eng.fab:10
msgid "(Brisha)"
msgstr ""

#: skycultures/indian/constellation_names.eng.fab:11
msgid "(Kumbha)"
msgstr ""

#: skycultures/indian/constellation_names.eng.fab:12
msgid "(Kanya)"
msgstr ""

#: skycultures/indian/constellation_names.eng.fab:13
msgid "Kalpurush"
msgstr ""

#: skycultures/indian/constellation_names.eng.fab:14
msgid "Brihaat Swaan"
msgstr ""

#: skycultures/indian/constellation_names.eng.fab:15
msgid "Saptrshi"
msgstr ""

#: skycultures/indian/constellation_names.eng.fab:16
msgid "[Aswini]"
msgstr ""

#: skycultures/indian/constellation_names.eng.fab:17
msgid "[Bharani]"
msgstr ""

#: skycultures/indian/constellation_names.eng.fab:18
msgid "[Krithika]"
msgstr ""

#: skycultures/indian/constellation_names.eng.fab:19
msgid "[Rohini]"
msgstr ""

#: skycultures/indian/constellation_names.eng.fab:20
msgid "[Mrigasira]"
msgstr ""

#: skycultures/indian/constellation_names.eng.fab:21
msgid "[Ardhra]"
msgstr ""

#: skycultures/indian/constellation_names.eng.fab:22
msgid "[Punarvasu]"
msgstr ""

#: skycultures/indian/constellation_names.eng.fab:23
msgid "[Pushya]"
msgstr ""

#: skycultures/indian/constellation_names.eng.fab:24
msgid "[Aslesha]"
msgstr ""

#: skycultures/indian/constellation_names.eng.fab:25
msgid "[Magha]"
msgstr ""

#: skycultures/indian/constellation_names.eng.fab:26
msgid "[Purva Phalguni]"
msgstr ""

#: skycultures/indian/constellation_names.eng.fab:27
msgid "[Uttara Phalguni]"
msgstr ""

#: skycultures/indian/constellation_names.eng.fab:28
msgid "[Hasta]"
msgstr ""

#: skycultures/indian/constellation_names.eng.fab:29
msgid "[Chitra]"
msgstr ""

#: skycultures/indian/constellation_names.eng.fab:30
msgid "[Swati]"
msgstr ""

#: skycultures/indian/constellation_names.eng.fab:31
msgid "[Visakha]"
msgstr ""

#: skycultures/indian/constellation_names.eng.fab:32
msgid "[Anuradha]"
msgstr ""

#: skycultures/indian/constellation_names.eng.fab:33
msgid "[Jyeshta]"
msgstr ""

#: skycultures/indian/constellation_names.eng.fab:34
msgid "[Moola]"
msgstr ""

#: skycultures/indian/constellation_names.eng.fab:35
msgid "[Purva AshaRa]"
msgstr ""

#: skycultures/indian/constellation_names.eng.fab:36
msgid "[Uttara AshaRa]"
msgstr ""

#: skycultures/indian/constellation_names.eng.fab:37
msgid "[Shravana]"
msgstr ""

#: skycultures/indian/constellation_names.eng.fab:38
msgid "[Dhanista]"
msgstr ""

#: skycultures/indian/constellation_names.eng.fab:39
msgid "[Shatabhisha]"
msgstr ""

#: skycultures/indian/constellation_names.eng.fab:40
msgid "[Purva Bhadrapada]"
msgstr ""

#: skycultures/indian/constellation_names.eng.fab:41
msgid "[Uttara Bhadrapada]"
msgstr ""

#: skycultures/indian/constellation_names.eng.fab:42
msgid "[Revathi]"
msgstr ""

#: skycultures/indian/constellation_names.eng.fab:43
#, python-brace-format
msgid "{Abhijit}"
msgstr ""

#: skycultures/indian/star_names.fab:1
msgid "Dhrub Tara"
msgstr ""

#: skycultures/indian/star_names.fab:2
msgid "Rohini"
msgstr ""

#: skycultures/indian/star_names.fab:3
msgid "Ardhra"
msgstr ""

#: skycultures/indian/star_names.fab:4
msgid "Magha"
msgstr ""

#: skycultures/indian/star_names.fab:5
msgid "Chitra"
msgstr ""

#: skycultures/indian/star_names.fab:6
msgid "Swati"
msgstr ""

#: skycultures/indian/star_names.fab:7
msgid "Shravana"
msgstr ""

#: skycultures/indian/star_names.fab:8
msgid "Bramha Hridya"
msgstr ""

#: skycultures/indian/star_names.fab:9
msgid "Lubdhak"
msgstr ""

#: skycultures/indian/star_names.fab:10
msgid "Vaanraja"
msgstr ""

#: skycultures/indian/star_names.fab:11
msgid "Kratu"
msgstr ""

#: skycultures/indian/star_names.fab:12
msgid "Pulaha"
msgstr ""

#: skycultures/indian/star_names.fab:13
msgid "Pulasta"
msgstr ""

#: skycultures/indian/star_names.fab:14
msgid "Atri"
msgstr ""

#: skycultures/indian/star_names.fab:15
msgid "Angirah"
msgstr ""

#: skycultures/indian/star_names.fab:16
msgid "Bashistha"
msgstr ""

#: skycultures/indian/star_names.fab:17
msgid "Marichi"
msgstr ""

#: skycultures/indian/star_names.fab:18
msgid "Arundhati"
msgstr ""

#: skycultures/indian/star_names.fab:19
msgid "Abhijit"
msgstr ""

#: skycultures/indian/star_names.fab:20
msgid "Jyeshta"
msgstr ""

#: skycultures/indian/star_names.fab:21
msgid "Auggashta"
msgstr ""

#. TRANSLATORS: Native name of the Sun in Indian culture (in English words)
#: skycultures/indian/planet_names.fab:2
msgid "Surya Deva"
msgstr ""

#. TRANSLATORS: Native name of the Moon in Indian culture (in English words)
#: skycultures/indian/planet_names.fab:4
msgid "Chandra"
msgstr ""

#. TRANSLATORS: Native name of Mercury in Indian culture (in English words)
#: skycultures/indian/planet_names.fab:6
msgid "Budha"
msgstr ""

#. TRANSLATORS: Native name of Venus in Indian culture (in English words)
#: skycultures/indian/planet_names.fab:8
msgid "Shukr"
msgstr ""

#. TRANSLATORS: Native name of Mars in Indian culture (in English words)
#: skycultures/indian/planet_names.fab:10
msgid "Mangala"
msgstr ""

#. TRANSLATORS: Native name of Jupiter in Indian culture (in English words)
#: skycultures/indian/planet_names.fab:12
msgid "Guru"
msgstr ""

#. TRANSLATORS: Native name of Saturn in Indian culture (in English words)
#: skycultures/indian/planet_names.fab:14
msgid "Shani"
msgstr ""

#: skycultures/japanese_moon_stations/constellation_names.eng.fab:5
msgid "Chamber"
msgstr ""

#: skycultures/japanese_moon_stations/constellation_names.eng.fab:8
msgid "Basket"
msgstr ""

#: skycultures/japanese_moon_stations/constellation_names.eng.fab:11
msgid "Cow"
msgstr ""

#: skycultures/japanese_moon_stations/constellation_names.eng.fab:12
msgid "Woman"
msgstr ""

#: skycultures/japanese_moon_stations/constellation_names.eng.fab:14
msgid "Roof Top"
msgstr ""

#: skycultures/japanese_moon_stations/constellation_names.eng.fab:18
msgid "Stride"
msgstr ""

#: skycultures/japanese_moon_stations/constellation_names.eng.fab:19
msgid "Hill"
msgstr ""

#: skycultures/japanese_moon_stations/constellation_names.eng.fab:21
msgid "Stopping Place"
msgstr ""

#: skycultures/japanese_moon_stations/constellation_names.eng.fab:23
msgid "Turtle Snout"
msgstr ""

#: skycultures/japanese_moon_stations/constellation_names.eng.fab:24
msgid "Investigator"
msgstr ""

#: skycultures/japanese_moon_stations/constellation_names.eng.fab:27
msgid "Ogre"
msgstr ""

#: skycultures/japanese_moon_stations/constellation_names.eng.fab:29
msgid "Stars"
msgstr ""

#: skycultures/japanese_moon_stations/constellation_names.eng.fab:30
msgid "Stretched Net"
msgstr ""

#: skycultures/japanese_moon_stations/constellation_names.eng.fab:32
msgid "Chariot Cross-Board"
msgstr ""

#: skycultures/kamilaroi/constellation_names.eng.fab:1
#: skycultures/kamilaroi/constellation_names.eng.fab:2
msgid "Gawaargay"
msgstr ""

#: skycultures/kamilaroi/constellation_names.eng.fab:3
msgid "Birraybirray"
msgstr ""

#: skycultures/kamilaroi/constellation_names.eng.fab:4
msgid "Birringoloo"
msgstr ""

#: skycultures/kamilaroi/constellation_names.eng.fab:5
msgid "Yarran"
msgstr ""

#: skycultures/kamilaroi/constellation_names.eng.fab:6
msgid "Old Wiringin"
msgstr ""

#: skycultures/kamilaroi/constellation_names.eng.fab:7
msgid "Old Dthillar and gunya"
msgstr ""

#: skycultures/kamilaroi/constellation_names.eng.fab:8
msgid "Wamba Wamba"
msgstr ""

#: skycultures/kamilaroi/constellation_names.eng.fab:9
msgid "Miyaymiyay"
msgstr ""

#: skycultures/kamilaroi/constellation_names.eng.fab:10
msgid "Wadhaagudjaaylwan"
msgstr ""

#: skycultures/kamilaroi/constellation_names.eng.fab:11
msgid "Bandaarr"
msgstr ""

#: skycultures/kamilaroi/constellation_names.eng.fab:12
msgid "MuraayMuyaay"
msgstr ""

#: skycultures/kamilaroi/constellation_names.eng.fab:13
msgid "Warrawilbaarru"
msgstr ""

#: skycultures/korean/constellation_names.eng.fab:1
msgid "Holy Kettle"
msgstr ""

#: skycultures/korean/constellation_names.eng.fab:2
msgid "Farm of Capital City"
msgstr ""

#: skycultures/korean/constellation_names.eng.fab:3
msgid "Dignity of King"
msgstr ""

#: skycultures/korean/constellation_names.eng.fab:4
msgid "Nomination"
msgstr ""

#: skycultures/korean/constellation_names.eng.fab:5
msgid "Gate of Sky"
msgstr ""

#: skycultures/korean/constellation_names.eng.fab:6
msgid "Equality"
msgstr ""

#: skycultures/korean/constellation_names.eng.fab:7
#: skycultures/korean/constellation_names.eng.fab:8
#: skycultures/korean/constellation_names.eng.fab:220
msgid "Helper"
msgstr ""

#: skycultures/korean/constellation_names.eng.fab:9
msgid "Position of Holy King"
msgstr ""

#: skycultures/korean/constellation_names.eng.fab:10
msgid "Neck of Dragon"
msgstr ""

#: skycultures/korean/constellation_names.eng.fab:11
msgid "Beheading"
msgstr ""

#: skycultures/korean/constellation_names.eng.fab:12
msgid "Judge"
msgstr ""

#: skycultures/korean/constellation_names.eng.fab:13
msgid "Flutting Flag"
msgstr ""

#: skycultures/korean/constellation_names.eng.fab:14
msgid "Javelin of Sky"
msgstr ""

#: skycultures/korean/constellation_names.eng.fab:15
msgid "Seat for Longevity"
msgstr ""

#: skycultures/korean/constellation_names.eng.fab:16
msgid "Oar for visitor"
msgstr ""

#: skycultures/korean/constellation_names.eng.fab:17
msgid "Milk of Sky"
msgstr ""

#: skycultures/korean/constellation_names.eng.fab:18
msgid "House of Queen"
msgstr ""

#: skycultures/korean/constellation_names.eng.fab:19
msgid "Ancient Chariot"
msgstr ""

#: skycultures/korean/constellation_names.eng.fab:20
msgid "Carriage for King"
msgstr ""

#: skycultures/korean/constellation_names.eng.fab:21
msgid "General of Cavalry"
msgstr ""

#: skycultures/korean/constellation_names.eng.fab:22
msgid "Cavalry of Emperor"
msgstr ""

#: skycultures/korean/constellation_names.eng.fab:23
msgid "General of Mobile Troops"
msgstr ""

#: skycultures/korean/constellation_names.eng.fab:24
msgid "East Road"
msgstr ""

#: skycultures/korean/constellation_names.eng.fab:25
msgid "Gate Bolt"
msgstr ""

#: skycultures/korean/constellation_names.eng.fab:26
msgid "Door Lock and Key"
msgstr ""

#: skycultures/korean/constellation_names.eng.fab:27
msgid "Penalty"
msgstr ""

#: skycultures/korean/constellation_names.eng.fab:28
msgid "Royal Hall"
msgstr ""

#: skycultures/korean/constellation_names.eng.fab:29
#: skycultures/korean/constellation_names.eng.fab:206
msgid "Chamberlain"
msgstr ""

#: skycultures/korean/constellation_names.eng.fab:31
msgid "West Road"
msgstr ""

#: skycultures/korean/constellation_names.eng.fab:32
msgid "Seat of Emperor"
msgstr ""

#: skycultures/korean/constellation_names.eng.fab:33
msgid "Five Troops"
msgstr ""

#: skycultures/korean/constellation_names.eng.fab:34
msgid "River of Sky"
msgstr ""

#: skycultures/korean/constellation_names.eng.fab:35
msgid "Prayer for Progeny"
msgstr ""

#: skycultures/korean/constellation_names.eng.fab:36
msgid "Fish"
msgstr ""

#: skycultures/korean/constellation_names.eng.fab:37
msgid "Forcast"
msgstr ""

#: skycultures/korean/constellation_names.eng.fab:38
msgid "Yard for Empresses"
msgstr ""

#: skycultures/korean/constellation_names.eng.fab:39
msgid "Holy Palace"
msgstr ""

#: skycultures/korean/constellation_names.eng.fab:40
msgid "Winnow"
msgstr ""

#: skycultures/korean/constellation_names.eng.fab:41
msgid "Outer Pestle"
msgstr ""

#: skycultures/korean/constellation_names.eng.fab:42
msgid "Chaff"
msgstr ""

#: skycultures/korean/constellation_names.eng.fab:43
msgid "Head of Town"
msgstr ""

#: skycultures/korean/constellation_names.eng.fab:44
msgid "Build"
msgstr ""

#: skycultures/korean/constellation_names.eng.fab:45
msgid "Fowl of Sky"
msgstr ""

#: skycultures/korean/constellation_names.eng.fab:46
msgid "Shrine of Sky"
msgstr ""

#: skycultures/korean/constellation_names.eng.fab:48
msgid "Northeastern Nations"
msgstr ""

#: skycultures/korean/constellation_names.eng.fab:49
msgid "Old Farmer"
msgstr ""

#: skycultures/korean/constellation_names.eng.fab:50
msgid "Snapping Turtle"
msgstr ""

#: skycultures/korean/constellation_names.eng.fab:51
msgid "Road for Emperor"
msgstr ""

#: skycultures/korean/constellation_names.eng.fab:52
msgid "The Weaver"
msgstr ""

#: skycultures/korean/constellation_names.eng.fab:53
msgid "River adjoining Tower"
msgstr ""

#: skycultures/korean/constellation_names.eng.fab:55
msgid "Drum of River"
msgstr ""

#: skycultures/korean/constellation_names.eng.fab:56
msgid "Drumstick of Sky"
msgstr ""

#: skycultures/korean/constellation_names.eng.fab:58
msgid "Cow leading Man"
msgstr ""

#: skycultures/korean/constellation_names.eng.fab:59
msgid "Bank Spread"
msgstr ""

#: skycultures/korean/constellation_names.eng.fab:60
msgid "Basket for Silkworm"
msgstr ""

#: skycultures/korean/constellation_names.eng.fab:61
msgid "Officer for Cart"
msgstr ""

#: skycultures/korean/constellation_names.eng.fab:62
msgid "Ferry of Sky"
msgstr ""

#: skycultures/korean/constellation_names.eng.fab:63
msgid "Fruit"
msgstr ""

#: skycultures/korean/constellation_names.eng.fab:64
msgid "Seed"
msgstr ""

#: skycultures/korean/constellation_names.eng.fab:65
msgid "Storage for Lady"
msgstr ""

#: skycultures/korean/constellation_names.eng.fab:66
msgid "Court Lady"
msgstr ""

#: skycultures/korean/constellation_names.eng.fab:67
msgid "Judge Fault"
msgstr ""

#: skycultures/korean/constellation_names.eng.fab:68
msgid "Amend Fault"
msgstr ""

#: skycultures/korean/constellation_names.eng.fab:69
msgid "Grant Life"
msgstr ""

#: skycultures/korean/constellation_names.eng.fab:70
msgid "Punish"
msgstr ""

#: skycultures/korean/constellation_names.eng.fab:71
msgid "Empty House"
msgstr ""

#: skycultures/korean/constellation_names.eng.fab:72
msgid "Weep"
msgstr ""

#: skycultures/korean/constellation_names.eng.fab:73
msgid "Sob"
msgstr ""

#: skycultures/korean/constellation_names.eng.fab:74
msgid "Castle with Rampart"
msgstr ""

#: skycultures/korean/constellation_names.eng.fab:75
msgid "Hook for Dress"
msgstr ""

#: skycultures/korean/constellation_names.eng.fab:76
msgid "Groom"
msgstr ""

#: skycultures/korean/constellation_names.eng.fab:77
msgid "Charioteer"
msgstr ""

#: skycultures/korean/constellation_names.eng.fab:78
msgid "Human"
msgstr ""

#: skycultures/korean/constellation_names.eng.fab:79
msgid "Inner Pestle"
msgstr ""

#: skycultures/korean/constellation_names.eng.fab:81
msgid "Warehouse of Sky"
msgstr ""

#: skycultures/korean/constellation_names.eng.fab:82
msgid "Tomb"
msgstr ""

#: skycultures/korean/constellation_names.eng.fab:83
msgid "Cover of House"
msgstr ""

#: skycultures/korean/constellation_names.eng.fab:84
msgid "Broken Mortar"
msgstr ""

#: skycultures/korean/constellation_names.eng.fab:85
msgid "Climbing Serpent"
msgstr ""

#: skycultures/korean/constellation_names.eng.fab:86
msgid "Palace of Emperor"
msgstr ""

#: skycultures/korean/constellation_names.eng.fab:87
msgid "Detached Palace"
msgstr ""

#: skycultures/korean/constellation_names.eng.fab:88
msgid "Official for Materials Supply"
msgstr ""

#: skycultures/korean/constellation_names.eng.fab:89
msgid "Lightening"
msgstr ""

#: skycultures/korean/constellation_names.eng.fab:90
msgid "Rampart"
msgstr ""

#: skycultures/korean/constellation_names.eng.fab:91
msgid "Troops of Sky"
msgstr ""

#: skycultures/korean/constellation_names.eng.fab:92
msgid "Village for Patrol"
msgstr ""

#: skycultures/korean/constellation_names.eng.fab:93
msgid "Net of Sky"
msgstr ""

#: skycultures/korean/constellation_names.eng.fab:94
msgid "Stable of Sky"
msgstr ""

#: skycultures/korean/constellation_names.eng.fab:95
msgid "Eastern Wall"
msgstr ""

#: skycultures/korean/constellation_names.eng.fab:96
#: skycultures/korean/constellation_names.eng.fab:195
msgid "Civil Engineer"
msgstr ""

#: skycultures/korean/constellation_names.eng.fab:97
msgid "Thunderbolts"
msgstr ""

#: skycultures/korean/constellation_names.eng.fab:98
msgid "Clouds and Rain"
msgstr ""

#: skycultures/korean/constellation_names.eng.fab:99
msgid "Highway"
msgstr ""

#: skycultures/korean/constellation_names.eng.fab:100
msgid "Whip"
msgstr ""

#: skycultures/korean/constellation_names.eng.fab:101
msgid "Officer for Chariot of"
msgstr ""

#: skycultures/korean/constellation_names.eng.fab:102
msgid "Side Road"
msgstr ""

#: skycultures/korean/constellation_names.eng.fab:103
msgid "Armory"
msgstr ""

#: skycultures/korean/constellation_names.eng.fab:104
msgid "Southern Gate of Emperator"
msgstr ""

#: skycultures/korean/constellation_names.eng.fab:105
msgid "Outer Folding Screen"
msgstr ""

#: skycultures/korean/constellation_names.eng.fab:106
msgid "Toilet of Sky"
msgstr ""

#: skycultures/korean/constellation_names.eng.fab:107
msgid "Architect"
msgstr ""

#: skycultures/korean/constellation_names.eng.fab:108
msgid "Emperator"
msgstr ""

#: skycultures/korean/constellation_names.eng.fab:109
msgid "Watchtower"
msgstr ""

#: skycultures/korean/constellation_names.eng.fab:110
msgid "Left Elm"
msgstr ""

#: skycultures/korean/constellation_names.eng.fab:111
msgid "Right Elm"
msgstr ""

#: skycultures/korean/constellation_names.eng.fab:112
msgid "Storehouse of Sky"
msgstr ""

#: skycultures/korean/constellation_names.eng.fab:113
msgid "Stack of Cereals"
msgstr ""

#: skycultures/korean/constellation_names.eng.fab:114
msgid "Ship of Sky"
msgstr ""

#: skycultures/korean/constellation_names.eng.fab:115
#: skycultures/korean/constellation_names.eng.fab:157
msgid "Store of Water"
msgstr ""

#: skycultures/korean/constellation_names.eng.fab:117
msgid "Heap of Corpse"
msgstr ""

#: skycultures/korean/constellation_names.eng.fab:118
msgid "Stomach of Tiger"
msgstr ""

#: skycultures/korean/constellation_names.eng.fab:119
msgid "Store of Millet for"
msgstr ""

#: skycultures/korean/constellation_names.eng.fab:120
msgid "Storehouse for Cereals"
msgstr ""

#: skycultures/korean/constellation_names.eng.fab:121
msgid "Whetstone"
msgstr ""

#: skycultures/korean/constellation_names.eng.fab:123
msgid "Shaman of Sky"
msgstr ""

#: skycultures/korean/constellation_names.eng.fab:124
msgid "Ear and Eye of"
msgstr ""

#: skycultures/korean/constellation_names.eng.fab:126
#: skycultures/korean/constellation_names.eng.fab:129
msgid "Hill of Sky"
msgstr ""

#: skycultures/korean/constellation_names.eng.fab:127
msgid "Conspiracy of Sky"
msgstr ""

#: skycultures/korean/constellation_names.eng.fab:128
msgid "Fodder"
msgstr ""

#: skycultures/korean/constellation_names.eng.fab:130
msgid "Garage for Chariot"
msgstr ""

#: skycultures/korean/constellation_names.eng.fab:131
msgid "Pond for Fish"
msgstr ""

#: skycultures/korean/constellation_names.eng.fab:132
#: skycultures/korean/constellation_names.eng.fab:133
#: skycultures/korean/constellation_names.eng.fab:134
msgid "Pillar"
msgstr ""

#: skycultures/korean/constellation_names.eng.fab:135
msgid "Puddle of Sky"
msgstr ""

#: skycultures/korean/constellation_names.eng.fab:136
msgid "Kings"
msgstr ""

#: skycultures/korean/constellation_names.eng.fab:137
msgid "Gateway of Sky"
msgstr ""

#: skycultures/korean/constellation_names.eng.fab:138
msgid "Flage of Saam"
msgstr ""

#: skycultures/korean/constellation_names.eng.fab:139
msgid "Village of Sky"
msgstr ""

#: skycultures/korean/constellation_names.eng.fab:140
msgid "Belvedere of Sky"
msgstr ""

#: skycultures/korean/constellation_names.eng.fab:141
msgid "General of Border"
msgstr ""

#: skycultures/korean/constellation_names.eng.fab:142
msgid "Celebration of Sky"
msgstr ""

#: skycultures/korean/constellation_names.eng.fab:143
msgid "Flag of Emperor"
msgstr ""

#: skycultures/korean/constellation_names.eng.fab:144
msgid "Nine Territory"
msgstr ""

#: skycultures/korean/constellation_names.eng.fab:145
msgid "Garden of Sky"
msgstr ""

#: skycultures/korean/constellation_names.eng.fab:146
msgid "Settled Flag"
msgstr ""

#: skycultures/korean/constellation_names.eng.fab:147
msgid "Forcast Calamity"
msgstr ""

#: skycultures/korean/constellation_names.eng.fab:148
msgid "Scout of Three Troups"
msgstr ""

#: skycultures/korean/constellation_names.eng.fab:149
msgid "Saam"
msgstr ""

#: skycultures/korean/constellation_names.eng.fab:150
msgid "Expeditionary Force"
msgstr ""

#: skycultures/korean/constellation_names.eng.fab:151
msgid "Well for Millitary"
msgstr ""

#: skycultures/korean/constellation_names.eng.fab:152
msgid "Well of Jade"
msgstr ""

#: skycultures/korean/constellation_names.eng.fab:153
#: skycultures/korean/constellation_names.eng.fab:208
msgid "Folding Screen"
msgstr ""

#: skycultures/korean/constellation_names.eng.fab:155
msgid "Arrow"
msgstr ""

#: skycultures/korean/constellation_names.eng.fab:156
msgid "Piled Brushwood"
msgstr ""

#: skycultures/korean/constellation_names.eng.fab:158
msgid "Northern River"
msgstr ""

#: skycultures/korean/constellation_names.eng.fab:159
msgid "Five Lords"
msgstr ""

#: skycultures/korean/constellation_names.eng.fab:160
msgid "Wine Glass of Sky"
msgstr ""

#: skycultures/korean/constellation_names.eng.fab:161
msgid "Eastern Well"
msgstr ""

#: skycultures/korean/constellation_names.eng.fab:162
msgid "Flood control"
msgstr ""

#: skycultures/korean/constellation_names.eng.fab:163
msgid "Balance of Water"
msgstr ""

#: skycultures/korean/constellation_names.eng.fab:164
msgid "Four Spirit of River"
msgstr ""

#: skycultures/korean/constellation_names.eng.fab:165
msgid "Southern River"
msgstr ""

#: skycultures/korean/constellation_names.eng.fab:166
msgid "Twin Gate"
msgstr ""

#: skycultures/korean/constellation_names.eng.fab:167
msgid "Bow"
msgstr ""

#: skycultures/korean/constellation_names.eng.fab:168
msgid "Star of Wolf"
msgstr ""

#: skycultures/korean/constellation_names.eng.fab:169
msgid "Wild Fowls"
msgstr ""

#: skycultures/korean/constellation_names.eng.fab:170
msgid "Market for Army"
msgstr ""

#: skycultures/korean/constellation_names.eng.fab:171
msgid "Grandchildren"
msgstr ""

#: skycultures/korean/constellation_names.eng.fab:172
msgid "Son"
msgstr ""

#: skycultures/korean/constellation_names.eng.fab:173
msgid "Grown-up"
msgstr ""

#: skycultures/korean/constellation_names.eng.fab:174
msgid "Oldman"
msgstr ""

#: skycultures/korean/constellation_names.eng.fab:175
msgid "Beacon"
msgstr ""

#: skycultures/korean/constellation_names.eng.fab:176
msgid "Eye of Sky"
msgstr ""

#: skycultures/korean/constellation_names.eng.fab:177
msgid "Pile of Dead"
msgstr ""

#: skycultures/korean/constellation_names.eng.fab:178
msgid "Green Ridge"
msgstr ""

#: skycultures/korean/constellation_names.eng.fab:179
msgid "Outer Kitchen"
msgstr ""

#: skycultures/korean/constellation_names.eng.fab:180
msgid "Dog of Sky"
msgstr ""

#: skycultures/korean/constellation_names.eng.fab:181
msgid "Spirit of GuRyoung"
msgstr ""

#: skycultures/korean/constellation_names.eng.fab:182
msgid "Flag of Wine Officer"
msgstr ""

#: skycultures/korean/constellation_names.eng.fab:183
msgid "Officer of Kitchen"
msgstr ""

#: skycultures/korean/constellation_names.eng.fab:184
msgid "Equality and Fair"
msgstr ""

#: skycultures/korean/constellation_names.eng.fab:185
msgid "Emperor HeonWon"
msgstr ""

#: skycultures/korean/constellation_names.eng.fab:186
msgid "Capital of Sky"
msgstr ""

#: skycultures/korean/constellation_names.eng.fab:187
msgid "Chief of Farming"
msgstr ""

#: skycultures/korean/constellation_names.eng.fab:188
msgid "Officer of Tomb"
msgstr ""

#: skycultures/korean/constellation_names.eng.fab:189
msgid "Tomb of Sky"
msgstr ""

#: skycultures/korean/constellation_names.eng.fab:190
msgid "Wing of Red Bird"
msgstr ""

#: skycultures/korean/constellation_names.eng.fab:191
msgid "Eastern Pottery"
msgstr ""

#: skycultures/korean/constellation_names.eng.fab:192
msgid "Chariot of Emperor"
msgstr ""

#: skycultures/korean/constellation_names.eng.fab:193
msgid "Sand for Life"
msgstr ""

#: skycultures/korean/constellation_names.eng.fab:194
msgid "Gateway for Troops"
msgstr ""

#: skycultures/korean/constellation_names.eng.fab:196
msgid "Guardian Knight"
msgstr ""

#: skycultures/korean/constellation_names.eng.fab:198
msgid "Five Feudal Lords"
msgstr ""

#: skycultures/korean/constellation_names.eng.fab:199
msgid "SangJiin"
msgstr ""

#: skycultures/korean/constellation_names.eng.fab:200
msgid "Low Fence"
msgstr ""

#: skycultures/korean/constellation_names.eng.fab:201
#: skycultures/korean/constellation_names.eng.fab:202
msgid "Tall Fence"
msgstr ""

#: skycultures/korean/constellation_names.eng.fab:203
msgid "Nine Lords"
msgstr ""

#: skycultures/korean/constellation_names.eng.fab:204
msgid "Dung of Tiger"
msgstr ""

#: skycultures/korean/constellation_names.eng.fab:205
msgid "Crown Prince"
msgstr ""

#: skycultures/korean/constellation_names.eng.fab:207
msgid "Five Emperor"
msgstr ""

#: skycultures/korean/constellation_names.eng.fab:209
msgid "Three Minister"
msgstr ""

#: skycultures/korean/constellation_names.eng.fab:210
msgid "Officer for Audience"
msgstr ""

#: skycultures/korean/constellation_names.eng.fab:211
msgid "Grave Front"
msgstr ""

#: skycultures/korean/constellation_names.eng.fab:212
msgid "Observatory"
msgstr ""

#: skycultures/korean/constellation_names.eng.fab:213
msgid "Female Officer"
msgstr ""

#: skycultures/korean/constellation_names.eng.fab:214
msgid "Wide Lodging Area"
msgstr ""

#: skycultures/korean/constellation_names.eng.fab:215
msgid "Eight Cereals"
msgstr ""

#: skycultures/korean/constellation_names.eng.fab:216
msgid "Advance Guard"
msgstr ""

#: skycultures/korean/constellation_names.eng.fab:217
#: skycultures/korean/constellation_names.eng.fab:218
msgid "Three Ministers"
msgstr ""

#: skycultures/korean/constellation_names.eng.fab:221
msgid "Virtue"
msgstr ""

#: skycultures/korean/constellation_names.eng.fab:222
msgid "Emperor's God of War"
msgstr ""

#: skycultures/korean/constellation_names.eng.fab:223
msgid "Emperor's God of Weather"
msgstr ""

#: skycultures/korean/constellation_names.eng.fab:224
msgid "Inner Kitchen"
msgstr ""

#: skycultures/korean/constellation_names.eng.fab:225
msgid "Flap of Flag"
msgstr ""

#: skycultures/korean/constellation_names.eng.fab:226
msgid "Minister"
msgstr ""

#: skycultures/korean/constellation_names.eng.fab:227
msgid "General and Minister"
msgstr ""

#: skycultures/korean/constellation_names.eng.fab:228
msgid "Jail of Sky"
msgstr ""

#: skycultures/korean/constellation_names.eng.fab:229
msgid "Six Department"
msgstr ""

#: skycultures/korean/constellation_names.eng.fab:230
msgid "Inner Stairway"
msgstr ""

#: skycultures/korean/constellation_names.eng.fab:231
msgid "Spear of Sky"
msgstr ""

#: skycultures/korean/constellation_names.eng.fab:232
msgid "Cover for Emperor"
msgstr ""

#: skycultures/korean/constellation_names.eng.fab:233
msgid "Place for Five Emperor"
msgstr ""

#: skycultures/korean/constellation_names.eng.fab:234
msgid "60 Years"
msgstr ""

#: skycultures/korean/constellation_names.eng.fab:235
msgid "Kitchen of Sky"
msgstr ""

#: skycultures/korean/constellation_names.eng.fab:236
msgid "North Pole"
msgstr ""

#: skycultures/korean/constellation_names.eng.fab:237
msgid "Wound Lodge"
msgstr ""

#: skycultures/korean/constellation_names.eng.fab:238
msgid "Single-log Bridge"
msgstr ""

#: skycultures/korean/constellation_names.eng.fab:239
msgid "Great Emperor"
msgstr ""

#: skycultures/korean/constellation_names.eng.fab:240
msgid "Officer for Opinion"
msgstr ""

#: skycultures/korean/constellation_names.eng.fab:241
msgid "Pillar of Sky"
msgstr ""

#: skycultures/korean/constellation_names.eng.fab:242
msgid "Secretary"
msgstr ""

#: skycultures/korean/constellation_names.eng.fab:243
msgid "Maid"
msgstr ""

#: skycultures/korean/constellation_names.eng.fab:244
msgid "Desk of Woman"
msgstr ""

#: skycultures/korean/constellation_names.eng.fab:245
msgid "Judge Prison"
msgstr ""

#: skycultures/korean/constellation_names.eng.fab:246
#: skycultures/korean/constellation_names.eng.fab:247
msgid "Purple Fence"
msgstr ""

#: skycultures/korean/constellation_names.eng.fab:248
msgid "Order of Sky"
msgstr ""

#: skycultures/korean/constellation_names.eng.fab:249
msgid "Seven Minister"
msgstr ""

#: skycultures/korean/constellation_names.eng.fab:250
msgid "Thread Straw"
msgstr ""

#: skycultures/korean/constellation_names.eng.fab:251
#: skycultures/korean/constellation_names.eng.fab:252
msgid "Market Fence"
msgstr ""

#: skycultures/korean/constellation_names.eng.fab:253
msgid "Feudal Lord"
msgstr ""

#: skycultures/korean/constellation_names.eng.fab:254
msgid "Seat for Emperor"
msgstr ""

#: skycultures/korean/constellation_names.eng.fab:255
msgid "Royal Family"
msgstr ""

#: skycultures/korean/constellation_names.eng.fab:256
msgid "Head of Family"
msgstr ""

#: skycultures/korean/constellation_names.eng.fab:257
msgid "Record of Family"
msgstr ""

#: skycultures/korean/constellation_names.eng.fab:258
msgid "Officer for Family"
msgstr ""

#: skycultures/korean/constellation_names.eng.fab:259
msgid "Tower in Market"
msgstr ""

#: skycultures/korean/constellation_names.eng.fab:260
msgid "Measure Cereal"
msgstr ""

#: skycultures/korean/constellation_names.eng.fab:261
msgid "Cereal Measure Regulation"
msgstr ""

#: skycultures/korean/constellation_names.eng.fab:262
msgid "Eunuch"
msgstr ""

#: skycultures/korean/constellation_names.eng.fab:263
msgid "Officer for Chariots"
msgstr ""

#: skycultures/korean/constellation_names.eng.fab:264
msgid "Measure Amount"
msgstr ""

#: skycultures/korean/constellation_names.eng.fab:265
msgid "Butchery"
msgstr ""

#: skycultures/korean/constellation_names.eng.fab:266
msgid "Officer for Jewel"
msgstr ""

#: skycultures/korean/constellation_names.eng.fab:267
msgid "Royal"
msgstr ""

#: skycultures/korean/constellation_names.eng.fab:268
msgid "Lord"
msgstr ""

#: skycultures/korean/constellation_names.eng.fab:269
msgid "Left Executor"
msgstr ""

#: skycultures/korean/constellation_names.eng.fab:270
msgid "Right Executor"
msgstr ""

#: skycultures/korean/constellation_names.eng.fab:271
msgid "Crossbeam for Heo"
msgstr ""

#: skycultures/korean/constellation_names.eng.fab:272
msgid "Threading Coins"
msgstr ""

#: skycultures/korean/star_names.fab:1
msgid "SaangSaang"
msgstr ""

#: skycultures/korean/star_names.fab:2 skycultures/korean/star_names.fab:4
msgid "ChaSaang"
msgstr ""

#: skycultures/korean/star_names.fab:3 skycultures/korean/star_names.fab:50
msgid "ChaJaang"
msgstr ""

#: skycultures/korean/star_names.fab:5
msgid "UJangGuun"
msgstr ""

#: skycultures/korean/star_names.fab:6
msgid "DaeJangGuun"
msgstr ""

#: skycultures/korean/star_names.fab:7
msgid "JwaJangGuun"
msgstr ""

#: skycultures/korean/star_names.fab:8
msgid "WaangRaang"
msgstr ""

#: skycultures/korean/star_names.fab:9 skycultures/korean/star_names.fab:10
#: skycultures/korean/star_names.fab:11 skycultures/korean/star_names.fab:12
msgid "CheonSaa"
msgstr ""

#: skycultures/korean/star_names.fab:13 skycultures/korean/star_names.fab:17
msgid "CheonGou"
msgstr ""

#: skycultures/korean/star_names.fab:14
msgid "SaaGong"
msgstr ""

#: skycultures/korean/star_names.fab:15
msgid "CheonOok"
msgstr ""

#: skycultures/korean/star_names.fab:16
msgid "CheonChaang"
msgstr ""

#: skycultures/korean/star_names.fab:18
msgid "Gyeong"
msgstr ""

#: skycultures/korean/star_names.fab:19
msgid "JwaJaangGuun"
msgstr ""

#: skycultures/korean/star_names.fab:20
msgid "HuuJaangGuun"
msgstr ""

#: skycultures/korean/star_names.fab:21
msgid "UuJaangGuun"
msgstr ""

#: skycultures/korean/star_names.fab:22
msgid "PyeonJaangGuun"
msgstr ""

#: skycultures/korean/star_names.fab:23
msgid "SaamJaangGuun"
msgstr ""

#: skycultures/korean/star_names.fab:24
msgid "TaeSaa"
msgstr ""

#: skycultures/korean/star_names.fab:25 skycultures/korean/star_names.fab:39
msgid "BaakSaa"
msgstr ""

#: skycultures/korean/star_names.fab:26
msgid "SaamGong"
msgstr ""

#: skycultures/korean/star_names.fab:27
msgid "JaeUu"
msgstr ""

#: skycultures/korean/star_names.fab:28
msgid "JaeSaa"
msgstr ""

#: skycultures/korean/star_names.fab:29
msgid "YeoJuu"
msgstr ""

#: skycultures/korean/star_names.fab:30
msgid "YeoEo"
msgstr ""

#: skycultures/korean/star_names.fab:31
msgid "TaeMin"
msgstr ""

#: skycultures/korean/star_names.fab:32
msgid "SouMin"
msgstr ""

#: skycultures/korean/star_names.fab:33 skycultures/korean/star_names.fab:64
#: skycultures/korean/star_names.fab:65 skycultures/korean/star_names.fab:66
msgid "Buuiin"
msgstr ""

#: skycultures/korean/star_names.fab:34
msgid "WaangBii"
msgstr ""

#: skycultures/korean/star_names.fab:35 skycultures/korean/star_names.fab:47
msgid "HuuGuung"
msgstr ""

#: skycultures/korean/star_names.fab:36
msgid "HwangJae"
msgstr ""

#: skycultures/korean/star_names.fab:37
msgid "CheoSaa"
msgstr ""

#: skycultures/korean/star_names.fab:38
msgid "EuiSaa"
msgstr ""

#: skycultures/korean/star_names.fab:40
msgid "DaeBuu"
msgstr ""

#: skycultures/korean/star_names.fab:41
msgid "SaangTae"
msgstr ""

#: skycultures/korean/star_names.fab:42
msgid "JuungTae"
msgstr ""

#: skycultures/korean/star_names.fab:43
msgid "HaaTae"
msgstr ""

#: skycultures/korean/star_names.fab:44 skycultures/korean/star_names.fab:62
msgid "TaeJaa"
msgstr ""

#: skycultures/korean/star_names.fab:45
msgid "JaeWaang"
msgstr ""

#: skycultures/korean/star_names.fab:46 skycultures/korean/star_names.fab:61
msgid "SeoJaa"
msgstr ""

#: skycultures/korean/star_names.fab:48
msgid "CheonChuu"
msgstr ""

#: skycultures/korean/star_names.fab:49
msgid "SaangJaang"
msgstr ""

#: skycultures/korean/star_names.fab:51
msgid "TaeSaang"
msgstr ""

#: skycultures/korean/star_names.fab:52
msgid "SaaJuu.DaeRii"
msgstr ""

#: skycultures/korean/star_names.fab:53
msgid "Jeong"
msgstr ""

#: skycultures/korean/star_names.fab:54
msgid "Beop"
msgstr ""

#: skycultures/korean/star_names.fab:55
msgid "Ryeong"
msgstr ""

#: skycultures/korean/star_names.fab:56
msgid "Beol"
msgstr ""

#: skycultures/korean/star_names.fab:57
msgid "Saal"
msgstr ""

#: skycultures/korean/star_names.fab:58
msgid "Wii"
msgstr ""

#: skycultures/korean/star_names.fab:59
msgid "Eung"
msgstr ""

#: skycultures/korean/star_names.fab:60
msgid "MyeongDaang"
msgstr ""

#: skycultures/korean/star_names.fab:63
msgid "Huu"
msgstr ""

#: skycultures/korean/star_names.fab:67
msgid "Biin"
msgstr ""

#: skycultures/korean/star_names.fab:68 skycultures/korean/star_names.fab:69
msgid "DaeJaang"
msgstr ""

#: skycultures/macedonian/constellation_names.eng.fab:1
msgid "'Aramii' (organized group of thieves)"
msgstr ""

#: skycultures/macedonian/constellation_names.eng.fab:2
msgid "Mother Hen"
msgstr ""

#: skycultures/macedonian/constellation_names.eng.fab:3
msgid "Plough"
msgstr ""

#: skycultures/macedonian/constellation_names.eng.fab:4
msgid "Oxen"
msgstr ""

#: skycultures/macedonian/constellation_names.eng.fab:5
#: skycultures/western/constellation_names.eng.fab:5
#: skycultures/western_rey/constellation_names.eng.fab:91
msgid "Libra"
msgstr ""

#: skycultures/macedonian/constellation_names.eng.fab:6
msgid "Yoke"
msgstr ""

#: skycultures/macedonian/constellation_names.eng.fab:7
msgid "Wolves"
msgstr ""

#: skycultures/macedonian/constellation_names.eng.fab:8
msgid "Threshing Floor"
msgstr ""

#: skycultures/macedonian/constellation_names.eng.fab:9
msgid "Hawk"
msgstr ""

#: skycultures/macedonian/constellation_names.eng.fab:10
msgid "Cross"
msgstr ""

#: skycultures/macedonian/constellation_names.eng.fab:11
msgid "Fox"
msgstr ""

#: skycultures/macedonian/constellation_names.eng.fab:12
msgid "Tongs"
msgstr ""

#: skycultures/macedonian/constellation_names.eng.fab:13
msgid "Ploughman"
msgstr ""

#: skycultures/macedonian/constellation_names.eng.fab:14
msgid "Cock"
msgstr ""

#: skycultures/macedonian/constellation_names.eng.fab:15
msgid "Trivet"
msgstr ""

#: skycultures/macedonian/constellation_names.eng.fab:16
msgid "Round Table"
msgstr ""

#: skycultures/macedonian/constellation_names.eng.fab:17
msgid "Pigs"
msgstr ""

#: skycultures/macedonian/constellation_names.eng.fab:18
msgid "Auger"
msgstr ""

#: skycultures/macedonian/constellation_names.eng.fab:19
msgid "Part of Plough 'Ushi'"
msgstr ""

#: skycultures/macedonian/star_names.fab:1
msgid "Mediterranean star"
msgstr ""

#: skycultures/maori/constellation_names.eng.fab:1
msgid "Taki-o-Autahi"
msgstr ""

#: skycultures/maori/constellation_names.eng.fab:2
msgid "Te Taura-o-te-waka-o-tamarereti"
msgstr ""

#: skycultures/maori/constellation_names.eng.fab:3
msgid "Tau-toro"
msgstr ""

#: skycultures/maori/constellation_names.eng.fab:4
msgid "The Great Boat of Tama Rereti"
msgstr ""

#: skycultures/maori/constellation_names.eng.fab:5
msgid "Matakarehu"
msgstr ""

#: skycultures/maori/constellation_names.eng.fab:6
msgid "The Sail of Tainui"
msgstr ""

#: skycultures/maori/star_names.fab:1
msgid "Waipunarangi"
msgstr ""

#: skycultures/maori/star_names.fab:2
msgid "Taumata-kuku"
msgstr ""

#: skycultures/maori/star_names.fab:3
msgid "Puanga"
msgstr ""

#: skycultures/maori/star_names.fab:4
msgid "Atutahi"
msgstr ""

#: skycultures/maori/star_names.fab:5
msgid "Takarua"
msgstr ""

#: skycultures/maori/star_names.fab:6
msgid "Whakaahu"
msgstr ""

#: skycultures/maori/star_names.fab:7
msgid "Puanga Hori"
msgstr ""

#: skycultures/maori/star_names.fab:8
msgid "Mariao"
msgstr ""

#: skycultures/maori/star_names.fab:9
msgid "Ruawahia"
msgstr ""

#: skycultures/maori/star_names.fab:10
msgid "Rehua"
msgstr ""

#: skycultures/maori/star_names.fab:11
msgid "Pekehawani"
msgstr ""

#: skycultures/maori/star_names.fab:12
msgid "Whakaonge-kai"
msgstr ""

#: skycultures/maori/star_names.fab:13
msgid "Whanui"
msgstr ""

#: skycultures/maori/star_names.fab:14
msgid "Poutu-te-Rangi"
msgstr ""

#: skycultures/maori/star_names.fab:15
msgid "Pipiri"
msgstr ""

#: skycultures/maori/star_names.fab:16
msgid "Turu"
msgstr ""

#: skycultures/maori/star_names.fab:17
msgid "Matariki"
msgstr ""

#: skycultures/maori/star_names.fab:18
msgid "Waiti"
msgstr ""

#: skycultures/maori/star_names.fab:19
msgid "Waita"
msgstr ""

#: skycultures/maori/star_names.fab:20
msgid "Tupuarangi"
msgstr ""

#: skycultures/maori/star_names.fab:21
msgid "Pohutukawa"
msgstr ""

#: skycultures/maori/star_names.fab:22
msgid "Hiwa-i-te-rangi"
msgstr ""

#: skycultures/maori/star_names.fab:23
msgid "Tupuanuku"
msgstr ""

#: skycultures/maori/star_names.fab:24
msgid "Ururangi"
msgstr ""

#. TRANSLATORS: Native name of the Sun in Maori culture
#: skycultures/maori/planet_names.fab:2
msgid "Te Ra"
msgstr ""

#. TRANSLATORS: Native name of the Moon in Maori culture
#: skycultures/maori/planet_names.fab:4
msgid "Te Marama"
msgstr ""

#. TRANSLATORS: Native name of Mercury in Maori culture
#: skycultures/maori/planet_names.fab:6
msgid "Takero"
msgstr ""

#. TRANSLATORS: Native name of Venus in Maori culture
#: skycultures/maori/planet_names.fab:8
msgid "Tawera/Meremere"
msgstr ""

#. TRANSLATORS: Native name of Earth in Maori culture
#: skycultures/maori/planet_names.fab:10
msgid "Papa"
msgstr ""

#. TRANSLATORS: Native name of Mars in Maori culture
#: skycultures/maori/planet_names.fab:12
msgid "Rangiwhenua"
msgstr ""

#. TRANSLATORS: Native name of Jupiter in Maori culture
#: skycultures/maori/planet_names.fab:14
msgid "Perearau"
msgstr ""

#. TRANSLATORS: Native name of Saturn in Maori culture
#: skycultures/maori/planet_names.fab:16
msgid "Perearau*"
msgstr ""

#: skycultures/mongolian/constellation_names.eng.fab:1
msgid "Num Sum (The Bow and the Arrow)"
msgstr ""

#: skycultures/mongolian/constellation_names.eng.fab:2
msgid "Hun Tavan Od (The Five Stars Woman)"
msgstr ""

#: skycultures/mongolian/constellation_names.eng.fab:3
msgid "Doloon Burkhan (The Seven Buddhas)"
msgstr ""

#: skycultures/mongolian/constellation_names.eng.fab:4
msgid "Gurvan Maral Od (The Three Stags)"
msgstr ""

#: skycultures/mongolian/star_names.fab:1
msgid "Altan Hadaas (Golden Stake)"
msgstr ""

#: skycultures/mongolian/star_names.fab:2
msgid "Recovery Star"
msgstr ""

#: skycultures/mongolian/star_names.fab:5
msgid "7.Horse"
msgstr ""

#: skycultures/mongolian/star_names.fab:6
msgid "6.Snake"
msgstr ""

#: skycultures/mongolian/star_names.fab:7
msgid "5.Dragon / 12.Pig"
msgstr ""

#: skycultures/mongolian/star_names.fab:8
msgid "4.Rabbit / 11.Dog"
msgstr ""

#: skycultures/mongolian/star_names.fab:9
msgid "3.Tiger / 10.Rooster"
msgstr ""

#: skycultures/mongolian/star_names.fab:10
msgid "2.Ox / 9.Monkey"
msgstr ""

#: skycultures/mongolian/star_names.fab:11
msgid "1.Rat / 8.Sheep/Goat"
msgstr ""

#. TRANSLATORS: Native name of the Sun in Mongolian culture
#: skycultures/mongolian/planet_names.fab:2
msgid "Nar"
msgstr ""

#. TRANSLATORS: Native name of the Moon in Mongolian culture
#: skycultures/mongolian/planet_names.fab:4
msgid "Sar"
msgstr ""

#. TRANSLATORS: Native name of Mercury in Mongolian culture
#: skycultures/mongolian/planet_names.fab:6
msgid "Bud"
msgstr ""

#. TRANSLATORS: Native name of Venus in Mongolian culture
#: skycultures/mongolian/planet_names.fab:8
msgid "Sugar"
msgstr ""

#. TRANSLATORS: Native name of Earth in Mongolian culture
#: skycultures/mongolian/planet_names.fab:10
msgid "Delkhii"
msgstr ""

#. TRANSLATORS: Native name of Mars in Mongolian culture
#: skycultures/mongolian/planet_names.fab:12
msgid "Angarag"
msgstr ""

#. TRANSLATORS: Native name of Jupiter in Mongolian culture
#: skycultures/mongolian/planet_names.fab:14
msgid "Barhasbadi"
msgstr ""

#. TRANSLATORS: Native name of Saturn in Mongolian culture
#: skycultures/mongolian/planet_names.fab:16
msgid "Sanchir"
msgstr ""

#. TRANSLATORS: Native name of Uranus in Mongolian culture
#: skycultures/mongolian/planet_names.fab:18
msgid "Tengeriin-van"
msgstr ""

#. TRANSLATORS: Native name of Neptune in Mongolian culture
#: skycultures/mongolian/planet_names.fab:20
msgid "Dalai-van"
msgstr ""

#. TRANSLATORS: Native name of Pluto in Mongolian culture
#: skycultures/mongolian/planet_names.fab:22
msgid "Dalkhii-van"
msgstr ""

#: skycultures/navajo/constellation_names.eng.fab:1
msgid "Revolving Male"
msgstr ""

#: skycultures/navajo/constellation_names.eng.fab:2
msgid "Revolving Female"
msgstr ""

#: skycultures/navajo/constellation_names.eng.fab:3
msgid "Man with Feet Apart"
msgstr ""

#: skycultures/navajo/constellation_names.eng.fab:4
msgid "Lizard"
msgstr ""

#: skycultures/navajo/constellation_names.eng.fab:5
msgid "Dilyehe"
msgstr ""

#: skycultures/navajo/constellation_names.eng.fab:6
msgid "First Big One"
msgstr ""

#: skycultures/navajo/constellation_names.eng.fab:7
msgid "Rabbit Tracks"
msgstr ""

#: skycultures/navajo/constellation_names.eng.fab:8
msgid "First Slim One"
msgstr ""

#: skycultures/norse/constellation_names.eng.fab:1
msgid "Aurvandil's Toe"
msgstr ""

#: skycultures/norse/constellation_names.eng.fab:2
msgid "Wolf's Mouth"
msgstr ""

#: skycultures/norse/constellation_names.eng.fab:3
msgid "The Fishermen"
msgstr ""

#: skycultures/norse/constellation_names.eng.fab:4
msgid "Woman's Cart"
msgstr ""

#: skycultures/norse/constellation_names.eng.fab:5
msgid "Man's Cart"
msgstr ""

#: skycultures/norse/constellation_names.eng.fab:6
msgid "The Asar Battlefield"
msgstr ""

#: skycultures/norse/star_names.fab:1
msgid "Guide Star"
msgstr ""

#: skycultures/norse/star_names.fab:2
msgid "Day Star"
msgstr ""

#: skycultures/norse/star_names.fab:3
msgid "South Star"
msgstr ""

#: skycultures/ojibwe/constellation_names.eng.fab:1
msgid "Mishibizhii & Gaadidnaway (Great Panther & Curly Tail)"
msgstr ""

#: skycultures/ojibwe/constellation_names.eng.fab:2
msgid "Biboonkeonini (Wintermaker)"
msgstr ""

#: skycultures/ojibwe/constellation_names.eng.fab:3
msgid "Maang (Loon)"
msgstr ""

#: skycultures/ojibwe/constellation_names.eng.fab:4
msgid "Ojiig (Fisher)"
msgstr ""

#: skycultures/ojibwe/constellation_names.eng.fab:5
msgid "Mooz (Moose)"
msgstr ""

#: skycultures/ojibwe/constellation_names.eng.fab:6
msgid "Ajijaak (Crane)"
msgstr ""

#: skycultures/ojibwe/constellation_names.eng.fab:7
msgid "Nanaboujou (Ojibwe Hero Teacher)"
msgstr ""

#: skycultures/ojibwe/constellation_names.eng.fab:8
msgid "Madoodiswan (Sweat Lodge)"
msgstr ""

#: skycultures/ojibwe/constellation_names.eng.fab:9
msgid "Noondeshin Bemaadizid (Exhausted Bather)"
msgstr ""

#: skycultures/ojibwe/constellation_names.eng.fab:10
msgid "Bugona Giizhig (Hole in the Sky)"
msgstr ""

#: skycultures/ojibwe/star_names.fab:1
msgid "Giwedin’Anung (North Star)"
msgstr ""

#: skycultures/ojibwe/star_names.fab:2
msgid "Madoo’asinik (Sweating Stones)"
msgstr ""

#: skycultures/ojibwe/planet_names.fab:1
msgid "Womens Star (Venus)"
msgstr ""

#: skycultures/romanian/constellation_names.eng.fab:1
msgid "The Great Chariot"
msgstr ""

#: skycultures/romanian/constellation_names.eng.fab:2
msgid "The She-Goat with Three She-Goat’s Kids"
msgstr ""

#: skycultures/romanian/constellation_names.eng.fab:3
msgid "The Scythe"
msgstr ""

#: skycultures/romanian/constellation_names.eng.fab:4
msgid "God’s Chair"
msgstr ""

#: skycultures/romanian/constellation_names.eng.fab:5
msgid "The Ring Dance"
msgstr ""

#: skycultures/romanian/constellation_names.eng.fab:6
msgid "The Emperor’s Daughter with a Yoke"
msgstr ""

#: skycultures/romanian/constellation_names.eng.fab:7
msgid "The Shepherd with His Sheep"
msgstr ""

#: skycultures/romanian/constellation_names.eng.fab:8
msgid "The Wall with a Drain"
msgstr ""

#: skycultures/romanian/constellation_names.eng.fab:9
msgid "The Hatching Hen with Her Chicks"
msgstr ""

#: skycultures/romanian/constellation_names.eng.fab:10
msgid "The Little Chariot"
msgstr ""

#: skycultures/romanian/constellation_names.eng.fab:11
msgid "The Brothers"
msgstr ""

#: skycultures/romanian/constellation_names.eng.fab:12
msgid "The Great Cross"
msgstr ""

#: skycultures/romanian/constellation_names.eng.fab:13
msgid "The Little Cross"
msgstr ""

#: skycultures/romanian/constellation_names.eng.fab:14
msgid "The He-Goat"
msgstr ""

#: skycultures/romanian/constellation_names.eng.fab:15
msgid "The Crayfish"
msgstr ""

#: skycultures/romanian/constellation_names.eng.fab:16
msgid "The Horse"
msgstr ""

#: skycultures/romanian/constellation_names.eng.fab:19
msgid "The Scales"
msgstr ""

#: skycultures/romanian/constellation_names.eng.fab:20
msgid "The Virgin"
msgstr ""

#: skycultures/romanian/constellation_names.eng.fab:21
msgid "The Carp"
msgstr ""

#: skycultures/romanian/constellation_names.eng.fab:23
msgid "The Mastiff"
msgstr ""

#: skycultures/romanian/constellation_names.eng.fab:24
msgid "The Little Dog"
msgstr ""

#: skycultures/romanian/constellation_names.eng.fab:25
msgid "The Herdsman"
msgstr ""

#: skycultures/romanian/constellation_names.eng.fab:26
msgid "The Turtle Dove"
msgstr ""

#: skycultures/romanian/constellation_names.eng.fab:27
msgid "He Who Pours Out the Water"
msgstr ""

#: skycultures/romanian/constellation_names.eng.fab:29
msgid "The Little Plough"
msgstr ""

#: skycultures/romanian/constellation_names.eng.fab:30
#: skycultures/sardinian/constellation_names.eng.fab:7
msgid "The Sickle"
msgstr ""

#: skycultures/romanian/constellation_names.eng.fab:31
msgid "The Great Auger"
msgstr ""

#: skycultures/romanian/constellation_names.eng.fab:33
msgid "The Man"
msgstr ""

#: skycultures/romanian/constellation_names.eng.fab:36
msgid "The Axe"
msgstr ""

#: skycultures/romanian/constellation_names.eng.fab:38
msgid "The Three Saints"
msgstr ""

#: skycultures/romanian/constellation_names.eng.fab:39
msgid "The Boars"
msgstr ""

#: skycultures/romanian/star_names.fab:1 skycultures/western/star_names.fab:3
msgid "Alpheratz"
msgstr ""

<<<<<<< HEAD
#: skycultures/romanian/star_names.fab:2 skycultures/western/star_names.fab:177
msgid "Caph"
msgstr ""

#: skycultures/romanian/star_names.fab:3 skycultures/western/star_names.fab:573
#: skycultures/western/star_names.fab:591
msgid "Algenib"
msgstr ""

#: skycultures/romanian/star_names.fab:4 skycultures/western/star_names.fab:607
msgid "Ankaa"
msgstr ""

#: skycultures/romanian/star_names.fab:5 skycultures/western/star_names.fab:176
msgid "Shedir"
msgstr ""

#: skycultures/romanian/star_names.fab:6 skycultures/western/star_names.fab:219
=======
#: skycultures/romanian/star_names.fab:2 skycultures/western/star_names.fab:181
msgid "Caph"
msgstr ""

#: skycultures/romanian/star_names.fab:3 skycultures/western/star_names.fab:584
#: skycultures/western/star_names.fab:602
msgid "Algenib"
msgstr ""

#: skycultures/romanian/star_names.fab:4 skycultures/western/star_names.fab:618
msgid "Ankaa"
msgstr ""

#: skycultures/romanian/star_names.fab:5 skycultures/western/star_names.fab:180
msgid "Shedir"
msgstr ""

#: skycultures/romanian/star_names.fab:6 skycultures/western/star_names.fab:224
>>>>>>> c5e0c720
msgid "Diphda"
msgstr ""

#: skycultures/romanian/star_names.fab:7
msgid "Van Maanen 2"
msgstr ""

#: skycultures/romanian/star_names.fab:8 skycultures/western/star_names.fab:5
msgid "Mirach"
msgstr ""

#: skycultures/romanian/star_names.fab:9 skycultures/western/star_names.fab:8
msgid "Adhil"
msgstr ""

#: skycultures/romanian/star_names.fab:10
<<<<<<< HEAD
#: skycultures/western/star_names.fab:178
=======
#: skycultures/western/star_names.fab:182
>>>>>>> c5e0c720
msgid "Ruchbah"
msgstr ""

#: skycultures/romanian/star_names.fab:11
<<<<<<< HEAD
#: skycultures/western/star_names.fab:362
=======
#: skycultures/western/star_names.fab:370
>>>>>>> c5e0c720
#: skycultures/western_rey/star_names.fab:53
msgid "Achernar"
msgstr ""

#: skycultures/romanian/star_names.fab:12
<<<<<<< HEAD
#: skycultures/western/star_names.fab:221
=======
#: skycultures/western/star_names.fab:226
>>>>>>> c5e0c720
msgid "Baten Kaitos"
msgstr ""

#: skycultures/romanian/star_names.fab:13
<<<<<<< HEAD
#: skycultures/western/star_names.fab:747
=======
#: skycultures/western/star_names.fab:762
>>>>>>> c5e0c720
msgid "Mothallah"
msgstr ""

#: skycultures/romanian/star_names.fab:14 skycultures/western/star_names.fab:54
msgid "Mesarthim"
msgstr ""

#: skycultures/romanian/star_names.fab:15 skycultures/western/star_names.fab:53
msgid "Sheratan"
msgstr ""

#: skycultures/romanian/star_names.fab:16
<<<<<<< HEAD
#: skycultures/western/star_names.fab:617
=======
#: skycultures/western/star_names.fab:628
>>>>>>> c5e0c720
msgid "Alrescha"
msgstr ""

#: skycultures/romanian/star_names.fab:17 skycultures/western/star_names.fab:7
msgid "Almaak"
msgstr ""

#: skycultures/romanian/star_names.fab:18 skycultures/western/star_names.fab:52
msgid "Hamal"
msgstr ""

#: skycultures/romanian/star_names.fab:19
<<<<<<< HEAD
#: skycultures/western/star_names.fab:222
=======
#: skycultures/western/star_names.fab:227
>>>>>>> c5e0c720
#: skycultures/western_rey/star_names.fab:48
msgid "Mira"
msgstr ""

#: skycultures/romanian/star_names.fab:20
msgid "The Sky's Votive Light"
msgstr ""

#: skycultures/romanian/star_names.fab:21
<<<<<<< HEAD
#: skycultures/western/star_names.fab:367
=======
#: skycultures/western/star_names.fab:375
>>>>>>> c5e0c720
msgid "Azha"
msgstr ""

#: skycultures/romanian/star_names.fab:22
<<<<<<< HEAD
#: skycultures/western/star_names.fab:368
=======
#: skycultures/western/star_names.fab:376
>>>>>>> c5e0c720
msgid "Acamar"
msgstr ""

#: skycultures/romanian/star_names.fab:23
<<<<<<< HEAD
#: skycultures/western/star_names.fab:218
#: skycultures/western/star_names.fab:231
=======
#: skycultures/western/star_names.fab:223
#: skycultures/western/star_names.fab:236
>>>>>>> c5e0c720
msgid "Menkar"
msgstr ""

#: skycultures/romanian/star_names.fab:24
<<<<<<< HEAD
#: skycultures/western/star_names.fab:592
=======
#: skycultures/western/star_names.fab:603
>>>>>>> c5e0c720
#: skycultures/western_rey/star_names.fab:24
msgid "Algol"
msgstr ""

#: skycultures/romanian/star_names.fab:25 skycultures/western/star_names.fab:55
msgid "Botein"
msgstr ""

#: skycultures/romanian/star_names.fab:26
<<<<<<< HEAD
#: skycultures/western/star_names.fab:366
=======
#: skycultures/western/star_names.fab:374
>>>>>>> c5e0c720
msgid "Zibal"
msgstr ""

#: skycultures/romanian/star_names.fab:27
msgid "Mirphak"
msgstr ""

#: skycultures/romanian/star_names.fab:28
<<<<<<< HEAD
#: skycultures/western/star_names.fab:596
#: skycultures/western/star_names.fab:599
=======
#: skycultures/western/star_names.fab:607
#: skycultures/western/star_names.fab:610
>>>>>>> c5e0c720
msgid "Atik"
msgstr ""

#: skycultures/romanian/star_names.fab:29
<<<<<<< HEAD
#: skycultures/western/star_names.fab:725
=======
#: skycultures/western/star_names.fab:739
>>>>>>> c5e0c720
msgid "Celaeno"
msgstr ""

#: skycultures/romanian/star_names.fab:30
<<<<<<< HEAD
#: skycultures/western/star_names.fab:726
=======
#: skycultures/western/star_names.fab:740
>>>>>>> c5e0c720
msgid "Electra"
msgstr ""

#: skycultures/romanian/star_names.fab:31
<<<<<<< HEAD
#: skycultures/western/star_names.fab:727
=======
#: skycultures/western/star_names.fab:741
>>>>>>> c5e0c720
msgid "Taygeta"
msgstr ""

#: skycultures/romanian/star_names.fab:32
<<<<<<< HEAD
#: skycultures/western/star_names.fab:728
=======
#: skycultures/western/star_names.fab:742
>>>>>>> c5e0c720
msgid "Maia"
msgstr ""

#: skycultures/romanian/star_names.fab:33
<<<<<<< HEAD
#: skycultures/western/star_names.fab:729
=======
#: skycultures/western/star_names.fab:743
>>>>>>> c5e0c720
msgid "Asterope"
msgstr ""

#: skycultures/romanian/star_names.fab:34
<<<<<<< HEAD
#: skycultures/western/star_names.fab:731
=======
#: skycultures/western/star_names.fab:745
>>>>>>> c5e0c720
msgid "Merope"
msgstr ""

#: skycultures/romanian/star_names.fab:35
<<<<<<< HEAD
#: skycultures/western/star_names.fab:724
msgid "Alcyone"
msgstr ""

#: skycultures/romanian/star_names.fab:36
#: skycultures/western/star_names.fab:732
msgid "Atlas"
msgstr ""

#: skycultures/romanian/star_names.fab:37
#: skycultures/western/star_names.fab:733
=======
#: skycultures/western/star_names.fab:738
msgid "Alcyone"
msgstr ""

#: skycultures/romanian/star_names.fab:37
#: skycultures/western/star_names.fab:747
>>>>>>> c5e0c720
msgid "Pleione"
msgstr ""

#: skycultures/romanian/star_names.fab:38
<<<<<<< HEAD
#: skycultures/western/star_names.fab:365
=======
#: skycultures/western/star_names.fab:373
>>>>>>> c5e0c720
msgid "Zaurak"
msgstr ""

#: skycultures/romanian/star_names.fab:39
<<<<<<< HEAD
#: skycultures/western/star_names.fab:595
=======
#: skycultures/western/star_names.fab:606
>>>>>>> c5e0c720
msgid "Menkib"
msgstr ""

#: skycultures/romanian/star_names.fab:40
<<<<<<< HEAD
#: skycultures/western/star_names.fab:370
=======
#: skycultures/western/star_names.fab:378
>>>>>>> c5e0c720
msgid "Beid"
msgstr ""

#: skycultures/romanian/star_names.fab:41
<<<<<<< HEAD
#: skycultures/western/star_names.fab:371
=======
#: skycultures/western/star_names.fab:379
>>>>>>> c5e0c720
msgid "Keid"
msgstr ""

#: skycultures/romanian/star_names.fab:42
<<<<<<< HEAD
#: skycultures/western/star_names.fab:722
=======
#: skycultures/western/star_names.fab:736
>>>>>>> c5e0c720
msgid "Ain"
msgstr ""

#: skycultures/romanian/star_names.fab:43
msgid "The Bright Star of the Pig (The Alarm Clock)"
msgstr ""

#: skycultures/romanian/star_names.fab:44
<<<<<<< HEAD
#: skycultures/western/star_names.fab:363
=======
#: skycultures/western/star_names.fab:371
>>>>>>> c5e0c720
msgid "Cursa"
msgstr ""

#: skycultures/romanian/star_names.fab:45
<<<<<<< HEAD
#: skycultures/western/star_names.fab:615
=======
#: skycultures/western/star_names.fab:626
>>>>>>> c5e0c720
msgid "Kapteyn's Star"
msgstr ""

#: skycultures/romanian/star_names.fab:46
<<<<<<< HEAD
#: skycultures/western/star_names.fab:540
=======
#: skycultures/western/star_names.fab:551
>>>>>>> c5e0c720
#: skycultures/western_rey/star_names.fab:35
msgid "Rigel"
msgstr ""

#: skycultures/romanian/star_names.fab:47 skycultures/western/star_names.fab:67
#: skycultures/western_rey/star_names.fab:31
msgid "Capella"
msgstr ""

#: skycultures/romanian/star_names.fab:49
msgid "Alnath"
msgstr ""

#: skycultures/romanian/star_names.fab:50
<<<<<<< HEAD
#: skycultures/western/star_names.fab:483
=======
#: skycultures/western/star_names.fab:494
>>>>>>> c5e0c720
msgid "Nihal"
msgstr ""

#: skycultures/romanian/star_names.fab:52
<<<<<<< HEAD
#: skycultures/western/star_names.fab:482
=======
#: skycultures/western/star_names.fab:493
>>>>>>> c5e0c720
msgid "Arneb"
msgstr ""

#: skycultures/romanian/star_names.fab:53
<<<<<<< HEAD
#: skycultures/western/star_names.fab:547
=======
#: skycultures/western/star_names.fab:558
>>>>>>> c5e0c720
msgid "Meissa"
msgstr ""

#: skycultures/romanian/star_names.fab:55
<<<<<<< HEAD
#: skycultures/western/star_names.fab:249
=======
#: skycultures/western/star_names.fab:254
>>>>>>> c5e0c720
msgid "Phact"
msgstr ""

#: skycultures/romanian/star_names.fab:57
<<<<<<< HEAD
#: skycultures/western/star_names.fab:546
=======
#: skycultures/western/star_names.fab:557
>>>>>>> c5e0c720
msgid "Saiph"
msgstr ""

#: skycultures/romanian/star_names.fab:58
<<<<<<< HEAD
#: skycultures/western/star_names.fab:250
=======
#: skycultures/western/star_names.fab:255
>>>>>>> c5e0c720
msgid "Wazn"
msgstr ""

#: skycultures/romanian/star_names.fab:59
<<<<<<< HEAD
#: skycultures/western/star_names.fab:538
=======
#: skycultures/western/star_names.fab:549
>>>>>>> c5e0c720
#: skycultures/western_rey/star_names.fab:34
msgid "Betelgeuse"
msgstr ""

<<<<<<< HEAD
#: skycultures/romanian/star_names.fab:60 skycultures/western/star_names.fab:68
=======
#: skycultures/romanian/star_names.fab:60 skycultures/western/star_names.fab:69
>>>>>>> c5e0c720
msgid "Menkalinan"
msgstr ""

#: skycultures/romanian/star_names.fab:61
<<<<<<< HEAD
#: skycultures/western/star_names.fab:404
=======
#: skycultures/western/star_names.fab:413
>>>>>>> c5e0c720
msgid "Propus"
msgstr ""

#: skycultures/romanian/star_names.fab:62
<<<<<<< HEAD
#: skycultures/western/star_names.fab:521
=======
#: skycultures/western/star_names.fab:532
>>>>>>> c5e0c720
msgid "Red Rectangle"
msgstr ""

#: skycultures/romanian/star_names.fab:63
<<<<<<< HEAD
#: skycultures/western/star_names.fab:141
=======
#: skycultures/western/star_names.fab:145
>>>>>>> c5e0c720
msgid "Furud"
msgstr ""

#: skycultures/romanian/star_names.fab:64
<<<<<<< HEAD
#: skycultures/western/star_names.fab:134
=======
#: skycultures/western/star_names.fab:138
>>>>>>> c5e0c720
msgid "Mirzam"
msgstr ""

#: skycultures/romanian/star_names.fab:66
<<<<<<< HEAD
#: skycultures/western/star_names.fab:166
=======
#: skycultures/western/star_names.fab:170
>>>>>>> c5e0c720
#: skycultures/western_rey/star_names.fab:52
msgid "Canopus"
msgstr ""

#: skycultures/romanian/star_names.fab:67
<<<<<<< HEAD
#: skycultures/western/star_names.fab:397
=======
#: skycultures/western/star_names.fab:406
>>>>>>> c5e0c720
msgid "Alhena"
msgstr ""

#: skycultures/romanian/star_names.fab:68
<<<<<<< HEAD
#: skycultures/western/star_names.fab:400
=======
#: skycultures/western/star_names.fab:409
>>>>>>> c5e0c720
msgid "Mebsuta"
msgstr ""

#: skycultures/romanian/star_names.fab:69
#: skycultures/sami/constellation_names.eng.fab:7
msgid "Morning Star"
msgstr ""

#: skycultures/romanian/star_names.fab:70
<<<<<<< HEAD
#: skycultures/western/star_names.fab:140
=======
#: skycultures/western/star_names.fab:144
>>>>>>> c5e0c720
msgid "Adhara"
msgstr ""

#: skycultures/romanian/star_names.fab:71
<<<<<<< HEAD
#: skycultures/western/star_names.fab:135
=======
#: skycultures/western/star_names.fab:139
>>>>>>> c5e0c720
msgid "Muliphein"
msgstr ""

#: skycultures/romanian/star_names.fab:72
<<<<<<< HEAD
#: skycultures/western/star_names.fab:403
=======
#: skycultures/western/star_names.fab:412
>>>>>>> c5e0c720
msgid "Mekbuda"
msgstr ""

#: skycultures/romanian/star_names.fab:73
<<<<<<< HEAD
#: skycultures/western/star_names.fab:138
=======
#: skycultures/western/star_names.fab:142
>>>>>>> c5e0c720
msgid "Wezen"
msgstr ""

#: skycultures/romanian/star_names.fab:74
<<<<<<< HEAD
#: skycultures/western/star_names.fab:639
=======
#: skycultures/western/star_names.fab:651
>>>>>>> c5e0c720
msgid "Bernes 135"
msgstr ""

#: skycultures/romanian/star_names.fab:75
<<<<<<< HEAD
#: skycultures/western/star_names.fab:399
=======
#: skycultures/western/star_names.fab:408
>>>>>>> c5e0c720
msgid "Wasat"
msgstr ""

#: skycultures/romanian/star_names.fab:76
<<<<<<< HEAD
#: skycultures/western/star_names.fab:142
=======
#: skycultures/western/star_names.fab:146
>>>>>>> c5e0c720
msgid "Aludra"
msgstr ""

#: skycultures/romanian/star_names.fab:77
<<<<<<< HEAD
#: skycultures/western/star_names.fab:150
=======
#: skycultures/western/star_names.fab:154
>>>>>>> c5e0c720
msgid "Gomeisa"
msgstr ""

#: skycultures/romanian/star_names.fab:78
<<<<<<< HEAD
#: skycultures/western/star_names.fab:153
=======
#: skycultures/western/star_names.fab:157
>>>>>>> c5e0c720
msgid "Luyten's Star"
msgstr ""

#: skycultures/romanian/star_names.fab:79
msgid "Romulus"
msgstr ""

#: skycultures/romanian/star_names.fab:81
msgid "Remus"
msgstr ""

#: skycultures/romanian/star_names.fab:82
<<<<<<< HEAD
#: skycultures/western/star_names.fab:636
=======
#: skycultures/western/star_names.fab:648
>>>>>>> c5e0c720
msgid "Naos"
msgstr ""

#: skycultures/romanian/star_names.fab:83
<<<<<<< HEAD
#: skycultures/western/star_names.fab:811
=======
#: skycultures/western/star_names.fab:827
>>>>>>> c5e0c720
msgid "Regor"
msgstr ""

#: skycultures/romanian/star_names.fab:84
<<<<<<< HEAD
#: skycultures/western/star_names.fab:118
=======
#: skycultures/western/star_names.fab:122
>>>>>>> c5e0c720
msgid "Tegmine"
msgstr ""

#: skycultures/romanian/star_names.fab:85
<<<<<<< HEAD
#: skycultures/western/star_names.fab:169
=======
#: skycultures/western/star_names.fab:173
>>>>>>> c5e0c720
msgid "Avior"
msgstr ""

#: skycultures/romanian/star_names.fab:86
<<<<<<< HEAD
#: skycultures/western/star_names.fab:770
=======
#: skycultures/western/star_names.fab:785
>>>>>>> c5e0c720
msgid "Muscida"
msgstr ""

#: skycultures/romanian/star_names.fab:87
<<<<<<< HEAD
#: skycultures/western/star_names.fab:116
=======
#: skycultures/western/star_names.fab:120
>>>>>>> c5e0c720
msgid "Asellus Borealis"
msgstr ""

#: skycultures/romanian/star_names.fab:88
<<<<<<< HEAD
#: skycultures/western/star_names.fab:117
=======
#: skycultures/western/star_names.fab:121
>>>>>>> c5e0c720
msgid "Asellus Australis"
msgstr ""

#: skycultures/romanian/star_names.fab:89
<<<<<<< HEAD
#: skycultures/western/star_names.fab:114
=======
#: skycultures/western/star_names.fab:118
>>>>>>> c5e0c720
msgid "Acubens"
msgstr ""

#: skycultures/romanian/star_names.fab:90
<<<<<<< HEAD
#: skycultures/western/star_names.fab:765
=======
#: skycultures/western/star_names.fab:780
>>>>>>> c5e0c720
msgid "Talitha"
msgstr ""

#: skycultures/romanian/star_names.fab:91
<<<<<<< HEAD
#: skycultures/western/star_names.fab:814
=======
#: skycultures/western/star_names.fab:830
>>>>>>> c5e0c720
msgid "Suhail"
msgstr ""

#: skycultures/romanian/star_names.fab:92
<<<<<<< HEAD
#: skycultures/western/star_names.fab:168
=======
#: skycultures/western/star_names.fab:172
>>>>>>> c5e0c720
msgid "Miaplacidus"
msgstr ""

#: skycultures/romanian/star_names.fab:93
<<<<<<< HEAD
#: skycultures/western/star_names.fab:170
=======
#: skycultures/western/star_names.fab:174
>>>>>>> c5e0c720
msgid "Aspidiske"
msgstr ""

#: skycultures/romanian/star_names.fab:94
<<<<<<< HEAD
#: skycultures/western/star_names.fab:433
=======
#: skycultures/western/star_names.fab:443
>>>>>>> c5e0c720
#: skycultures/western_rey/star_names.fab:38
msgid "Alphard"
msgstr ""

#: skycultures/romanian/star_names.fab:95
<<<<<<< HEAD
#: skycultures/western/star_names.fab:468
=======
#: skycultures/western/star_names.fab:479
>>>>>>> c5e0c720
msgid "Alterf"
msgstr ""

#: skycultures/romanian/star_names.fab:96
<<<<<<< HEAD
#: skycultures/western/star_names.fab:472
=======
#: skycultures/western/star_names.fab:483
>>>>>>> c5e0c720
msgid "Subra"
msgstr ""

#: skycultures/romanian/star_names.fab:97
<<<<<<< HEAD
#: skycultures/western/star_names.fab:469
=======
#: skycultures/western/star_names.fab:480
>>>>>>> c5e0c720
msgid "Rasalas"
msgstr ""

#: skycultures/romanian/star_names.fab:98
<<<<<<< HEAD
#: skycultures/western/star_names.fab:454
=======
#: skycultures/western/star_names.fab:465
>>>>>>> c5e0c720
#: skycultures/western_rey/star_names.fab:12
msgid "Regulus"
msgstr ""

#: skycultures/romanian/star_names.fab:99
<<<<<<< HEAD
#: skycultures/western/star_names.fab:464
=======
#: skycultures/western/star_names.fab:475
>>>>>>> c5e0c720
msgid "Adhafera"
msgstr ""

#: skycultures/romanian/star_names.fab:100
<<<<<<< HEAD
#: skycultures/western/star_names.fab:766
=======
#: skycultures/western/star_names.fab:781
>>>>>>> c5e0c720
msgid "Tania Borealis"
msgstr ""

#: skycultures/romanian/star_names.fab:101
<<<<<<< HEAD
#: skycultures/western/star_names.fab:460
=======
#: skycultures/western/star_names.fab:471
>>>>>>> c5e0c720
msgid "Algieba"
msgstr ""

#: skycultures/romanian/star_names.fab:102
<<<<<<< HEAD
#: skycultures/western/star_names.fab:767
=======
#: skycultures/western/star_names.fab:782
>>>>>>> c5e0c720
msgid "Tania Australis"
msgstr ""

#: skycultures/romanian/star_names.fab:103
<<<<<<< HEAD
#: skycultures/western/star_names.fab:279
=======
#: skycultures/western/star_names.fab:284
>>>>>>> c5e0c720
msgid "Alkes"
msgstr ""

#: skycultures/romanian/star_names.fab:104
<<<<<<< HEAD
#: skycultures/western/star_names.fab:756
=======
#: skycultures/western/star_names.fab:771
>>>>>>> c5e0c720
msgid "Merak"
msgstr ""

#: skycultures/romanian/star_names.fab:105
<<<<<<< HEAD
#: skycultures/western/star_names.fab:753
=======
#: skycultures/western/star_names.fab:768
>>>>>>> c5e0c720
msgid "Dubhe"
msgstr ""

#: skycultures/romanian/star_names.fab:106
<<<<<<< HEAD
#: skycultures/western/star_names.fab:461
=======
#: skycultures/western/star_names.fab:472
>>>>>>> c5e0c720
msgid "Zosma"
msgstr ""

#: skycultures/romanian/star_names.fab:107
<<<<<<< HEAD
#: skycultures/western/star_names.fab:465
=======
#: skycultures/western/star_names.fab:476
>>>>>>> c5e0c720
msgid "Chertan"
msgstr ""

#: skycultures/romanian/star_names.fab:108
<<<<<<< HEAD
#: skycultures/western/star_names.fab:769
=======
#: skycultures/western/star_names.fab:784
>>>>>>> c5e0c720
msgid "Alula Australis"
msgstr ""

#: skycultures/romanian/star_names.fab:109
<<<<<<< HEAD
#: skycultures/western/star_names.fab:768
=======
#: skycultures/western/star_names.fab:783
>>>>>>> c5e0c720
msgid "Alula Borealis"
msgstr ""

#: skycultures/romanian/star_names.fab:110
<<<<<<< HEAD
#: skycultures/western/star_names.fab:329
=======
#: skycultures/western/star_names.fab:335
>>>>>>> c5e0c720
msgid "Giausar"
msgstr ""

#: skycultures/romanian/star_names.fab:111
<<<<<<< HEAD
#: skycultures/western/star_names.fab:458
=======
#: skycultures/western/star_names.fab:469
>>>>>>> c5e0c720
#: skycultures/western_rey/star_names.fab:13
msgid "Denebola"
msgstr ""

#: skycultures/romanian/star_names.fab:112
<<<<<<< HEAD
#: skycultures/western/star_names.fab:819
=======
#: skycultures/western/star_names.fab:835
>>>>>>> c5e0c720
msgid "Zavijava"
msgstr ""

#: skycultures/romanian/star_names.fab:113
<<<<<<< HEAD
#: skycultures/western/star_names.fab:758
=======
#: skycultures/western/star_names.fab:773
>>>>>>> c5e0c720
msgid "Phad"
msgstr ""

#: skycultures/romanian/star_names.fab:114
<<<<<<< HEAD
#: skycultures/western/star_names.fab:270
=======
#: skycultures/western/star_names.fab:275
>>>>>>> c5e0c720
msgid "Alchiba"
msgstr ""

#: skycultures/romanian/star_names.fab:115
<<<<<<< HEAD
#: skycultures/western/star_names.fab:759
=======
#: skycultures/western/star_names.fab:774
>>>>>>> c5e0c720
msgid "Megrez"
msgstr ""

#: skycultures/romanian/star_names.fab:116
#: skycultures/romanian/star_names.fab:203
<<<<<<< HEAD
#: skycultures/western/star_names.fab:272
=======
#: skycultures/western/star_names.fab:277
>>>>>>> c5e0c720
msgid "Gienah"
msgstr ""

#: skycultures/romanian/star_names.fab:117
<<<<<<< HEAD
#: skycultures/western/star_names.fab:825
=======
#: skycultures/western/star_names.fab:841
>>>>>>> c5e0c720
msgid "Zaniah"
msgstr ""

#: skycultures/romanian/star_names.fab:118
<<<<<<< HEAD
#: skycultures/western/star_names.fab:283
=======
#: skycultures/western/star_names.fab:288
>>>>>>> c5e0c720
#: skycultures/western_rey/star_names.fab:55
msgid "Acrux"
msgstr ""

#: skycultures/romanian/star_names.fab:119
<<<<<<< HEAD
#: skycultures/western/star_names.fab:275
=======
#: skycultures/western/star_names.fab:280
>>>>>>> c5e0c720
msgid "Algorab"
msgstr ""

#: skycultures/romanian/star_names.fab:120
<<<<<<< HEAD
#: skycultures/western/star_names.fab:286
=======
#: skycultures/western/star_names.fab:291
>>>>>>> c5e0c720
msgid "Gacrux"
msgstr ""

#: skycultures/romanian/star_names.fab:121
<<<<<<< HEAD
#: skycultures/western/star_names.fab:128
=======
#: skycultures/western/star_names.fab:132
>>>>>>> c5e0c720
msgid "Chara"
msgstr ""

#: skycultures/romanian/star_names.fab:122
<<<<<<< HEAD
#: skycultures/western/star_names.fab:821
=======
#: skycultures/western/star_names.fab:837
>>>>>>> c5e0c720
msgid "Porrima"
msgstr ""

#: skycultures/romanian/star_names.fab:123
<<<<<<< HEAD
#: skycultures/western/star_names.fab:284
=======
#: skycultures/western/star_names.fab:289
>>>>>>> c5e0c720
msgid "Mimosa"
msgstr ""

#: skycultures/romanian/star_names.fab:124
<<<<<<< HEAD
#: skycultures/western/star_names.fab:761
=======
#: skycultures/western/star_names.fab:776
>>>>>>> c5e0c720
msgid "Alioth"
msgstr ""

#: skycultures/romanian/star_names.fab:125
<<<<<<< HEAD
#: skycultures/western/star_names.fab:127
=======
#: skycultures/western/star_names.fab:131
>>>>>>> c5e0c720
#: skycultures/western_rey/star_names.fab:14
msgid "Cor Caroli"
msgstr ""

#: skycultures/romanian/star_names.fab:126
<<<<<<< HEAD
#: skycultures/western/star_names.fab:823
=======
#: skycultures/western/star_names.fab:839
>>>>>>> c5e0c720
msgid "Vindemiatrix"
msgstr ""

#: skycultures/romanian/star_names.fab:127
<<<<<<< HEAD
#: skycultures/western/star_names.fab:762
=======
#: skycultures/western/star_names.fab:777
>>>>>>> c5e0c720
#: skycultures/western_rey/star_names.fab:7
msgid "Mizar"
msgstr ""

#: skycultures/romanian/star_names.fab:128
<<<<<<< HEAD
#: skycultures/western/star_names.fab:817
=======
#: skycultures/western/star_names.fab:833
>>>>>>> c5e0c720
#: skycultures/western_rey/star_names.fab:40
msgid "Spica"
msgstr ""

#: skycultures/romanian/star_names.fab:129
msgid "The Little Bitch"
msgstr ""

#: skycultures/romanian/star_names.fab:130
<<<<<<< HEAD
#: skycultures/western/star_names.fab:763
=======
#: skycultures/western/star_names.fab:778
>>>>>>> c5e0c720
msgid "Alkaid"
msgstr ""

#: skycultures/romanian/star_names.fab:131
<<<<<<< HEAD
#: skycultures/western/star_names.fab:98
=======
#: skycultures/western/star_names.fab:101
>>>>>>> c5e0c720
msgid "Muphrid"
msgstr ""

#: skycultures/romanian/star_names.fab:133
<<<<<<< HEAD
#: skycultures/western/star_names.fab:318
=======
#: skycultures/western/star_names.fab:324
>>>>>>> c5e0c720
#: skycultures/western_rey/star_names.fab:10
msgid "Thuban"
msgstr ""

#: skycultures/romanian/star_names.fab:134
<<<<<<< HEAD
#: skycultures/western/star_names.fab:199
=======
#: skycultures/western/star_names.fab:204
>>>>>>> c5e0c720
msgid "Menkent"
msgstr ""

#: skycultures/romanian/star_names.fab:135
<<<<<<< HEAD
#: skycultures/western/star_names.fab:91
=======
#: skycultures/western/star_names.fab:94
>>>>>>> c5e0c720
#: skycultures/western_rey/star_names.fab:16
msgid "Arcturus"
msgstr ""

#: skycultures/romanian/star_names.fab:136
<<<<<<< HEAD
#: skycultures/western/star_names.fab:826
=======
#: skycultures/western/star_names.fab:842
>>>>>>> c5e0c720
msgid "Syrma"
msgstr ""

#: skycultures/romanian/star_names.fab:137
<<<<<<< HEAD
#: skycultures/western/star_names.fab:192
=======
#: skycultures/western/star_names.fab:197
>>>>>>> c5e0c720
msgid "Proxima"
msgstr ""

#: skycultures/romanian/star_names.fab:138
<<<<<<< HEAD
#: skycultures/western/star_names.fab:93
=======
#: skycultures/western/star_names.fab:96
>>>>>>> c5e0c720
msgid "Seginus"
msgstr ""

#: skycultures/romanian/star_names.fab:139
msgid "Rigil Kent"
msgstr ""

#: skycultures/romanian/star_names.fab:140
<<<<<<< HEAD
#: skycultures/western/star_names.fab:96
=======
#: skycultures/western/star_names.fab:99
>>>>>>> c5e0c720
msgid "Izar"
msgstr ""

#: skycultures/romanian/star_names.fab:141
<<<<<<< HEAD
#: skycultures/western/star_names.fab:103
=======
#: skycultures/western/star_names.fab:106
>>>>>>> c5e0c720
msgid "Merga"
msgstr ""

#: skycultures/romanian/star_names.fab:142
msgid "Kocab"
msgstr ""

#: skycultures/romanian/star_names.fab:143
<<<<<<< HEAD
#: skycultures/western/star_names.fab:489
#: skycultures/western/star_names.fab:491
=======
#: skycultures/western/star_names.fab:500
#: skycultures/western/star_names.fab:502
>>>>>>> c5e0c720
msgid "Zubenelgenubi"
msgstr ""

#: skycultures/romanian/star_names.fab:144
<<<<<<< HEAD
#: skycultures/western/star_names.fab:92
=======
#: skycultures/western/star_names.fab:95
>>>>>>> c5e0c720
msgid "Nekkar"
msgstr ""

#: skycultures/romanian/star_names.fab:145
<<<<<<< HEAD
#: skycultures/western/star_names.fab:492
=======
#: skycultures/western/star_names.fab:503
>>>>>>> c5e0c720
msgid "Zubeneschamali"
msgstr ""

#: skycultures/romanian/star_names.fab:146
<<<<<<< HEAD
#: skycultures/western/star_names.fab:802
=======
#: skycultures/western/star_names.fab:818
>>>>>>> c5e0c720
msgid "Pherkad"
msgstr ""

#: skycultures/romanian/star_names.fab:147
<<<<<<< HEAD
#: skycultures/western/star_names.fab:99
=======
#: skycultures/western/star_names.fab:102
>>>>>>> c5e0c720
msgid "Alkalurops"
msgstr ""

#: skycultures/romanian/star_names.fab:148
<<<<<<< HEAD
#: skycultures/western/star_names.fab:328
=======
#: skycultures/western/star_names.fab:334
>>>>>>> c5e0c720
msgid "Edasich"
msgstr ""

#: skycultures/romanian/star_names.fab:149
<<<<<<< HEAD
#: skycultures/western/star_names.fab:266
=======
#: skycultures/western/star_names.fab:271
>>>>>>> c5e0c720
msgid "Nusakan"
msgstr ""

#: skycultures/romanian/star_names.fab:150
<<<<<<< HEAD
#: skycultures/western/star_names.fab:263
=======
#: skycultures/western/star_names.fab:268
>>>>>>> c5e0c720
msgid "Alphekka"
msgstr ""

#: skycultures/romanian/star_names.fab:151
<<<<<<< HEAD
#: skycultures/western/star_names.fab:709
=======
#: skycultures/western/star_names.fab:723
>>>>>>> c5e0c720
msgid "Unukalhai"
msgstr ""

#: skycultures/romanian/star_names.fab:152
<<<<<<< HEAD
#: skycultures/western/star_names.fab:685
=======
#: skycultures/western/star_names.fab:697
>>>>>>> c5e0c720
msgid "Dschubba"
msgstr ""

#: skycultures/romanian/star_names.fab:153
<<<<<<< HEAD
#: skycultures/western/star_names.fab:683
=======
#: skycultures/western/star_names.fab:695
>>>>>>> c5e0c720
msgid "Acrab"
msgstr ""

#: skycultures/romanian/star_names.fab:154
<<<<<<< HEAD
#: skycultures/western/star_names.fab:424
=======
#: skycultures/western/star_names.fab:434
>>>>>>> c5e0c720
msgid "Marsic"
msgstr ""

#: skycultures/romanian/star_names.fab:155
<<<<<<< HEAD
#: skycultures/western/star_names.fab:527
=======
#: skycultures/western/star_names.fab:538
>>>>>>> c5e0c720
msgid "Yed Prior"
msgstr ""

#: skycultures/romanian/star_names.fab:156
<<<<<<< HEAD
#: skycultures/western/star_names.fab:529
=======
#: skycultures/western/star_names.fab:540
>>>>>>> c5e0c720
msgid "Yed Posterior"
msgstr ""

#: skycultures/romanian/star_names.fab:157
<<<<<<< HEAD
#: skycultures/western/star_names.fab:692
#: skycultures/western/star_names.fab:694
=======
#: skycultures/western/star_names.fab:704
#: skycultures/western/star_names.fab:706
>>>>>>> c5e0c720
msgid "Al Niyat"
msgstr ""

#: skycultures/romanian/star_names.fab:158
<<<<<<< HEAD
#: skycultures/western/star_names.fab:428
=======
#: skycultures/western/star_names.fab:438
>>>>>>> c5e0c720
msgid "Cujam"
msgstr ""

#: skycultures/romanian/star_names.fab:159
<<<<<<< HEAD
#: skycultures/western/star_names.fab:679
=======
#: skycultures/western/star_names.fab:691
>>>>>>> c5e0c720
#: skycultures/western_rey/star_names.fab:42
msgid "Antares"
msgstr ""

#: skycultures/romanian/star_names.fab:160
<<<<<<< HEAD
#: skycultures/western/star_names.fab:422
=======
#: skycultures/western/star_names.fab:432
>>>>>>> c5e0c720
msgid "Kornephoros"
msgstr ""

#: skycultures/romanian/star_names.fab:161
<<<<<<< HEAD
#: skycultures/western/star_names.fab:425
#: skycultures/western/star_names.fab:531
=======
#: skycultures/western/star_names.fab:435
#: skycultures/western/star_names.fab:542
>>>>>>> c5e0c720
msgid "Marfik"
msgstr ""

#: skycultures/romanian/star_names.fab:162
<<<<<<< HEAD
#: skycultures/western/star_names.fab:751
=======
#: skycultures/western/star_names.fab:766
>>>>>>> c5e0c720
msgid "Atria"
msgstr ""

#: skycultures/romanian/star_names.fab:163
<<<<<<< HEAD
#: skycultures/western/star_names.fab:332
=======
#: skycultures/western/star_names.fab:338
>>>>>>> c5e0c720
msgid "Alrakis"
msgstr ""

#: skycultures/romanian/star_names.fab:164
<<<<<<< HEAD
#: skycultures/western/star_names.fab:530
=======
#: skycultures/western/star_names.fab:541
>>>>>>> c5e0c720
msgid "Sabik"
msgstr ""

#: skycultures/romanian/star_names.fab:165
<<<<<<< HEAD
#: skycultures/western/star_names.fab:420
=======
#: skycultures/western/star_names.fab:430
>>>>>>> c5e0c720
msgid "Rasalgethi"
msgstr ""

#: skycultures/romanian/star_names.fab:166
<<<<<<< HEAD
#: skycultures/western/star_names.fab:321
=======
#: skycultures/western/star_names.fab:327
>>>>>>> c5e0c720
msgid "Rastaban"
msgstr ""

#: skycultures/romanian/star_names.fab:167
<<<<<<< HEAD
#: skycultures/western/star_names.fab:426
=======
#: skycultures/western/star_names.fab:436
>>>>>>> c5e0c720
msgid "Maasym"
msgstr ""

#: skycultures/romanian/star_names.fab:168
<<<<<<< HEAD
#: skycultures/western/star_names.fab:695
=======
#: skycultures/western/star_names.fab:707
>>>>>>> c5e0c720
msgid "Lesath"
msgstr ""

#: skycultures/romanian/star_names.fab:169
<<<<<<< HEAD
#: skycultures/western/star_names.fab:805
=======
#: skycultures/western/star_names.fab:821
>>>>>>> c5e0c720
msgid "Yildun"
msgstr ""

#: skycultures/romanian/star_names.fab:170
<<<<<<< HEAD
#: skycultures/western/star_names.fab:689
=======
#: skycultures/western/star_names.fab:701
>>>>>>> c5e0c720
msgid "Shaula"
msgstr ""

#: skycultures/romanian/star_names.fab:171
<<<<<<< HEAD
#: skycultures/western/star_names.fab:525
=======
#: skycultures/western/star_names.fab:536
>>>>>>> c5e0c720
msgid "Rasalhague"
msgstr ""

#: skycultures/romanian/star_names.fab:172
<<<<<<< HEAD
#: skycultures/western/star_names.fab:688
#: skycultures/western/star_names.fab:699
=======
#: skycultures/western/star_names.fab:700
#: skycultures/western/star_names.fab:711
>>>>>>> c5e0c720
msgid "Girtab"
msgstr ""

#: skycultures/romanian/star_names.fab:173
<<<<<<< HEAD
#: skycultures/western/star_names.fab:526
=======
#: skycultures/western/star_names.fab:537
>>>>>>> c5e0c720
msgid "Cebalrai"
msgstr ""

#: skycultures/romanian/star_names.fab:174
<<<<<<< HEAD
#: skycultures/western/star_names.fab:335
=======
#: skycultures/western/star_names.fab:341
>>>>>>> c5e0c720
msgid "Grumium"
msgstr ""

#: skycultures/romanian/star_names.fab:175
<<<<<<< HEAD
#: skycultures/western/star_names.fab:324
=======
#: skycultures/western/star_names.fab:330
>>>>>>> c5e0c720
msgid "Etamin"
msgstr ""

#: skycultures/romanian/star_names.fab:176
<<<<<<< HEAD
#: skycultures/western/star_names.fab:533
=======
#: skycultures/western/star_names.fab:544
>>>>>>> c5e0c720
msgid "Barnard's Star"
msgstr ""

#: skycultures/romanian/star_names.fab:177
<<<<<<< HEAD
#: skycultures/western/star_names.fab:649
=======
#: skycultures/western/star_names.fab:661
>>>>>>> c5e0c720
msgid "Alnasl"
msgstr ""

#: skycultures/romanian/star_names.fab:178
<<<<<<< HEAD
#: skycultures/western/star_names.fab:653
=======
#: skycultures/western/star_names.fab:665
>>>>>>> c5e0c720
msgid "Kaus Media"
msgstr ""

#: skycultures/romanian/star_names.fab:179
<<<<<<< HEAD
#: skycultures/western/star_names.fab:655
=======
#: skycultures/western/star_names.fab:667
>>>>>>> c5e0c720
msgid "Kaus Australis"
msgstr ""

#: skycultures/romanian/star_names.fab:180
<<<<<<< HEAD
#: skycultures/western/star_names.fab:657
=======
#: skycultures/western/star_names.fab:669
>>>>>>> c5e0c720
msgid "Kaus Borealis"
msgstr ""

#: skycultures/romanian/star_names.fab:181
msgid "The Shepherd (The Stars Queen)"
msgstr ""

#: skycultures/romanian/star_names.fab:182
<<<<<<< HEAD
#: skycultures/western/star_names.fab:508
=======
#: skycultures/western/star_names.fab:519
>>>>>>> c5e0c720
msgid "Sheliak"
msgstr ""

#: skycultures/romanian/star_names.fab:183
<<<<<<< HEAD
#: skycultures/western/star_names.fab:659
=======
#: skycultures/western/star_names.fab:671
>>>>>>> c5e0c720
msgid "Nunki"
msgstr ""

#: skycultures/romanian/star_names.fab:184
<<<<<<< HEAD
#: skycultures/western/star_names.fab:711
=======
#: skycultures/western/star_names.fab:725
>>>>>>> c5e0c720
msgid "Alya"
msgstr ""

#: skycultures/romanian/star_names.fab:185
<<<<<<< HEAD
#: skycultures/western/star_names.fab:509
=======
#: skycultures/western/star_names.fab:520
>>>>>>> c5e0c720
msgid "Sulafat"
msgstr ""

#: skycultures/romanian/star_names.fab:186
<<<<<<< HEAD
#: skycultures/western/star_names.fab:656
=======
#: skycultures/western/star_names.fab:668
>>>>>>> c5e0c720
msgid "Ascella"
msgstr ""

#: skycultures/romanian/star_names.fab:187
<<<<<<< HEAD
#: skycultures/western/star_names.fab:326
=======
#: skycultures/western/star_names.fab:332
>>>>>>> c5e0c720
msgid "Altais"
msgstr ""

#: skycultures/romanian/star_names.fab:188
<<<<<<< HEAD
#: skycultures/western/star_names.fab:647
=======
#: skycultures/western/star_names.fab:659
>>>>>>> c5e0c720
msgid "Arkab"
msgstr ""

#: skycultures/romanian/star_names.fab:189
<<<<<<< HEAD
#: skycultures/western/star_names.fab:644
=======
#: skycultures/western/star_names.fab:656
>>>>>>> c5e0c720
msgid "Rukbat"
msgstr ""

#: skycultures/romanian/star_names.fab:190
<<<<<<< HEAD
#: skycultures/western/star_names.fab:292
=======
#: skycultures/western/star_names.fab:297
>>>>>>> c5e0c720
#: skycultures/western_rey/star_names.fab:19
msgid "Albireo"
msgstr ""

#: skycultures/romanian/star_names.fab:191
<<<<<<< HEAD
#: skycultures/western/star_names.fab:302
=======
#: skycultures/western/star_names.fab:308
>>>>>>> c5e0c720
msgid "Campbell's Star"
msgstr ""

#: skycultures/romanian/star_names.fab:192
<<<<<<< HEAD
#: skycultures/western/star_names.fab:642
=======
#: skycultures/western/star_names.fab:654
>>>>>>> c5e0c720
msgid "Sham"
msgstr ""

#: skycultures/romanian/star_names.fab:193
#: skycultures/western/star_names.fab:35
msgid "Tarazed"
msgstr ""

#: skycultures/romanian/star_names.fab:194
#: skycultures/western/star_names.fab:33
#: skycultures/western_rey/star_names.fab:44
msgid "Altair"
msgstr ""

#: skycultures/romanian/star_names.fab:195
#: skycultures/western/star_names.fab:34
msgid "Alshain"
msgstr ""

#: skycultures/romanian/star_names.fab:196
<<<<<<< HEAD
#: skycultures/western/star_names.fab:156
=======
#: skycultures/western/star_names.fab:160
>>>>>>> c5e0c720
msgid "Algedi"
msgstr ""

#: skycultures/romanian/star_names.fab:197
<<<<<<< HEAD
#: skycultures/western/star_names.fab:158
=======
#: skycultures/western/star_names.fab:162
>>>>>>> c5e0c720
msgid "Dabih"
msgstr ""

#: skycultures/romanian/star_names.fab:198
<<<<<<< HEAD
#: skycultures/western/star_names.fab:293
=======
#: skycultures/western/star_names.fab:298
>>>>>>> c5e0c720
msgid "Sadr"
msgstr ""

#: skycultures/romanian/star_names.fab:199
<<<<<<< HEAD
#: skycultures/western/star_names.fab:567
=======
#: skycultures/western/star_names.fab:578
>>>>>>> c5e0c720
msgid "Peacock"
msgstr ""

#: skycultures/romanian/star_names.fab:200
<<<<<<< HEAD
#: skycultures/western/star_names.fab:311
=======
#: skycultures/western/star_names.fab:317
>>>>>>> c5e0c720
msgid "Rotanev"
msgstr ""

#: skycultures/romanian/star_names.fab:201
<<<<<<< HEAD
#: skycultures/western/star_names.fab:309
=======
#: skycultures/western/star_names.fab:315
>>>>>>> c5e0c720
msgid "Sualocin"
msgstr ""

#: skycultures/romanian/star_names.fab:202
<<<<<<< HEAD
#: skycultures/western/star_names.fab:288
=======
#: skycultures/western/star_names.fab:293
>>>>>>> c5e0c720
#: skycultures/western_rey/star_names.fab:20
msgid "Deneb"
msgstr ""

#: skycultures/romanian/star_names.fab:204
#: skycultures/western/star_names.fab:18
msgid "Albali"
msgstr ""

#: skycultures/romanian/star_names.fab:205
<<<<<<< HEAD
#: skycultures/western/star_names.fab:360
=======
#: skycultures/western/star_names.fab:368
>>>>>>> c5e0c720
msgid "Kitalpha"
msgstr ""

#: skycultures/romanian/star_names.fab:206
<<<<<<< HEAD
#: skycultures/western/star_names.fab:202
=======
#: skycultures/western/star_names.fab:207
>>>>>>> c5e0c720
msgid "Alderamin"
msgstr ""

#: skycultures/romanian/star_names.fab:207
<<<<<<< HEAD
#: skycultures/western/star_names.fab:203
=======
#: skycultures/western/star_names.fab:208
>>>>>>> c5e0c720
msgid "Alfirk"
msgstr ""

#: skycultures/romanian/star_names.fab:208
#: skycultures/western/star_names.fab:15
msgid "Sadalsuud"
msgstr ""

#: skycultures/romanian/star_names.fab:209
<<<<<<< HEAD
#: skycultures/western/star_names.fab:161
=======
#: skycultures/western/star_names.fab:165
>>>>>>> c5e0c720
msgid "Nashira"
msgstr ""

#: skycultures/romanian/star_names.fab:210
<<<<<<< HEAD
#: skycultures/western/star_names.fab:296
=======
#: skycultures/western/star_names.fab:302
>>>>>>> c5e0c720
msgid "Azelfafage"
msgstr ""

#: skycultures/romanian/star_names.fab:211
<<<<<<< HEAD
#: skycultures/western/star_names.fab:205
=======
#: skycultures/western/star_names.fab:210
>>>>>>> c5e0c720
msgid "The Garnet Star"
msgstr ""

#: skycultures/romanian/star_names.fab:212
<<<<<<< HEAD
#: skycultures/western/star_names.fab:574
=======
#: skycultures/western/star_names.fab:585
>>>>>>> c5e0c720
msgid "Enif"
msgstr ""

#: skycultures/romanian/star_names.fab:213
<<<<<<< HEAD
#: skycultures/western/star_names.fab:162
=======
#: skycultures/western/star_names.fab:166
>>>>>>> c5e0c720
msgid "Deneb Algedi"
msgstr ""

#: skycultures/romanian/star_names.fab:214
<<<<<<< HEAD
#: skycultures/western/star_names.fab:207
=======
#: skycultures/western/star_names.fab:212
>>>>>>> c5e0c720
msgid "Kurhah"
msgstr ""

#: skycultures/romanian/star_names.fab:215
#: skycultures/western/star_names.fab:14
msgid "Sadalmelik"
msgstr ""

#: skycultures/romanian/star_names.fab:216
<<<<<<< HEAD
#: skycultures/western/star_names.fab:197
#: skycultures/western/star_names.fab:414
=======
#: skycultures/western/star_names.fab:202
#: skycultures/western/star_names.fab:424
>>>>>>> c5e0c720
msgid "Alnair"
msgstr ""

#: skycultures/romanian/star_names.fab:217
<<<<<<< HEAD
#: skycultures/western/star_names.fab:579
=======
#: skycultures/western/star_names.fab:590
>>>>>>> c5e0c720
msgid "Biham"
msgstr ""

#: skycultures/romanian/star_names.fab:218
#: skycultures/western/star_names.fab:19
msgid "Ancha"
msgstr ""

#: skycultures/romanian/star_names.fab:219
#: skycultures/western/star_names.fab:16
msgid "Sadachbia"
msgstr ""

#: skycultures/romanian/star_names.fab:220
<<<<<<< HEAD
#: skycultures/western/star_names.fab:212
=======
#: skycultures/western/star_names.fab:217
>>>>>>> c5e0c720
msgid "Kruger 60"
msgstr ""

#: skycultures/romanian/star_names.fab:221
#: skycultures/western/star_names.fab:20
msgid "Situla"
msgstr ""

#: skycultures/romanian/star_names.fab:222
msgid "Homan"
msgstr ""

#: skycultures/romanian/star_names.fab:223
<<<<<<< HEAD
#: skycultures/western/star_names.fab:578
=======
#: skycultures/western/star_names.fab:589
>>>>>>> c5e0c720
msgid "Matar"
msgstr ""

#: skycultures/romanian/star_names.fab:224
<<<<<<< HEAD
#: skycultures/western/star_names.fab:452
=======
#: skycultures/western/star_names.fab:463
>>>>>>> c5e0c720
msgid "Babcock's Star"
msgstr ""

#: skycultures/romanian/star_names.fab:225
<<<<<<< HEAD
#: skycultures/western/star_names.fab:580
=======
#: skycultures/western/star_names.fab:591
>>>>>>> c5e0c720
msgid "Sadalbari"
msgstr ""

#: skycultures/romanian/star_names.fab:226
#: skycultures/western/star_names.fab:17
msgid "Skat"
msgstr ""

#: skycultures/romanian/star_names.fab:227
<<<<<<< HEAD
#: skycultures/western/star_names.fab:630
=======
#: skycultures/western/star_names.fab:642
>>>>>>> c5e0c720
#: skycultures/western_rey/star_names.fab:46
msgid "Fomalhaut"
msgstr ""

#: skycultures/romanian/star_names.fab:228
<<<<<<< HEAD
#: skycultures/western/star_names.fab:571
=======
#: skycultures/western/star_names.fab:582
>>>>>>> c5e0c720
msgid "Scheat"
msgstr ""

#: skycultures/romanian/star_names.fab:229
<<<<<<< HEAD
#: skycultures/western/star_names.fab:569
=======
#: skycultures/western/star_names.fab:580
>>>>>>> c5e0c720
msgid "Markab"
msgstr ""

#: skycultures/romanian/star_names.fab:230
<<<<<<< HEAD
#: skycultures/western/star_names.fab:204
=======
#: skycultures/western/star_names.fab:209
>>>>>>> c5e0c720
msgid "Errai"
msgstr ""

#: skycultures/sami/constellation_names.eng.fab:1
msgid "Sarva the Elk"
msgstr ""

#: skycultures/sami/constellation_names.eng.fab:2
msgid "Favdna's Bow and Arrow"
msgstr ""

#: skycultures/sami/constellation_names.eng.fab:3
msgid "Galla's Sons"
msgstr ""

#: skycultures/sami/constellation_names.eng.fab:4
msgid "Sky Support"
msgstr ""

#: skycultures/sami/constellation_names.eng.fab:5
msgid "Favdna"
msgstr ""

#: skycultures/sami/constellation_names.eng.fab:6
msgid "The Runner"
msgstr ""

#: skycultures/sami/constellation_names.eng.fab:8
msgid "Pack of Dogs"
msgstr ""

#: skycultures/sami/constellation_names.eng.fab:9
msgid "Galla"
msgstr ""

#: skycultures/sami/constellation_names.eng.fab:10
msgid "The Ski Runners"
msgstr ""

#: skycultures/sardinian/constellation_names.eng.fab:1
msgid "The Hut"
msgstr ""

#: skycultures/sardinian/constellation_names.eng.fab:2
msgid "The Bunch"
msgstr ""

#: skycultures/sardinian/constellation_names.eng.fab:3
msgid "The Seven Brothers"
msgstr ""

#: skycultures/sardinian/constellation_names.eng.fab:4
msgid "The Sticks"
msgstr ""

#: skycultures/sardinian/constellation_names.eng.fab:5
msgid "The Fence for Sheep"
msgstr ""

#: skycultures/sardinian/constellation_names.eng.fab:6
msgid "The Dance of Widows"
msgstr ""

#: skycultures/sardinian/constellation_names.eng.fab:8
msgid "The Deer Horn"
msgstr ""

#: skycultures/sardinian/constellation_names.eng.fab:9
msgid "The Cross of St. Constantine"
msgstr ""

#: skycultures/sardinian/constellation_names.eng.fab:11
msgid "Three Marias"
msgstr ""

#: skycultures/sardinian/star_names.fab:1
msgid "Steel Star"
msgstr ""

#: skycultures/sardinian/star_names.fab:2
msgid "Twin Stars"
msgstr ""

#: skycultures/sardinian/star_names.fab:3
msgid "The Seven Brother's Driver"
msgstr ""

#: skycultures/sardinian/star_names.fab:4
msgid "Polar Star"
msgstr ""

#: skycultures/sardinian/star_names.fab:5
msgid "The Bunch's Driver"
msgstr ""

#: skycultures/sardinian/planet_names.fab:1
msgid "Evening Star / Morning Star (Venus)"
msgstr ""

#: skycultures/siberian/constellation_names.eng.fab:1
msgid "Elk"
msgstr ""

#: skycultures/siberian/constellation_names.eng.fab:2
msgid "Threshers"
msgstr ""

#: skycultures/siberian/constellation_names.eng.fab:3
msgid "Duck Nest"
msgstr ""

#: skycultures/siberian/star_names.fab:1
msgid "Golden stake"
msgstr ""

#. TRANSLATORS: Native name of Venus in Siberian culture (in English words)
#: skycultures/siberian/planet_names.fab:2
msgid "Night Star (Venus)"
msgstr ""

#: skycultures/tongan/constellation_names.eng.fab:1
msgid "Southern Wild Duck"
msgstr ""

#: skycultures/tongan/constellation_names.eng.fab:2
msgid "Two Men"
msgstr ""

#: skycultures/tongan/constellation_names.eng.fab:3
msgid "Wild Duck"
msgstr ""

#: skycultures/tongan/constellation_names.eng.fab:4
msgid "Pigeon Perch"
msgstr ""

#: skycultures/tongan/constellation_names.eng.fab:5
msgid "Big Wild Duck"
msgstr ""

#: skycultures/tongan/constellation_names.eng.fab:6
msgid "Mound Top"
msgstr ""

#: skycultures/tongan/constellation_names.eng.fab:7
msgid "String of fishes"
msgstr ""

#: skycultures/tongan/constellation_names.eng.fab:8
msgid "Wild Duck's Point of Land"
msgstr ""

#: skycultures/tongan/constellation_names.eng.fab:9
msgid "Two Carriers"
msgstr ""

#: skycultures/tongan/constellation_names.eng.fab:10
msgid "Cloud of 'Uvea"
msgstr ""

#: skycultures/tongan/constellation_names.eng.fab:11
msgid "Wing of Tafahi"
msgstr ""

#: skycultures/tongan/star_names.fab:1
msgid "Ma'afutoka"
msgstr ""

#: skycultures/tongan/star_names.fab:2
msgid "Ma'afulele"
msgstr ""

#: skycultures/tongan/star_names.fab:3
msgid "Velitoa hififo"
msgstr ""

#: skycultures/tongan/star_names.fab:4
msgid "Velitoa hahake"
msgstr ""

#: skycultures/tongan/star_names.fab:5
msgid "Hikule'o"
msgstr ""

#: skycultures/tongan/star_names.fab:6
msgid "Monuafe"
msgstr ""

#: skycultures/tongan/star_names.fab:7
msgid "Motuliki"
msgstr ""

#. TRANSLATORS: Native name of the Sun in Tongan culture
#: skycultures/tongan/planet_names.fab:2
msgid "La'a (Sun)"
msgstr ""

#. TRANSLATORS: Native name of the Moon in Tongan culture
#: skycultures/tongan/planet_names.fab:4
msgid "Mahina (Moon)"
msgstr ""

#. TRANSLATORS: Native name of Venus in Tongan culture
#: skycultures/tongan/planet_names.fab:6
msgid "Tapukitea (Venus)"
msgstr ""

#. TRANSLATORS: Native name of Mars in Tongan culture
#: skycultures/tongan/planet_names.fab:8
msgid "Matamemea (Mars)"
msgstr ""

#: skycultures/tukano/constellation_names.eng.fab:1
msgid "Fer-de-lance (snake)"
msgstr ""

#: skycultures/tukano/constellation_names.eng.fab:2
msgid "Armadillo"
msgstr ""

#: skycultures/tukano/constellation_names.eng.fab:3
msgid "Caridean Shrimp"
msgstr ""

#: skycultures/tukano/constellation_names.eng.fab:4
msgid "A kind of fish"
msgstr ""

#: skycultures/tukano/constellation_names.eng.fab:5
msgid "Puma or Jaguar"
msgstr ""

#: skycultures/tukano/constellation_names.eng.fab:6
msgid "Group of Stars"
msgstr ""

#: skycultures/tukano/constellation_names.eng.fab:7
msgid "A kind of grill to cook fish"
msgstr ""

#: skycultures/tukano/constellation_names.eng.fab:8
msgid "Adze Handle"
msgstr ""

#: skycultures/tukano/constellation_names.eng.fab:9
msgid "Egret"
msgstr ""

#: skycultures/tukano/constellation_names.eng.fab:10
msgid "Tortoise"
msgstr ""

#: skycultures/tukano/constellation_names.eng.fab:11
msgid "Snake Large Anus"
msgstr ""

#: skycultures/tupi/constellation_names.eng.fab:1
msgid "White Ostrich"
msgstr ""

#: skycultures/tupi/constellation_names.eng.fab:2
msgid "Old Man"
msgstr ""

#: skycultures/tupi/constellation_names.eng.fab:3
msgid "Anta do Norte (Tapi'i)"
msgstr ""

#: skycultures/tupi/constellation_names.eng.fab:4
msgid "Veado"
msgstr ""

#: skycultures/tupi/constellation_names.eng.fab:5
msgid "Joykexo"
msgstr ""

#: skycultures/tupi/constellation_names.eng.fab:6
msgid "Vespeiro (Eixu)"
msgstr ""

#: skycultures/tupi/constellation_names.eng.fab:7
msgid "Queixada da Anta (Tapi'i rainhyka)"
msgstr ""

#: skycultures/tupi/star_names.fab:1 skycultures/tupi/star_names.fab:2
msgid "Quira-Rupia"
msgstr ""

#: skycultures/western/constellation_names.eng.fab:1
#: skycultures/western_rey/constellation_names.eng.fab:114
msgid "Aquila"
msgstr ""

#: skycultures/western/constellation_names.eng.fab:2
#: skycultures/western_rey/constellation_names.eng.fab:49
msgid "Andromeda"
msgstr ""

#: skycultures/western/constellation_names.eng.fab:3
#: skycultures/western_rey/constellation_names.eng.fab:142
msgid "Sculptor"
msgstr ""

#: skycultures/western/constellation_names.eng.fab:4
#: skycultures/western_rey/constellation_names.eng.fab:179
msgid "Ara"
msgstr ""

#: skycultures/western/constellation_names.eng.fab:7
#: skycultures/western_rey/constellation_names.eng.fab:58
msgid "Aries"
msgstr ""

#: skycultures/western/constellation_names.eng.fab:8
#: skycultures/western_rey/constellation_names.eng.fab:145
msgid "Pyxis"
msgstr ""

#: skycultures/western/constellation_names.eng.fab:9
#: skycultures/western_rey/constellation_names.eng.fab:29
msgid "Bootes"
msgstr ""

#: skycultures/western/constellation_names.eng.fab:10
#: skycultures/western_rey/constellation_names.eng.fab:191
msgid "Caelum"
msgstr ""

#: skycultures/western/constellation_names.eng.fab:11
#: skycultures/western_rey/constellation_names.eng.fab:182
msgid "Chamaeleon"
msgstr ""

#: skycultures/western/constellation_names.eng.fab:12
#: skycultures/western_rey/constellation_names.eng.fab:71
msgid "Cancer"
msgstr ""

#: skycultures/western/constellation_names.eng.fab:13
#: skycultures/western_rey/constellation_names.eng.fab:132
msgid "Capricornus"
msgstr ""

#: skycultures/western/constellation_names.eng.fab:14
#: skycultures/western_rey/constellation_names.eng.fab:147
msgid "Carina"
msgstr ""

#: skycultures/western/constellation_names.eng.fab:15
#: skycultures/western_rey/constellation_names.eng.fab:15
msgid "Cassiopeia"
msgstr ""

#: skycultures/western/constellation_names.eng.fab:16
#: skycultures/western_rey/constellation_names.eng.fab:168
msgid "Centaurus"
msgstr ""

#: skycultures/western/constellation_names.eng.fab:17
#: skycultures/western_rey/constellation_names.eng.fab:16
msgid "Cepheus"
msgstr ""

#: skycultures/western/constellation_names.eng.fab:18
#: skycultures/western_rey/constellation_names.eng.fab:34
msgid "Coma Berenices"
msgstr ""

#: skycultures/western/constellation_names.eng.fab:19
#: skycultures/western_rey/constellation_names.eng.fab:26
msgid "Canes Venatici"
msgstr ""

#: skycultures/western/constellation_names.eng.fab:20
#: skycultures/western_rey/constellation_names.eng.fab:67
msgid "Auriga"
msgstr ""

#: skycultures/western/constellation_names.eng.fab:21
#: skycultures/western_rey/constellation_names.eng.fab:155
msgid "Columba"
msgstr ""

#: skycultures/western/constellation_names.eng.fab:22
#: skycultures/western_rey/constellation_names.eng.fab:177
msgid "Circinus"
msgstr ""

#: skycultures/western/constellation_names.eng.fab:23
#: skycultures/western_rey/constellation_names.eng.fab:84
msgid "Crater"
msgstr ""

#: skycultures/western/constellation_names.eng.fab:24
#: skycultures/western_rey/constellation_names.eng.fab:125
msgid "Corona Australis"
msgstr ""

#: skycultures/western/constellation_names.eng.fab:25
#: skycultures/western_rey/constellation_names.eng.fab:33
msgid "Corona Borealis"
msgstr ""

#: skycultures/western/constellation_names.eng.fab:26
#: skycultures/western_rey/constellation_names.eng.fab:92
msgid "Corvus"
msgstr ""

#: skycultures/western/constellation_names.eng.fab:27
#: skycultures/western_rey/constellation_names.eng.fab:175
msgid "Crux"
msgstr ""

#: skycultures/western/constellation_names.eng.fab:28
#: skycultures/western_rey/constellation_names.eng.fab:36
msgid "Cygnus"
msgstr ""

#: skycultures/western/constellation_names.eng.fab:29
#: skycultures/western_rey/constellation_names.eng.fab:113
msgid "Delphinus"
msgstr ""

#: skycultures/western/constellation_names.eng.fab:30
#: skycultures/western_rey/constellation_names.eng.fab:154
msgid "Dorado"
msgstr ""

#: skycultures/western/constellation_names.eng.fab:31
#: skycultures/western_rey/constellation_names.eng.fab:10
msgid "Draco"
msgstr ""

#: skycultures/western/constellation_names.eng.fab:32
#: skycultures/western_rey/constellation_names.eng.fab:176
msgid "Norma"
msgstr ""

#: skycultures/western/constellation_names.eng.fab:33
#: skycultures/western_rey/constellation_names.eng.fab:80
msgid "Eridanus"
msgstr ""

#: skycultures/western/constellation_names.eng.fab:34
#: skycultures/western_rey/constellation_names.eng.fab:112
msgid "Sagitta"
msgstr ""

#: skycultures/western/constellation_names.eng.fab:35
#: skycultures/western_rey/constellation_names.eng.fab:163
msgid "Fornax"
msgstr ""

#: skycultures/western/constellation_names.eng.fab:36
#: skycultures/western_rey/constellation_names.eng.fab:69
msgid "Gemini"
msgstr ""

#: skycultures/western/constellation_names.eng.fab:37
#: skycultures/western_rey/constellation_names.eng.fab:17
msgid "Camelopardalis"
msgstr ""

#: skycultures/western/constellation_names.eng.fab:38
#: skycultures/western_rey/constellation_names.eng.fab:79
msgid "Canis Major"
msgstr ""

#: skycultures/western/constellation_names.eng.fab:39
#: skycultures/western_rey/constellation_names.eng.fab:19
msgid "Ursa Major"
msgstr ""

#: skycultures/western/constellation_names.eng.fab:40
#: skycultures/western_rey/constellation_names.eng.fab:134
msgid "Grus"
msgstr ""

#: skycultures/western/constellation_names.eng.fab:41
<<<<<<< HEAD
#: skycultures/western/star_names.fab:396
=======
#: skycultures/western/star_names.fab:405
>>>>>>> c5e0c720
#: skycultures/western_rey/constellation_names.eng.fab:43
msgid "Hercules"
msgstr ""

#: skycultures/western/constellation_names.eng.fab:42
#: skycultures/western_rey/constellation_names.eng.fab:162
msgid "Horologium"
msgstr ""

#: skycultures/western/constellation_names.eng.fab:44
#: skycultures/western_rey/constellation_names.eng.fab:159
msgid "Hydrus"
msgstr ""

#: skycultures/western/constellation_names.eng.fab:45
#: skycultures/western_rey/constellation_names.eng.fab:187
msgid "Indus"
msgstr ""

#: skycultures/western/constellation_names.eng.fab:46
#: skycultures/western_rey/constellation_names.eng.fab:47
msgid "Lacerta"
msgstr ""

#: skycultures/western/constellation_names.eng.fab:47
#: skycultures/western_rey/constellation_names.eng.fab:73
msgid "Monoceros"
msgstr ""

#: skycultures/western/constellation_names.eng.fab:48
#: skycultures/western_rey/constellation_names.eng.fab:78
msgid "Lepus"
msgstr ""

#: skycultures/western/constellation_names.eng.fab:50
#: skycultures/western_rey/constellation_names.eng.fab:165
msgid "Lupus"
msgstr ""

#: skycultures/western/constellation_names.eng.fab:51
#: skycultures/western_rey/constellation_names.eng.fab:68
msgid "Lynx"
msgstr ""

#: skycultures/western/constellation_names.eng.fab:52
#: skycultures/western_rey/constellation_names.eng.fab:41
msgid "Lyra"
msgstr ""

#: skycultures/western/constellation_names.eng.fab:53
#: skycultures/western_rey/constellation_names.eng.fab:85
msgid "Antlia"
msgstr ""

#: skycultures/western/constellation_names.eng.fab:54
#: skycultures/western_rey/constellation_names.eng.fab:190
msgid "Microscopium"
msgstr ""

#: skycultures/western/constellation_names.eng.fab:55
msgid "Musca"
msgstr ""

#: skycultures/western/constellation_names.eng.fab:56
#: skycultures/western_rey/constellation_names.eng.fab:185
msgid "Octans"
msgstr ""

#: skycultures/western/constellation_names.eng.fab:57
#: skycultures/western_rey/constellation_names.eng.fab:181
msgid "Apus"
msgstr ""

#: skycultures/western/constellation_names.eng.fab:58
#: skycultures/western_rey/constellation_names.eng.fab:100
msgid "Ophiuchus"
msgstr ""

#: skycultures/western/constellation_names.eng.fab:59
#: skycultures/western_rey/constellation_names.eng.fab:74
msgid "Orion"
msgstr ""

#: skycultures/western/constellation_names.eng.fab:60
#: skycultures/western_rey/constellation_names.eng.fab:184
msgid "Pavo"
msgstr ""

#: skycultures/western/constellation_names.eng.fab:61
#: skycultures/western_rey/constellation_names.eng.fab:52
msgid "Pegasus"
msgstr ""

#: skycultures/western/constellation_names.eng.fab:62
#: skycultures/western_rey/constellation_names.eng.fab:160
msgid "Pictor"
msgstr ""

#: skycultures/western/constellation_names.eng.fab:63
#: skycultures/western_rey/constellation_names.eng.fab:57
msgid "Perseus"
msgstr ""

#: skycultures/western/constellation_names.eng.fab:64
#: skycultures/western_rey/constellation_names.eng.fab:127
msgid "Equuleus"
msgstr ""

#: skycultures/western/constellation_names.eng.fab:65
#: skycultures/western_rey/constellation_names.eng.fab:70
msgid "Canis Minor"
msgstr ""

#: skycultures/western/constellation_names.eng.fab:66
#: skycultures/western_rey/constellation_names.eng.fab:27
msgid "Leo Minor"
msgstr ""

#: skycultures/western/constellation_names.eng.fab:67
#: skycultures/western_rey/constellation_names.eng.fab:42
msgid "Vulpecula"
msgstr ""

#: skycultures/western/constellation_names.eng.fab:68
msgid "Ursa Minor"
msgstr ""

#: skycultures/western/constellation_names.eng.fab:69
#: skycultures/western_rey/constellation_names.eng.fab:135
msgid "Phoenix"
msgstr ""

#: skycultures/western/constellation_names.eng.fab:70
#: skycultures/western_rey/constellation_names.eng.fab:137
msgid "Pisces"
msgstr ""

#: skycultures/western/constellation_names.eng.fab:71
#: skycultures/western_rey/constellation_names.eng.fab:133
msgid "Piscis Austrinus"
msgstr ""

#: skycultures/western/constellation_names.eng.fab:72
#: skycultures/western_rey/constellation_names.eng.fab:151
msgid "Volans"
msgstr ""

#: skycultures/western/constellation_names.eng.fab:73
#: skycultures/western_rey/constellation_names.eng.fab:149
msgid "Puppis"
msgstr ""

#: skycultures/western/constellation_names.eng.fab:74
#: skycultures/western_rey/constellation_names.eng.fab:161
msgid "Reticulum"
msgstr ""

#: skycultures/western/constellation_names.eng.fab:75
#: skycultures/western_rey/constellation_names.eng.fab:120
msgid "Sagittarius"
msgstr ""

#: skycultures/western/constellation_names.eng.fab:76
#: skycultures/western_rey/constellation_names.eng.fab:107
msgid "Scorpius"
msgstr ""

#: skycultures/western/constellation_names.eng.fab:77
#: skycultures/western_rey/constellation_names.eng.fab:119
msgid "Scutum"
msgstr ""

#: skycultures/western/constellation_names.eng.fab:78
msgid "Serpens"
msgstr ""

#: skycultures/western/constellation_names.eng.fab:79
#: skycultures/western_rey/constellation_names.eng.fab:193
msgid "Sextans"
msgstr ""

#: skycultures/western/constellation_names.eng.fab:80
#: skycultures/western_rey/constellation_names.eng.fab:192
msgid "Mensa"
msgstr ""

#: skycultures/western/constellation_names.eng.fab:81
#: skycultures/western_rey/constellation_names.eng.fab:61
msgid "Taurus"
msgstr ""

#: skycultures/western/constellation_names.eng.fab:82
#: skycultures/western_rey/constellation_names.eng.fab:188
msgid "Telescopium"
msgstr ""

#: skycultures/western/constellation_names.eng.fab:83
#: skycultures/western_rey/constellation_names.eng.fab:186
msgid "Tucana"
msgstr ""

#: skycultures/western/constellation_names.eng.fab:84
#: skycultures/western_rey/constellation_names.eng.fab:48
msgid "Triangulum"
msgstr ""

#: skycultures/western/constellation_names.eng.fab:85
#: skycultures/western_rey/constellation_names.eng.fab:178
msgid "Triangulum Australe"
msgstr ""

#: skycultures/western/constellation_names.eng.fab:86
#: skycultures/western_rey/constellation_names.eng.fab:128
msgid "Aquarius"
msgstr ""

#: skycultures/western/constellation_names.eng.fab:87
#: skycultures/western_rey/constellation_names.eng.fab:88
msgid "Virgo"
msgstr ""

#: skycultures/western/constellation_names.eng.fab:88
#: skycultures/western_rey/constellation_names.eng.fab:144
msgid "Vela"
msgstr ""

#: skycultures/western/asterism_names.eng.fab:2
msgctxt "asterism"
msgid "Great Diamond"
msgstr ""

#: skycultures/western/asterism_names.eng.fab:3
msgctxt "asterism"
msgid "Spring Triangle"
msgstr ""

#: skycultures/western/asterism_names.eng.fab:4
msgctxt "asterism"
msgid "Summer Triangle"
msgstr ""

#: skycultures/western/asterism_names.eng.fab:5
msgctxt "asterism"
msgid "Great Square of Pegasus"
msgstr ""

#: skycultures/western/asterism_names.eng.fab:6
msgctxt "asterism"
msgid "Winter Triangle"
msgstr ""

#: skycultures/western/asterism_names.eng.fab:7
msgctxt "asterism"
msgid "Winter Hexagon (Winter Circle)"
msgstr ""

#: skycultures/western/asterism_names.eng.fab:9
msgctxt "asterism"
msgid "Northern Cross"
msgstr ""

#: skycultures/western/asterism_names.eng.fab:10
msgctxt "asterism"
msgid "W"
msgstr ""

#: skycultures/western/asterism_names.eng.fab:11
msgctxt "asterism"
msgid "Keystone"
msgstr ""

#: skycultures/western/asterism_names.eng.fab:12
msgctxt "asterism"
msgid "Butterfly"
msgstr ""

#: skycultures/western/asterism_names.eng.fab:13
msgctxt "asterism"
msgid "Kite"
msgstr ""

#: skycultures/western/asterism_names.eng.fab:14
msgctxt "asterism"
msgid "Sail"
msgstr ""

#: skycultures/western/asterism_names.eng.fab:15
msgctxt "asterism"
msgid "Seven Stars Row"
msgstr ""

#: skycultures/western/asterism_names.eng.fab:16
msgctxt "asterism"
msgid "Coathanger"
msgstr ""

#: skycultures/western/asterism_names.eng.fab:18
msgctxt "asterism"
msgid "Big Dipper (Plough)"
msgstr ""

#: skycultures/western/asterism_names.eng.fab:19
msgctxt "asterism"
msgid "Little Dipper"
msgstr ""

#: skycultures/western/asterism_names.eng.fab:20
msgctxt "asterism"
msgid "The Pointers"
msgstr ""

#: skycultures/western/asterism_names.eng.fab:21
msgctxt "asterism"
msgid "Dragon Head"
msgstr ""

#: skycultures/western/asterism_names.eng.fab:22
msgctxt "asterism"
msgid "Head of Medusa Gorgon"
msgstr ""

#: skycultures/western/asterism_names.eng.fab:23
msgctxt "asterism"
msgid "Goatlings"
msgstr ""

#: skycultures/western/asterism_names.eng.fab:24
msgctxt "asterism"
msgid "The Y in Aquarius (The Urn)"
msgstr ""

#: skycultures/western/asterism_names.eng.fab:25
msgctxt "asterism"
msgid "Orion's Belt"
msgstr ""

#: skycultures/western/asterism_names.eng.fab:26
msgctxt "asterism"
msgid "Orion's Sword"
msgstr ""

#: skycultures/western/asterism_names.eng.fab:27
msgctxt "asterism"
msgid "Orion's Shield"
msgstr ""

#: skycultures/western/asterism_names.eng.fab:28
msgctxt "asterism"
msgid "Orion's Cudgel"
msgstr ""

#: skycultures/western/asterism_names.eng.fab:29
msgctxt "asterism"
msgid "Head of Whale"
msgstr ""

#: skycultures/western/asterism_names.eng.fab:30
msgctxt "asterism"
msgid "Head of Serpent"
msgstr ""

#: skycultures/western/asterism_names.eng.fab:31
msgctxt "asterism"
msgid "Head of Hydra"
msgstr ""

#: skycultures/western/asterism_names.eng.fab:32
msgctxt "asterism"
msgid "Teapot"
msgstr ""

#: skycultures/western/asterism_names.eng.fab:33
msgctxt "asterism"
msgid "Terebellum"
msgstr ""

#: skycultures/western/asterism_names.eng.fab:34
msgctxt "asterism"
msgid "Egyptian Cross"
msgstr ""

#: skycultures/western/asterism_names.eng.fab:35
msgctxt "asterism"
msgid "False Cross"
msgstr ""

#: skycultures/western/asterism_names.eng.fab:36
msgctxt "asterism"
msgid "Sickle"
msgstr ""

#: skycultures/western/asterism_names.eng.fab:37
msgctxt "asterism"
msgid "Diamond Cross"
msgstr ""

#: skycultures/western/asterism_names.eng.fab:38
msgctxt "asterism"
msgid "Circlet"
msgstr ""

#: skycultures/western/asterism_names.eng.fab:40
msgctxt "asterism"
msgid "Davis' Dog"
msgstr ""

#: skycultures/western/asterism_names.eng.fab:41
msgctxt "asterism"
msgid "Honores Friderici"
msgstr ""

#: skycultures/western/asterism_names.eng.fab:43
msgctxt "asterism"
msgid "Engagement ring of Polaris"
msgstr ""

#: skycultures/western/asterism_names.eng.fab:44
msgctxt "asterism"
msgid "Kemble's Cascade"
msgstr ""

#: skycultures/western/asterism_names.eng.fab:45
msgctxt "asterism"
msgid "Kemble's Kite"
msgstr ""

#: skycultures/western/asterism_names.eng.fab:46
msgctxt "asterism"
msgid "Mini-Cassiopeia (Kemble 2)"
msgstr ""

#: skycultures/western/asterism_names.eng.fab:47
msgctxt "asterism"
msgid "Napoleon's Hat"
msgstr ""

#: skycultures/western/asterism_names.eng.fab:48
msgctxt "asterism"
msgid "The Hercules Keystone"
msgstr ""

#: skycultures/western/asterism_names.eng.fab:49
msgctxt "asterism"
msgid "Pouring Cup"
msgstr ""

#: skycultures/western/asterism_names.eng.fab:2
msgctxt "asterism"
msgid "Great Diamond"
msgstr ""

#: skycultures/western/asterism_names.eng.fab:3
msgctxt "asterism"
msgid "Spring Triangle"
msgstr ""

#: skycultures/western/asterism_names.eng.fab:4
msgctxt "asterism"
msgid "Summer Triangle"
msgstr ""

#: skycultures/western/asterism_names.eng.fab:5
msgctxt "asterism"
msgid "Great Square of Pegasus"
msgstr ""

#: skycultures/western/asterism_names.eng.fab:6
msgctxt "asterism"
msgid "Winter Triangle"
msgstr ""

#: skycultures/western/asterism_names.eng.fab:7
msgctxt "asterism"
msgid "Winter Hexagon (Winter Circle)"
msgstr ""

#: skycultures/western/asterism_names.eng.fab:9
msgctxt "asterism"
msgid "Northern Cross"
msgstr ""

#: skycultures/western/asterism_names.eng.fab:10
msgctxt "asterism"
msgid "W"
msgstr ""

#: skycultures/western/asterism_names.eng.fab:11
msgctxt "asterism"
msgid "Keystone"
msgstr ""

#: skycultures/western/asterism_names.eng.fab:12
msgctxt "asterism"
msgid "Butterfly"
msgstr ""

#: skycultures/western/asterism_names.eng.fab:13
msgctxt "asterism"
msgid "Kite"
msgstr ""

#: skycultures/western/asterism_names.eng.fab:14
msgctxt "asterism"
msgid "Sail"
msgstr ""

#: skycultures/western/asterism_names.eng.fab:15
msgctxt "asterism"
msgid "Seven Stars Row"
msgstr ""

#: skycultures/western/asterism_names.eng.fab:16
msgctxt "asterism"
msgid "Arc to Arcturus - Spike to Spica"
msgstr ""

#: skycultures/western/asterism_names.eng.fab:17
msgctxt "asterism"
msgid "Coathanger"
msgstr ""

#: skycultures/western/asterism_names.eng.fab:19
msgctxt "asterism"
msgid "Big Dipper (Plough)"
msgstr ""

#: skycultures/western/asterism_names.eng.fab:20
msgctxt "asterism"
msgid "Little Dipper"
msgstr ""

#: skycultures/western/asterism_names.eng.fab:21
msgctxt "asterism"
msgid "The Pointers"
msgstr ""

#: skycultures/western/asterism_names.eng.fab:22
msgctxt "asterism"
msgid "Dragon Head"
msgstr ""

#: skycultures/western/asterism_names.eng.fab:23
msgctxt "asterism"
msgid "Head of Medusa Gorgon"
msgstr ""

#: skycultures/western/asterism_names.eng.fab:24
msgctxt "asterism"
msgid "Goatlings"
msgstr ""

#: skycultures/western/asterism_names.eng.fab:25
msgctxt "asterism"
msgid "The Y in Aquarius (The Urn)"
msgstr ""

#: skycultures/western/asterism_names.eng.fab:26
msgctxt "asterism"
msgid "Orion's Belt"
msgstr ""

#: skycultures/western/asterism_names.eng.fab:27
msgctxt "asterism"
msgid "Orion's Sword"
msgstr ""

#: skycultures/western/asterism_names.eng.fab:28
msgctxt "asterism"
msgid "Orion's Shield"
msgstr ""

#: skycultures/western/asterism_names.eng.fab:29
msgctxt "asterism"
msgid "Orion's Cudgel"
msgstr ""

#: skycultures/western/asterism_names.eng.fab:30
msgctxt "asterism"
msgid "Head of Whale"
msgstr ""

#: skycultures/western/asterism_names.eng.fab:31
msgctxt "asterism"
msgid "Head of Serpent"
msgstr ""

#: skycultures/western/asterism_names.eng.fab:32
msgctxt "asterism"
msgid "Head of Hydra"
msgstr ""

#: skycultures/western/asterism_names.eng.fab:33
msgctxt "asterism"
msgid "Teapot"
msgstr ""

#: skycultures/western/asterism_names.eng.fab:34
msgctxt "asterism"
msgid "Terebellum"
msgstr ""

#: skycultures/western/asterism_names.eng.fab:35
msgctxt "asterism"
msgid "Egyptian Cross"
msgstr ""

#: skycultures/western/asterism_names.eng.fab:36
msgctxt "asterism"
msgid "False Cross"
msgstr ""

#: skycultures/western/asterism_names.eng.fab:37
msgctxt "asterism"
msgid "Sickle"
msgstr ""

#: skycultures/western/asterism_names.eng.fab:38
msgctxt "asterism"
msgid "Diamond Cross"
msgstr ""

#: skycultures/western/star_names.fab:4
msgid "Sirrah"
msgstr ""

#: skycultures/western/star_names.fab:6
msgid "Almach"
msgstr ""

#: skycultures/western/star_names.fab:9
msgid "Nembus"
msgstr ""

#: skycultures/western/star_names.fab:12
msgid "Thail"
msgstr ""

#: skycultures/western/star_names.fab:21
msgid "Sadaltager"
msgstr ""

#: skycultures/western/star_names.fab:22
msgid "Alsad"
msgstr ""

#: skycultures/western/star_names.fab:23
msgid "Hydor"
msgstr ""

#: skycultures/western/star_names.fab:24
msgid "Albulan II"
msgstr ""

#: skycultures/western/star_names.fab:25 skycultures/western/star_names.fab:27
msgid "Albulaan"
msgstr ""

#: skycultures/western/star_names.fab:26
msgid "Albulan I"
msgstr ""

#: skycultures/western/star_names.fab:28
msgid "Bunda"
msgstr ""

#: skycultures/western/star_names.fab:29
msgid "Sadalmulk"
msgstr ""

#: skycultures/western/star_names.fab:30
msgid "Al Sa'd al Mulk"
msgstr ""

#: skycultures/western/star_names.fab:31
msgid "Seat"
msgstr ""

#: skycultures/western/star_names.fab:36
msgid "Reda"
msgstr ""

#: skycultures/western/star_names.fab:38
msgid "Al Thalimain Prior"
msgstr ""

#: skycultures/western/star_names.fab:39
msgid "Al Thalimain I"
msgstr ""

#: skycultures/western/star_names.fab:40
msgid "Al Thalimain Posterior"
msgstr ""

#: skycultures/western/star_names.fab:41
msgid "Al Thalimain II"
msgstr ""

#: skycultures/western/star_names.fab:42
msgid "Deneb al Okab Australis"
msgstr ""

#: skycultures/western/star_names.fab:43 skycultures/western/star_names.fab:45
msgid "Deneb el Okab"
msgstr ""

#: skycultures/western/star_names.fab:44
msgid "Deneb al Okab Borealis"
msgstr ""

#: skycultures/western/star_names.fab:46
msgid "Almizan I"
msgstr ""

#: skycultures/western/star_names.fab:47
msgid "Almizan II"
msgstr ""

#: skycultures/western/star_names.fab:48
msgid "Almizan III"
msgstr ""

#: skycultures/western/star_names.fab:56
msgid "Barani I"
msgstr ""

#: skycultures/western/star_names.fab:57
msgid "Barani II"
msgstr ""

#: skycultures/western/star_names.fab:58
msgid "Barani III"
msgstr ""

#: skycultures/western/star_names.fab:59
msgid "Bharani"
msgstr ""

#: skycultures/western/star_names.fab:60
msgid "Nair al Butain"
msgstr ""

#: skycultures/western/star_names.fab:61
msgid "Al Butain III"
msgstr ""

#: skycultures/western/star_names.fab:62
msgid "Al Butain IV"
msgstr ""

#: skycultures/western/star_names.fab:63
msgid "Koleon"
msgstr ""

#: skycultures/western/star_names.fab:64
msgid "Al Butain I"
msgstr ""

#: skycultures/western/star_names.fab:65
msgid "Al Butain II"
msgstr ""

<<<<<<< HEAD
#: skycultures/western/star_names.fab:67
msgid "Alhajoth"
msgstr ""

#: skycultures/western/star_names.fab:69
msgid "Hassaleh"
msgstr ""

#: skycultures/western/star_names.fab:70
msgid "Kabalinan"
msgstr ""

#: skycultures/western/star_names.fab:71
msgid "Haedus"
msgstr ""

#: skycultures/western/star_names.fab:72
msgid "Haedus I"
msgstr ""

#: skycultures/western/star_names.fab:73
msgid "Almaaz"
msgstr ""

#: skycultures/western/star_names.fab:74
msgid "Al Ma'az"
msgstr ""

#: skycultures/western/star_names.fab:75
msgid "Alanz"
msgstr ""

#: skycultures/western/star_names.fab:76
msgid "Haedus II"
msgstr ""

#: skycultures/western/star_names.fab:77
msgid "Mahasim"
msgstr ""

#: skycultures/western/star_names.fab:78
msgid "Alhiba II"
msgstr ""

#: skycultures/western/star_names.fab:79
msgid "Alhiba I"
msgstr ""

#: skycultures/western/star_names.fab:80
msgid "Alhiba III"
msgstr ""

#: skycultures/western/star_names.fab:81
msgid "Dolones I"
msgstr ""

#: skycultures/western/star_names.fab:82
msgid "Dolones III"
msgstr ""

#: skycultures/western/star_names.fab:83
msgid "Dolones II"
msgstr ""

#: skycultures/western/star_names.fab:84
msgid "Dolones IV"
msgstr ""

#: skycultures/western/star_names.fab:85
msgid "Dolones V"
msgstr ""

#: skycultures/western/star_names.fab:86
msgid "Dolones VI"
msgstr ""

#: skycultures/western/star_names.fab:87
msgid "Dolones VII"
msgstr ""

#: skycultures/western/star_names.fab:88
msgid "Dolones VIII"
msgstr ""

#: skycultures/western/star_names.fab:89
msgid "Dolones IX"
msgstr ""

#: skycultures/western/star_names.fab:94
msgid "Haris"
msgstr ""

#: skycultures/western/star_names.fab:95 skycultures/western/star_names.fab:109
msgid "Ceginus"
msgstr ""

#: skycultures/western/star_names.fab:97
msgid "Pulcherrima"
msgstr ""

#: skycultures/western/star_names.fab:100
msgid "Inkalunis"
msgstr ""

#: skycultures/western/star_names.fab:101
msgid "Clava"
msgstr ""

#: skycultures/western/star_names.fab:102
msgid "Venabulum"
msgstr ""

#: skycultures/western/star_names.fab:104
msgid "Asellus Primus"
msgstr ""

#: skycultures/western/star_names.fab:105
msgid "Asellus Secundus"
msgstr ""

#: skycultures/western/star_names.fab:106
msgid "Asellus Tertius"
msgstr ""

#: skycultures/western/star_names.fab:107
msgid "Thiba"
msgstr ""

#: skycultures/western/star_names.fab:108
msgid "Aulad Althiba"
msgstr ""

#: skycultures/western/star_names.fab:110
msgid "Aulad Alnathlat"
msgstr ""

#: skycultures/western/star_names.fab:115
msgid "Sertan"
msgstr ""

#: skycultures/western/star_names.fab:119
msgid "Al Tarf"
msgstr ""

#: skycultures/western/star_names.fab:120
msgid "Altarf"
msgstr ""

#: skycultures/western/star_names.fab:122
msgid "Almalaf"
msgstr ""

#: skycultures/western/star_names.fab:123
msgid "Zubanah"
msgstr ""

#: skycultures/western/star_names.fab:124
msgid "Piautos"
msgstr ""

#: skycultures/western/star_names.fab:125
msgid "Nahn"
msgstr ""

#: skycultures/western/star_names.fab:129
msgid "La Superba"
msgstr ""

#: skycultures/western/star_names.fab:132
msgid "Canicula"
msgstr ""

#: skycultures/western/star_names.fab:133
msgid "Aschere"
msgstr ""

#: skycultures/western/star_names.fab:136
msgid "Mirza"
msgstr ""

#: skycultures/western/star_names.fab:137
#: skycultures/western/star_names.fab:143
msgid "Isis"
msgstr ""

#: skycultures/western/star_names.fab:139
msgid "Alwazn"
msgstr ""

#: skycultures/western/star_names.fab:144
msgid "Udra"
msgstr ""

#: skycultures/western/star_names.fab:145
msgid "Al Zara"
msgstr ""

#: skycultures/western/star_names.fab:148
msgid "Elgomaisa"
msgstr ""

#: skycultures/western/star_names.fab:149
msgid "Antecanis"
msgstr ""

#: skycultures/western/star_names.fab:151
msgid "Algomeyla"
msgstr ""

#: skycultures/western/star_names.fab:152
msgid "Gomelza"
msgstr ""

#: skycultures/western/star_names.fab:155
msgid "Prima Giedi"
msgstr ""

#: skycultures/western/star_names.fab:157
msgid "Secunda Giedi"
msgstr ""

#: skycultures/western/star_names.fab:159
msgid "Dabih Major"
msgstr ""

#: skycultures/western/star_names.fab:160
msgid "Dabih Minor"
msgstr ""

#: skycultures/western/star_names.fab:163
msgid "Al Shat"
msgstr ""

#: skycultures/western/star_names.fab:164
msgid "Alshat"
msgstr ""

#: skycultures/western/star_names.fab:167
msgid "Suhel"
msgstr ""

#: skycultures/western/star_names.fab:171
msgid "Turais"
msgstr ""

#: skycultures/western/star_names.fab:172
msgid "Scutulum"
msgstr ""

#: skycultures/western/star_names.fab:173
msgid "Innes' Star"
msgstr ""

#: skycultures/western/star_names.fab:175
msgid "Shedar"
msgstr ""

#: skycultures/western/star_names.fab:179
msgid "Ksora"
msgstr ""

#: skycultures/western/star_names.fab:180
msgid "Achird"
msgstr ""

#: skycultures/western/star_names.fab:181
msgid "Segin"
msgstr ""

#: skycultures/western/star_names.fab:182
#: skycultures/western/star_names.fab:184
msgid "Marfak"
msgstr ""

#: skycultures/western/star_names.fab:183
msgid "Marfak-East"
msgstr ""

#: skycultures/western/star_names.fab:185
msgid "Marfak-West"
msgstr ""

#: skycultures/western/star_names.fab:186
msgid "Al Marfak"
msgstr ""

#: skycultures/western/star_names.fab:187
msgid "Navi"
msgstr ""

#: skycultures/western/star_names.fab:189
msgid "Rigil Kentaurus"
msgstr ""

#: skycultures/western/star_names.fab:190
msgid "Toliman"
msgstr ""

#: skycultures/western/star_names.fab:191
msgid "Bungula"
msgstr ""

#: skycultures/western/star_names.fab:193
msgid "Proxima Centauri"
msgstr ""

#: skycultures/western/star_names.fab:195
msgid "Agena"
msgstr ""

#: skycultures/western/star_names.fab:196
msgid "Muhlifain"
msgstr ""

#: skycultures/western/star_names.fab:198
msgid "Baten Kentaurus"
msgstr ""

#: skycultures/western/star_names.fab:200
msgid "Przybylski's Star"
msgstr ""

#: skycultures/western/star_names.fab:206
msgid "Erakis"
msgstr ""

#: skycultures/western/star_names.fab:208
msgid "Al Kurhah"
msgstr ""

#: skycultures/western/star_names.fab:209
msgid "Al Kalb al Rai"
msgstr ""

#: skycultures/western/star_names.fab:210
msgid "Kalbalrai"
msgstr ""

#: skycultures/western/star_names.fab:211
msgid "Castula"
msgstr ""

#: skycultures/western/star_names.fab:213
msgid "Kabalfird"
msgstr ""

#: skycultures/western/star_names.fab:214
msgid "Al Kidr"
msgstr ""

#: skycultures/western/star_names.fab:215
msgid "Al Aghnam I"
msgstr ""

#: skycultures/western/star_names.fab:216
msgid "Al Aghnam II"
msgstr ""

#: skycultures/western/star_names.fab:220
#: skycultures/western/star_names.fab:230
msgid "Deneb Kaitos"
msgstr ""

#: skycultures/western/star_names.fab:223
msgid "Kaffaljidhma"
msgstr ""

#: skycultures/western/star_names.fab:224
msgid "Al Kaff al Jidhmah"
msgstr ""

#: skycultures/western/star_names.fab:225
msgid "Kafalgidma"
msgstr ""

#: skycultures/western/star_names.fab:226
msgid "Dheneb"
msgstr ""

#: skycultures/western/star_names.fab:227
msgid "Deneb Algenubi"
msgstr ""

#: skycultures/western/star_names.fab:228
msgid "Deneb Kaitos Shemali"
msgstr ""

#: skycultures/western/star_names.fab:229
msgid "Schemali"
msgstr ""

#: skycultures/western/star_names.fab:232
msgid "Menkab"
msgstr ""

#: skycultures/western/star_names.fab:233
msgid "Al Kaff al Jidhmah III"
msgstr ""

#: skycultures/western/star_names.fab:234
msgid "Sadr al Kaitos III"
msgstr ""

#: skycultures/western/star_names.fab:235
msgid "Al Naymat I"
msgstr ""

#: skycultures/western/star_names.fab:236
msgid "Al Kaff al Jidhmah IV"
msgstr ""

#: skycultures/western/star_names.fab:237
msgid "Al Kaff al Jidhmah I"
msgstr ""

#: skycultures/western/star_names.fab:238
msgid "Al Kaff al Jidhmah II"
msgstr ""

#: skycultures/western/star_names.fab:239
msgid "Sadr al Kaitos IV"
msgstr ""

#: skycultures/western/star_names.fab:240
msgid "Sadr al Kaitos I"
msgstr ""

#: skycultures/western/star_names.fab:241
msgid "Sadr al Kaitos II"
msgstr ""

#: skycultures/western/star_names.fab:242
msgid "Al Naymat II"
msgstr ""

#: skycultures/western/star_names.fab:243
msgid "Al Naymat III"
msgstr ""

#: skycultures/western/star_names.fab:244
msgid "Alnitham I"
msgstr ""

#: skycultures/western/star_names.fab:245
msgid "Alnitham II"
msgstr ""

#: skycultures/western/star_names.fab:246
msgid "Alnitham III"
msgstr ""

#: skycultures/western/star_names.fab:247
msgid "Alnitham IV"
msgstr ""

#: skycultures/western/star_names.fab:251
msgid "Kurud I"
msgstr ""

#: skycultures/western/star_names.fab:252
msgid "Kurud II"
msgstr ""

#: skycultures/western/star_names.fab:254
msgid "Polaris Galacticum Borealis"
msgstr ""

#: skycultures/western/star_names.fab:255
msgid "Diadem"
msgstr ""

#: skycultures/western/star_names.fab:256
msgid "Kissin"
msgstr ""

#: skycultures/western/star_names.fab:257
msgid "Al Dafirah"
msgstr ""

#: skycultures/western/star_names.fab:259
msgid "Alfecca Meridiana"
msgstr ""

#: skycultures/western/star_names.fab:261
msgid "Alphecca"
msgstr ""

#: skycultures/western/star_names.fab:262
=======
#: skycultures/western/star_names.fab:68
msgid "Alhajoth"
msgstr ""

#: skycultures/western/star_names.fab:70
msgid "Hassaleh"
msgstr ""

#: skycultures/western/star_names.fab:71
msgid "Kabalinan"
msgstr ""

#: skycultures/western/star_names.fab:72
msgid "Saclateni"
msgstr ""

#: skycultures/western/star_names.fab:73
msgid "Haedus I"
msgstr ""

#: skycultures/western/star_names.fab:74 skycultures/western/star_names.fab:78
msgid "Haedus"
msgstr ""

#: skycultures/western/star_names.fab:75
msgid "Almaaz"
msgstr ""

#: skycultures/western/star_names.fab:76
msgid "Al Ma'az"
msgstr ""

#: skycultures/western/star_names.fab:77
msgid "Alanz"
msgstr ""

#: skycultures/western/star_names.fab:79
msgid "Haedus II"
msgstr ""

#: skycultures/western/star_names.fab:80
msgid "Mahasim"
msgstr ""

#: skycultures/western/star_names.fab:81
msgid "Alhiba II"
msgstr ""

#: skycultures/western/star_names.fab:82
msgid "Alhiba I"
msgstr ""

#: skycultures/western/star_names.fab:83
msgid "Alhiba III"
msgstr ""

#: skycultures/western/star_names.fab:84
msgid "Dolones I"
msgstr ""

#: skycultures/western/star_names.fab:85
msgid "Dolones III"
msgstr ""

#: skycultures/western/star_names.fab:86
msgid "Dolones II"
msgstr ""

#: skycultures/western/star_names.fab:87
msgid "Dolones IV"
msgstr ""

#: skycultures/western/star_names.fab:88
msgid "Dolones V"
msgstr ""

#: skycultures/western/star_names.fab:89
msgid "Dolones VI"
msgstr ""

#: skycultures/western/star_names.fab:90
msgid "Dolones VII"
msgstr ""

#: skycultures/western/star_names.fab:91
msgid "Dolones VIII"
msgstr ""

#: skycultures/western/star_names.fab:92
msgid "Dolones IX"
msgstr ""

#: skycultures/western/star_names.fab:97
msgid "Haris"
msgstr ""

#: skycultures/western/star_names.fab:98 skycultures/western/star_names.fab:113
msgid "Ceginus"
msgstr ""

#: skycultures/western/star_names.fab:100
msgid "Pulcherrima"
msgstr ""

#: skycultures/western/star_names.fab:103
msgid "Inkalunis"
msgstr ""

#: skycultures/western/star_names.fab:104
msgid "Clava"
msgstr ""

#: skycultures/western/star_names.fab:105
msgid "Venabulum"
msgstr ""

#: skycultures/western/star_names.fab:107
msgid "Asellus Primus"
msgstr ""

#: skycultures/western/star_names.fab:108
msgid "Asellus Secundus"
msgstr ""

#: skycultures/western/star_names.fab:109
msgid "Asellus Tertius"
msgstr ""

#: skycultures/western/star_names.fab:110
msgid "Thiba"
msgstr ""

#: skycultures/western/star_names.fab:111
msgid "Xuange"
msgstr ""

#: skycultures/western/star_names.fab:112
msgid "Aulad Althiba"
msgstr ""

#: skycultures/western/star_names.fab:114
msgid "Aulad Alnathlat"
msgstr ""

#: skycultures/western/star_names.fab:119
msgid "Sertan"
msgstr ""

#: skycultures/western/star_names.fab:123
msgid "Al Tarf"
msgstr ""

#: skycultures/western/star_names.fab:124
msgid "Altarf"
msgstr ""

#: skycultures/western/star_names.fab:126
msgid "Almalaf"
msgstr ""

#: skycultures/western/star_names.fab:127
msgid "Zubanah"
msgstr ""

#: skycultures/western/star_names.fab:128
msgid "Piautos"
msgstr ""

#: skycultures/western/star_names.fab:129
msgid "Nahn"
msgstr ""

#: skycultures/western/star_names.fab:133
msgid "La Superba"
msgstr ""

#: skycultures/western/star_names.fab:136
msgid "Canicula"
msgstr ""

#: skycultures/western/star_names.fab:137
msgid "Aschere"
msgstr ""

#: skycultures/western/star_names.fab:140
msgid "Mirza"
msgstr ""

#: skycultures/western/star_names.fab:141
#: skycultures/western/star_names.fab:147
msgid "Isis"
msgstr ""

#: skycultures/western/star_names.fab:143
msgid "Alwazn"
msgstr ""

#: skycultures/western/star_names.fab:148
msgid "Udra"
msgstr ""

#: skycultures/western/star_names.fab:149
msgid "Al Zara"
msgstr ""

#: skycultures/western/star_names.fab:152
msgid "Elgomaisa"
msgstr ""

#: skycultures/western/star_names.fab:153
msgid "Antecanis"
msgstr ""

#: skycultures/western/star_names.fab:155
msgid "Algomeyla"
msgstr ""

#: skycultures/western/star_names.fab:156
msgid "Gomelza"
msgstr ""

#: skycultures/western/star_names.fab:159
msgid "Prima Giedi"
msgstr ""

#: skycultures/western/star_names.fab:161
msgid "Secunda Giedi"
msgstr ""

#: skycultures/western/star_names.fab:163
msgid "Dabih Major"
msgstr ""

#: skycultures/western/star_names.fab:164
msgid "Dabih Minor"
msgstr ""

#: skycultures/western/star_names.fab:167
msgid "Alshat"
msgstr ""

#: skycultures/western/star_names.fab:168
msgid "Al Shat"
msgstr ""

#: skycultures/western/star_names.fab:171
msgid "Suhel"
msgstr ""

#: skycultures/western/star_names.fab:175
msgid "Turais"
msgstr ""

#: skycultures/western/star_names.fab:176
msgid "Scutulum"
msgstr ""

#: skycultures/western/star_names.fab:177
msgid "Innes' Star"
msgstr ""

#: skycultures/western/star_names.fab:179
msgid "Shedar"
msgstr ""

#: skycultures/western/star_names.fab:183
msgid "Ksora"
msgstr ""

#: skycultures/western/star_names.fab:184
msgid "Achird"
msgstr ""

#: skycultures/western/star_names.fab:185
msgid "Segin"
msgstr ""

#: skycultures/western/star_names.fab:186
#: skycultures/western/star_names.fab:188
msgid "Marfak"
msgstr ""

#: skycultures/western/star_names.fab:187
msgid "Marfak-East"
msgstr ""

#: skycultures/western/star_names.fab:189
msgid "Marfak-West"
msgstr ""

#: skycultures/western/star_names.fab:190
msgid "Al Marfak"
msgstr ""

#: skycultures/western/star_names.fab:191
msgid "Navi"
msgstr ""

#: skycultures/western/star_names.fab:192
msgid "Fulu"
msgstr ""

#: skycultures/western/star_names.fab:194
msgid "Rigil Kentaurus"
msgstr ""

#: skycultures/western/star_names.fab:195
msgid "Toliman"
msgstr ""

#: skycultures/western/star_names.fab:196
msgid "Bungula"
msgstr ""

#: skycultures/western/star_names.fab:198
msgid "Proxima Centauri"
msgstr ""

#: skycultures/western/star_names.fab:200
msgid "Agena"
msgstr ""

#: skycultures/western/star_names.fab:201
msgid "Muhlifain"
msgstr ""

#: skycultures/western/star_names.fab:203
msgid "Baten Kentaurus"
msgstr ""

#: skycultures/western/star_names.fab:205
msgid "Przybylski's Star"
msgstr ""

#: skycultures/western/star_names.fab:211
msgid "Erakis"
msgstr ""

#: skycultures/western/star_names.fab:213
msgid "Al Kurhah"
msgstr ""

#: skycultures/western/star_names.fab:214
msgid "Al Kalb al Rai"
msgstr ""

#: skycultures/western/star_names.fab:215
msgid "Kalbalrai"
msgstr ""

#: skycultures/western/star_names.fab:216
msgid "Castula"
msgstr ""

#: skycultures/western/star_names.fab:218
msgid "Kabalfird"
msgstr ""

#: skycultures/western/star_names.fab:219
msgid "Al Kidr"
msgstr ""

#: skycultures/western/star_names.fab:220
msgid "Al Aghnam I"
msgstr ""

#: skycultures/western/star_names.fab:221
msgid "Al Aghnam II"
msgstr ""

#: skycultures/western/star_names.fab:225
#: skycultures/western/star_names.fab:235
msgid "Deneb Kaitos"
msgstr ""

#: skycultures/western/star_names.fab:228
msgid "Kaffaljidhma"
msgstr ""

#: skycultures/western/star_names.fab:229
msgid "Al Kaff al Jidhmah"
msgstr ""

#: skycultures/western/star_names.fab:230
msgid "Kafalgidma"
msgstr ""

#: skycultures/western/star_names.fab:231
msgid "Dheneb"
msgstr ""

#: skycultures/western/star_names.fab:232
msgid "Deneb Algenubi"
msgstr ""

#: skycultures/western/star_names.fab:233
msgid "Deneb Kaitos Shemali"
msgstr ""

#: skycultures/western/star_names.fab:234
msgid "Schemali"
msgstr ""

#: skycultures/western/star_names.fab:237
msgid "Menkab"
msgstr ""

#: skycultures/western/star_names.fab:238
msgid "Al Kaff al Jidhmah III"
msgstr ""

#: skycultures/western/star_names.fab:239
msgid "Sadr al Kaitos III"
msgstr ""

#: skycultures/western/star_names.fab:240
msgid "Al Naymat I"
msgstr ""

#: skycultures/western/star_names.fab:241
msgid "Al Kaff al Jidhmah IV"
msgstr ""

#: skycultures/western/star_names.fab:242
msgid "Al Kaff al Jidhmah I"
msgstr ""

#: skycultures/western/star_names.fab:243
msgid "Al Kaff al Jidhmah II"
msgstr ""

#: skycultures/western/star_names.fab:244
msgid "Sadr al Kaitos IV"
msgstr ""

#: skycultures/western/star_names.fab:245
msgid "Sadr al Kaitos I"
msgstr ""

#: skycultures/western/star_names.fab:246
msgid "Sadr al Kaitos II"
msgstr ""

#: skycultures/western/star_names.fab:247
msgid "Al Naymat II"
msgstr ""

#: skycultures/western/star_names.fab:248
msgid "Al Naymat III"
msgstr ""

#: skycultures/western/star_names.fab:249
msgid "Alnitham I"
msgstr ""

#: skycultures/western/star_names.fab:250
msgid "Alnitham II"
msgstr ""

#: skycultures/western/star_names.fab:251
msgid "Alnitham III"
msgstr ""

#: skycultures/western/star_names.fab:252
msgid "Alnitham IV"
msgstr ""

#: skycultures/western/star_names.fab:256
msgid "Kurud I"
msgstr ""

#: skycultures/western/star_names.fab:257
msgid "Kurud II"
msgstr ""

#: skycultures/western/star_names.fab:259
msgid "Polaris Galacticum Borealis"
msgstr ""

#: skycultures/western/star_names.fab:260
msgid "Diadem"
msgstr ""

#: skycultures/western/star_names.fab:261
msgid "Kissin"
msgstr ""

#: skycultures/western/star_names.fab:262
msgid "Al Dafirah"
msgstr ""

#: skycultures/western/star_names.fab:264
msgid "Alfecca Meridiana"
msgstr ""

#: skycultures/western/star_names.fab:266
msgid "Alphecca"
msgstr ""

#: skycultures/western/star_names.fab:267
>>>>>>> c5e0c720
#: skycultures/western_rey/star_names.fab:17
msgid "Gemma"
msgstr ""

<<<<<<< HEAD
#: skycultures/western/star_names.fab:264
msgid "Gnosia"
msgstr ""

#: skycultures/western/star_names.fab:265
msgid "Ashtaroth"
msgstr ""

#: skycultures/western/star_names.fab:267
msgid "Variabilis Coronae"
msgstr ""

#: skycultures/western/star_names.fab:268
msgid "Blaze Star"
msgstr ""

#: skycultures/western/star_names.fab:271
msgid "Al Chiba"
msgstr ""

#: skycultures/western/star_names.fab:273
msgid "Gienah Corvi"
msgstr ""

#: skycultures/western/star_names.fab:274
msgid "Gienah Ghurab"
msgstr ""

#: skycultures/western/star_names.fab:276
msgid "Kraz"
msgstr ""

#: skycultures/western/star_names.fab:277
msgid "Minkar"
msgstr ""

#: skycultures/western/star_names.fab:280
msgid "Al Sharasif"
msgstr ""

#: skycultures/western/star_names.fab:281
msgid "Al Sharasif II"
msgstr ""

#: skycultures/western/star_names.fab:285
msgid "Becrux"
msgstr ""

#: skycultures/western/star_names.fab:289
msgid "Arided"
msgstr ""

#: skycultures/western/star_names.fab:290
msgid "Aridif"
msgstr ""

#: skycultures/western/star_names.fab:291
msgid "Arrioph"
msgstr ""

#: skycultures/western/star_names.fab:294
msgid "Gienah Cygni"
msgstr ""

#: skycultures/western/star_names.fab:295
msgid "Al Janah"
msgstr ""

#: skycultures/western/star_names.fab:297
msgid "Azelfage"
msgstr ""

#: skycultures/western/star_names.fab:298
msgid "Ruchba"
msgstr ""

#: skycultures/western/star_names.fab:299
msgid "Rucba"
msgstr ""

#: skycultures/western/star_names.fab:300
msgid "Bessel's Star"
msgstr ""

#: skycultures/western/star_names.fab:301
msgid "Piazzi's Flying Star"
msgstr ""

#: skycultures/western/star_names.fab:303
msgid "Campbell’s Hydrogen Star"
msgstr ""

#: skycultures/western/star_names.fab:304
msgid "Revenant of the Swan"
msgstr ""

#: skycultures/western/star_names.fab:305
msgid "Fawaris II"
msgstr ""

#: skycultures/western/star_names.fab:306
msgid "Fawaris III"
msgstr ""

#: skycultures/western/star_names.fab:307
msgid "Fawaris I"
msgstr ""

#: skycultures/western/star_names.fab:310
msgid "Svalocin"
msgstr ""

#: skycultures/western/star_names.fab:312
msgid "Venator"
msgstr ""

#: skycultures/western/star_names.fab:314
msgid "Deneb Dulfim"
msgstr ""

#: skycultures/western/star_names.fab:315
msgid "Al Salib"
msgstr ""

#: skycultures/western/star_names.fab:316
msgid "Al Ukud"
msgstr ""

#: skycultures/western/star_names.fab:319
msgid "Adib"
msgstr ""

#: skycultures/western/star_names.fab:320
msgid "Al Tinnin"
msgstr ""

#: skycultures/western/star_names.fab:322
msgid "Alwaid"
msgstr ""

#: skycultures/western/star_names.fab:323
msgid "Eltanin"
msgstr ""

#: skycultures/western/star_names.fab:325
msgid "Taurt"
msgstr ""

#: skycultures/western/star_names.fab:327
msgid "Al Tais"
msgstr ""

#: skycultures/western/star_names.fab:330
msgid "Giansar"
msgstr ""

#: skycultures/western/star_names.fab:331
msgid "Nodus Secundus"
msgstr ""

#: skycultures/western/star_names.fab:333
msgid "Arrakis"
msgstr ""

#: skycultures/western/star_names.fab:334
msgid "Errakis"
msgstr ""

#: skycultures/western/star_names.fab:336
msgid "Kuma"
msgstr ""

#: skycultures/western/star_names.fab:337
msgid "Tyl"
msgstr ""

#: skycultures/western/star_names.fab:338
msgid "Alsafi"
msgstr ""

#: skycultures/western/star_names.fab:339
msgid "Dziban I"
msgstr ""

#: skycultures/western/star_names.fab:340
#: skycultures/western/star_names.fab:343
msgid "Dsiban"
msgstr ""

#: skycultures/western/star_names.fab:341
msgid "Dziban"
msgstr ""

#: skycultures/western/star_names.fab:342
msgid "Dziban II"
msgstr ""

#: skycultures/western/star_names.fab:344
msgid "Al Dhih"
msgstr ""

#: skycultures/western/star_names.fab:345
msgid "Adfar Aldib II"
msgstr ""

#: skycultures/western/star_names.fab:347
msgid "Al Dhibain Posterior"
msgstr ""

#: skycultures/western/star_names.fab:348
msgid "Aldhibah"
msgstr ""

#: skycultures/western/star_names.fab:349
msgid "Dhibah"
msgstr ""

#: skycultures/western/star_names.fab:350
msgid "Al Dhibain Prior"
msgstr ""

#: skycultures/western/star_names.fab:351
msgid "Dhibain"
msgstr ""

#: skycultures/western/star_names.fab:352
msgid "Adfar Aldib I"
msgstr ""

#: skycultures/western/star_names.fab:353
msgid "Tais I"
msgstr ""

#: skycultures/western/star_names.fab:354
msgid "Tais II"
msgstr ""

#: skycultures/western/star_names.fab:355
msgid "Athafi II"
msgstr ""

#: skycultures/western/star_names.fab:356
msgid "Athafi I"
msgstr ""

#: skycultures/western/star_names.fab:357
msgid "Aldhiba"
msgstr ""

#: skycultures/western/star_names.fab:358
msgid "Alahakan"
msgstr ""

#: skycultures/western/star_names.fab:364
msgid "Dhalim"
msgstr ""

#: skycultures/western/star_names.fab:369
#: skycultures/western/star_names.fab:390
msgid "Dalim"
msgstr ""

#: skycultures/western/star_names.fab:372
#: skycultures/western/star_names.fab:374
msgid "Theemin"
msgstr ""

#: skycultures/western/star_names.fab:373
msgid "Theemim"
msgstr ""

#: skycultures/western/star_names.fab:375
msgid "Beemim II"
msgstr ""

#: skycultures/western/star_names.fab:376
msgid "Angetenar"
msgstr ""

#: skycultures/western/star_names.fab:377
msgid "Anchat"
msgstr ""

#: skycultures/western/star_names.fab:378
msgid "Beemim"
msgstr ""

#: skycultures/western/star_names.fab:379
msgid "Beemim III"
msgstr ""

#: skycultures/western/star_names.fab:381
msgid "Rana"
msgstr ""

#: skycultures/western/star_names.fab:382
msgid "Sceptrum"
msgstr ""

#: skycultures/western/star_names.fab:383
msgid "Kursi al Jauzah II"
msgstr ""

#: skycultures/western/star_names.fab:384
msgid "Aludhi I"
msgstr ""

#: skycultures/western/star_names.fab:385
msgid "Aludhi II"
msgstr ""

#: skycultures/western/star_names.fab:386
msgid "Aludhi III"
msgstr ""

#: skycultures/western/star_names.fab:387
msgid "Beemim I"
msgstr ""

#: skycultures/western/star_names.fab:388
msgid "Kursi al Jauzah I"
msgstr ""

#: skycultures/western/star_names.fab:391
msgid "Fornacis"
msgstr ""

#: skycultures/western/star_names.fab:393
=======
#: skycultures/western/star_names.fab:269
msgid "Gnosia"
msgstr ""

#: skycultures/western/star_names.fab:270
msgid "Ashtaroth"
msgstr ""

#: skycultures/western/star_names.fab:272
msgid "Variabilis Coronae"
msgstr ""

#: skycultures/western/star_names.fab:273
msgid "Blaze Star"
msgstr ""

#: skycultures/western/star_names.fab:276
msgid "Al Chiba"
msgstr ""

#: skycultures/western/star_names.fab:278
msgid "Gienah Corvi"
msgstr ""

#: skycultures/western/star_names.fab:279
msgid "Gienah Ghurab"
msgstr ""

#: skycultures/western/star_names.fab:281
msgid "Kraz"
msgstr ""

#: skycultures/western/star_names.fab:282
msgid "Minkar"
msgstr ""

#: skycultures/western/star_names.fab:285
msgid "Al Sharasif"
msgstr ""

#: skycultures/western/star_names.fab:286
msgid "Al Sharasif II"
msgstr ""

#: skycultures/western/star_names.fab:290
msgid "Becrux"
msgstr ""

#: skycultures/western/star_names.fab:294
msgid "Arided"
msgstr ""

#: skycultures/western/star_names.fab:295
msgid "Aridif"
msgstr ""

#: skycultures/western/star_names.fab:296
msgid "Arrioph"
msgstr ""

#: skycultures/western/star_names.fab:299
msgid "Aljanah"
msgstr ""

#: skycultures/western/star_names.fab:300
msgid "Gienah Cygni"
msgstr ""

#: skycultures/western/star_names.fab:301
msgid "Al Janah"
msgstr ""

#: skycultures/western/star_names.fab:303
msgid "Azelfage"
msgstr ""

#: skycultures/western/star_names.fab:304
msgid "Ruchba"
msgstr ""

#: skycultures/western/star_names.fab:305
msgid "Rucba"
msgstr ""

#: skycultures/western/star_names.fab:306
msgid "Bessel's Star"
msgstr ""

#: skycultures/western/star_names.fab:307
msgid "Piazzi's Flying Star"
msgstr ""

#: skycultures/western/star_names.fab:309
msgid "Campbell’s Hydrogen Star"
msgstr ""

#: skycultures/western/star_names.fab:310
msgid "Revenant of the Swan"
msgstr ""

#: skycultures/western/star_names.fab:311
msgid "Fawaris II"
msgstr ""

#: skycultures/western/star_names.fab:312
msgid "Fawaris III"
msgstr ""

#: skycultures/western/star_names.fab:313
msgid "Fawaris I"
msgstr ""

#: skycultures/western/star_names.fab:316
msgid "Svalocin"
msgstr ""

#: skycultures/western/star_names.fab:318
msgid "Venator"
msgstr ""

#: skycultures/western/star_names.fab:320
msgid "Deneb Dulfim"
msgstr ""

#: skycultures/western/star_names.fab:321
msgid "Al Salib"
msgstr ""

#: skycultures/western/star_names.fab:322
msgid "Al Ukud"
msgstr ""

#: skycultures/western/star_names.fab:325
msgid "Adib"
msgstr ""

#: skycultures/western/star_names.fab:326
msgid "Al Tinnin"
msgstr ""

#: skycultures/western/star_names.fab:328
msgid "Alwaid"
msgstr ""

#: skycultures/western/star_names.fab:329
msgid "Eltanin"
msgstr ""

#: skycultures/western/star_names.fab:331
msgid "Taurt"
msgstr ""

#: skycultures/western/star_names.fab:333
msgid "Al Tais"
msgstr ""

#: skycultures/western/star_names.fab:336
msgid "Giansar"
msgstr ""

#: skycultures/western/star_names.fab:337
msgid "Nodus Secundus"
msgstr ""

#: skycultures/western/star_names.fab:339
msgid "Arrakis"
msgstr ""

#: skycultures/western/star_names.fab:340
msgid "Errakis"
msgstr ""

#: skycultures/western/star_names.fab:342
msgid "Kuma"
msgstr ""

#: skycultures/western/star_names.fab:343
msgid "Tyl"
msgstr ""

#: skycultures/western/star_names.fab:344
msgid "Alsafi"
msgstr ""

#: skycultures/western/star_names.fab:345
msgid "Dziban I"
msgstr ""

#: skycultures/western/star_names.fab:346
#: skycultures/western/star_names.fab:349
msgid "Dsiban"
msgstr ""

#: skycultures/western/star_names.fab:347
msgid "Dziban"
msgstr ""

#: skycultures/western/star_names.fab:348
msgid "Dziban II"
msgstr ""

#: skycultures/western/star_names.fab:350
msgid "Al Dhih"
msgstr ""

#: skycultures/western/star_names.fab:351
msgid "Adfar Aldib II"
msgstr ""

#: skycultures/western/star_names.fab:353
msgid "Al Dhibain Posterior"
msgstr ""

#: skycultures/western/star_names.fab:354
msgid "Aldhibah"
msgstr ""

#: skycultures/western/star_names.fab:355
msgid "Dhibah"
msgstr ""

#: skycultures/western/star_names.fab:356
msgid "Al Dhibain Prior"
msgstr ""

#: skycultures/western/star_names.fab:357
msgid "Dhibain"
msgstr ""

#: skycultures/western/star_names.fab:358
msgid "Adfar Aldib I"
msgstr ""

#: skycultures/western/star_names.fab:359
msgid "Tais I"
msgstr ""

#: skycultures/western/star_names.fab:360
msgid "Tais II"
msgstr ""

#: skycultures/western/star_names.fab:361
msgid "Athafi II"
msgstr ""

#: skycultures/western/star_names.fab:362
msgid "Athafi I"
msgstr ""

#: skycultures/western/star_names.fab:363
msgid "Aldhiba"
msgstr ""

#: skycultures/western/star_names.fab:364
msgid "Alahakan"
msgstr ""

#: skycultures/western/star_names.fab:365
msgid "Taiyi"
msgstr ""

#: skycultures/western/star_names.fab:366
msgid "Tianyi"
msgstr ""

#: skycultures/western/star_names.fab:372
msgid "Dhalim"
msgstr ""

#: skycultures/western/star_names.fab:377
#: skycultures/western/star_names.fab:399
msgid "Dalim"
msgstr ""

#: skycultures/western/star_names.fab:380
#: skycultures/western/star_names.fab:383
msgid "Theemin"
msgstr ""

#: skycultures/western/star_names.fab:381
#: skycultures/western/star_names.fab:387
msgid "Beemim"
msgstr ""

#: skycultures/western/star_names.fab:382
msgid "Theemim"
msgstr ""

#: skycultures/western/star_names.fab:384
msgid "Beemim II"
msgstr ""

#: skycultures/western/star_names.fab:385
msgid "Angetenar"
msgstr ""

#: skycultures/western/star_names.fab:386
msgid "Anchat"
msgstr ""

#: skycultures/western/star_names.fab:388
msgid "Beemim III"
msgstr ""

#: skycultures/western/star_names.fab:390
msgid "Rana"
msgstr ""

#: skycultures/western/star_names.fab:391
msgid "Sceptrum"
msgstr ""

#: skycultures/western/star_names.fab:392
msgid "Kursi al Jauzah II"
msgstr ""

#: skycultures/western/star_names.fab:393
msgid "Aludhi I"
msgstr ""

#: skycultures/western/star_names.fab:394
msgid "Aludhi II"
msgstr ""

#: skycultures/western/star_names.fab:395
msgid "Aludhi III"
msgstr ""

#: skycultures/western/star_names.fab:396
msgid "Beemim I"
msgstr ""

#: skycultures/western/star_names.fab:397
msgid "Kursi al Jauzah I"
msgstr ""

#: skycultures/western/star_names.fab:400
msgid "Fornacis"
msgstr ""

#: skycultures/western/star_names.fab:402
>>>>>>> c5e0c720
#: skycultures/western_rey/star_names.fab:29
msgid "Castor"
msgstr ""

<<<<<<< HEAD
#: skycultures/western/star_names.fab:394
msgid "Apollo"
msgstr ""

#: skycultures/western/star_names.fab:395
=======
#: skycultures/western/star_names.fab:403
msgid "Apollo"
msgstr ""

#: skycultures/western/star_names.fab:404
>>>>>>> c5e0c720
#: skycultures/western_rey/star_names.fab:30
msgid "Pollux"
msgstr ""

<<<<<<< HEAD
#: skycultures/western/star_names.fab:398
msgid "Almeisan"
msgstr ""

#: skycultures/western/star_names.fab:401
msgid "Melucta"
msgstr ""

#: skycultures/western/star_names.fab:402
msgid "Meboula"
msgstr ""

#: skycultures/western/star_names.fab:405
msgid "Tejat Prior"
msgstr ""

#: skycultures/western/star_names.fab:406
msgid "Praepes"
msgstr ""

#: skycultures/western/star_names.fab:408
msgid "Tejat Posterior"
msgstr ""

#: skycultures/western/star_names.fab:409
msgid "Calx"
msgstr ""

#: skycultures/western/star_names.fab:410
msgid "Al Zirr"
msgstr ""

#: skycultures/western/star_names.fab:411
msgid "Alzirr"
msgstr ""

#: skycultures/western/star_names.fab:412
msgid "Nucatai"
msgstr ""

#: skycultures/western/star_names.fab:415
msgid "Al Na'ir"
msgstr ""

#: skycultures/western/star_names.fab:416
msgid "Al Dhanab"
msgstr ""

#: skycultures/western/star_names.fab:417
msgid "Deneb Hut"
msgstr ""

#: skycultures/western/star_names.fab:418
msgid "Deneb Alnahr"
msgstr ""

#: skycultures/western/star_names.fab:421
msgid "Ras Algethi"
msgstr ""

#: skycultures/western/star_names.fab:423
msgid "Rutilicus"
msgstr ""

#: skycultures/western/star_names.fab:427
msgid "Masym"
msgstr ""

#: skycultures/western/star_names.fab:429
msgid "Sarin"
msgstr ""

#: skycultures/western/star_names.fab:431
msgid "Nasak Shamiya III"
msgstr ""

#: skycultures/western/star_names.fab:434
msgid "Kalbelaphard"
msgstr ""

#: skycultures/western/star_names.fab:435
msgid "Cor Hydrae"
msgstr ""

#: skycultures/western/star_names.fab:436
msgid "Ukdah III"
msgstr ""

#: skycultures/western/star_names.fab:437
msgid "Minazal I"
msgstr ""

#: skycultures/western/star_names.fab:438
msgid "Minazal III"
msgstr ""

#: skycultures/western/star_names.fab:439
msgid "Minazal V"
msgstr ""

#: skycultures/western/star_names.fab:440
msgid "Minazal II"
msgstr ""

#: skycultures/western/star_names.fab:441
msgid "Ukdah IV"
msgstr ""

#: skycultures/western/star_names.fab:442
msgid "Al Sharasif I"
msgstr ""

#: skycultures/western/star_names.fab:443
msgid "Minazal IV"
msgstr ""

#: skycultures/western/star_names.fab:444
msgid "Minkalshuja"
msgstr ""

#: skycultures/western/star_names.fab:445
msgid "Al Minliar al Shuja"
msgstr ""

#: skycultures/western/star_names.fab:446
msgid "Minchir"
msgstr ""

#: skycultures/western/star_names.fab:447
msgid "Ukdah I"
msgstr ""

#: skycultures/western/star_names.fab:448
msgid "Ukdah II"
msgstr ""

#: skycultures/western/star_names.fab:450
msgid "Persian"
msgstr ""

#: skycultures/western/star_names.fab:455
msgid "Cor Leonis"
msgstr ""

#: skycultures/western/star_names.fab:456
msgid "Rex"
msgstr ""

#: skycultures/western/star_names.fab:457
msgid "Kabeleced"
msgstr ""

#: skycultures/western/star_names.fab:459
msgid "Deneb Aleet"
msgstr ""

#: skycultures/western/star_names.fab:462
msgid "Duhr"
msgstr ""

#: skycultures/western/star_names.fab:463
msgid "Zubra"
msgstr ""

#: skycultures/western/star_names.fab:466
msgid "Al Haratan"
msgstr ""

#: skycultures/western/star_names.fab:467
msgid "Coxa"
msgstr ""

#: skycultures/western/star_names.fab:470
msgid "Alshemali"
msgstr ""

#: skycultures/western/star_names.fab:471
msgid "Ras Elased Borealis"
msgstr ""

#: skycultures/western/star_names.fab:473
msgid "Algenubi"
msgstr ""

#: skycultures/western/star_names.fab:474
msgid "Ras Elased Australis"
msgstr ""

#: skycultures/western/star_names.fab:475
msgid "Al Minlear al Asad"
msgstr ""

#: skycultures/western/star_names.fab:476
msgid "Minkarasad"
msgstr ""

#: skycultures/western/star_names.fab:477
msgid "Zubrah"
msgstr ""

#: skycultures/western/star_names.fab:478
msgid "Al Jabhah"
msgstr ""

#: skycultures/western/star_names.fab:480
msgid "Praecipua"
msgstr ""

#: skycultures/western/star_names.fab:484
msgid "Hind's Crimson Star"
msgstr ""

#: skycultures/western/star_names.fab:485
msgid "Kursi al Jabbar"
msgstr ""

#: skycultures/western/star_names.fab:486
msgid "Arsh al Jauzah"
msgstr ""

#: skycultures/western/star_names.fab:488
msgid "Zubenelgenubi I"
msgstr ""

#: skycultures/western/star_names.fab:490
msgid "Zubenelgenubi II"
msgstr ""

#: skycultures/western/star_names.fab:493
msgid "Brachium"
msgstr ""

#: skycultures/western/star_names.fab:494
msgid "Zuben Acrabi"
msgstr ""

#: skycultures/western/star_names.fab:495
msgid "Cornu"
msgstr ""

#: skycultures/western/star_names.fab:496
msgid "Zuben Elakribi"
msgstr ""

#: skycultures/western/star_names.fab:497
msgid "Zuben Elakrab"
msgstr ""

#: skycultures/western/star_names.fab:498
msgid "Zuben Hakraki"
msgstr ""

#: skycultures/western/star_names.fab:499
msgid "Zuben Hakrabi"
msgstr ""

#: skycultures/western/star_names.fab:501
msgid "Alsciaukat"
msgstr ""

#: skycultures/western/star_names.fab:502
msgid "Mabsuthat"
msgstr ""

#: skycultures/western/star_names.fab:503
msgid "Shaukah"
msgstr ""

#: skycultures/western/star_names.fab:504
msgid "Dolones X"
msgstr ""

#: skycultures/western/star_names.fab:506
=======
#: skycultures/western/star_names.fab:407
msgid "Almeisan"
msgstr ""

#: skycultures/western/star_names.fab:410
msgid "Melucta"
msgstr ""

#: skycultures/western/star_names.fab:411
msgid "Meboula"
msgstr ""

#: skycultures/western/star_names.fab:414
msgid "Tejat Prior"
msgstr ""

#: skycultures/western/star_names.fab:415
msgid "Praepes"
msgstr ""

#: skycultures/western/star_names.fab:417
msgid "Tejat Posterior"
msgstr ""

#: skycultures/western/star_names.fab:418
msgid "Calx"
msgstr ""

#: skycultures/western/star_names.fab:419
msgid "Alzirr"
msgstr ""

#: skycultures/western/star_names.fab:420
msgid "Al Zirr"
msgstr ""

#: skycultures/western/star_names.fab:421
msgid "Nucatai"
msgstr ""

#: skycultures/western/star_names.fab:422
msgid "Jishui"
msgstr ""

#: skycultures/western/star_names.fab:425
msgid "Al Na'ir"
msgstr ""

#: skycultures/western/star_names.fab:426
msgid "Al Dhanab"
msgstr ""

#: skycultures/western/star_names.fab:427
msgid "Deneb Hut"
msgstr ""

#: skycultures/western/star_names.fab:428
msgid "Deneb Alnahr"
msgstr ""

#: skycultures/western/star_names.fab:431
msgid "Ras Algethi"
msgstr ""

#: skycultures/western/star_names.fab:433
msgid "Rutilicus"
msgstr ""

#: skycultures/western/star_names.fab:437
msgid "Masym"
msgstr ""

#: skycultures/western/star_names.fab:439
msgid "Sarin"
msgstr ""

#: skycultures/western/star_names.fab:441
msgid "Nasak Shamiya III"
msgstr ""

#: skycultures/western/star_names.fab:444
msgid "Kalbelaphard"
msgstr ""

#: skycultures/western/star_names.fab:445
msgid "Cor Hydrae"
msgstr ""

#: skycultures/western/star_names.fab:446
msgid "Ukdah III"
msgstr ""

#: skycultures/western/star_names.fab:447
msgid "Minazal I"
msgstr ""

#: skycultures/western/star_names.fab:448
msgid "Minazal III"
msgstr ""

#: skycultures/western/star_names.fab:449
msgid "Minazal V"
msgstr ""

#: skycultures/western/star_names.fab:450
msgid "Minazal II"
msgstr ""

#: skycultures/western/star_names.fab:451
msgid "Ukdah IV"
msgstr ""

#: skycultures/western/star_names.fab:452
msgid "Al Sharasif I"
msgstr ""

#: skycultures/western/star_names.fab:453
msgid "Minazal IV"
msgstr ""

#: skycultures/western/star_names.fab:454
msgid "Minkalshuja"
msgstr ""

#: skycultures/western/star_names.fab:455
msgid "Al Minliar al Shuja"
msgstr ""

#: skycultures/western/star_names.fab:456
msgid "Minchir"
msgstr ""

#: skycultures/western/star_names.fab:457
msgid "Ukdah I"
msgstr ""

#: skycultures/western/star_names.fab:458
msgid "Ukdah II"
msgstr ""

#: skycultures/western/star_names.fab:459
msgid "Zhang"
msgstr ""

#: skycultures/western/star_names.fab:461
msgid "Persian"
msgstr ""

#: skycultures/western/star_names.fab:466
msgid "Cor Leonis"
msgstr ""

#: skycultures/western/star_names.fab:467
msgid "Rex"
msgstr ""

#: skycultures/western/star_names.fab:468
msgid "Kabeleced"
msgstr ""

#: skycultures/western/star_names.fab:470
msgid "Deneb Aleet"
msgstr ""

#: skycultures/western/star_names.fab:473
msgid "Duhr"
msgstr ""

#: skycultures/western/star_names.fab:474
msgid "Zubra"
msgstr ""

#: skycultures/western/star_names.fab:477
msgid "Al Haratan"
msgstr ""

#: skycultures/western/star_names.fab:478
msgid "Coxa"
msgstr ""

#: skycultures/western/star_names.fab:481
msgid "Alshemali"
msgstr ""

#: skycultures/western/star_names.fab:482
msgid "Ras Elased Borealis"
msgstr ""

#: skycultures/western/star_names.fab:484
msgid "Algenubi"
msgstr ""

#: skycultures/western/star_names.fab:485
msgid "Ras Elased Australis"
msgstr ""

#: skycultures/western/star_names.fab:486
msgid "Al Minlear al Asad"
msgstr ""

#: skycultures/western/star_names.fab:487
msgid "Minkarasad"
msgstr ""

#: skycultures/western/star_names.fab:488
msgid "Zubrah"
msgstr ""

#: skycultures/western/star_names.fab:489
msgid "Al Jabhah"
msgstr ""

#: skycultures/western/star_names.fab:491
msgid "Praecipua"
msgstr ""

#: skycultures/western/star_names.fab:495
msgid "Hind's Crimson Star"
msgstr ""

#: skycultures/western/star_names.fab:496
msgid "Kursi al Jabbar"
msgstr ""

#: skycultures/western/star_names.fab:497
msgid "Arsh al Jauzah"
msgstr ""

#: skycultures/western/star_names.fab:499
msgid "Zubenelgenubi I"
msgstr ""

#: skycultures/western/star_names.fab:501
msgid "Zubenelgenubi II"
msgstr ""

#: skycultures/western/star_names.fab:504
msgid "Brachium"
msgstr ""

#: skycultures/western/star_names.fab:505
msgid "Zuben Acrabi"
msgstr ""

#: skycultures/western/star_names.fab:506
msgid "Cornu"
msgstr ""

#: skycultures/western/star_names.fab:507
msgid "Zuben Elakribi"
msgstr ""

#: skycultures/western/star_names.fab:508
msgid "Zuben Elakrab"
msgstr ""

#: skycultures/western/star_names.fab:509
msgid "Zuben Hakraki"
msgstr ""

#: skycultures/western/star_names.fab:510
msgid "Zuben Hakrabi"
msgstr ""

#: skycultures/western/star_names.fab:512
msgid "Alsciaukat"
msgstr ""

#: skycultures/western/star_names.fab:513
msgid "Mabsuthat"
msgstr ""

#: skycultures/western/star_names.fab:514
msgid "Shaukah"
msgstr ""

#: skycultures/western/star_names.fab:515
msgid "Dolones X"
msgstr ""

#: skycultures/western/star_names.fab:517
>>>>>>> c5e0c720
#: skycultures/western_rey/star_names.fab:21
msgid "Vega"
msgstr ""

<<<<<<< HEAD
#: skycultures/western/star_names.fab:507
msgid "Fidis"
msgstr ""

#: skycultures/western/star_names.fab:510
msgid "Jugum"
msgstr ""

#: skycultures/western/star_names.fab:511
msgid "Aladfar"
msgstr ""

#: skycultures/western/star_names.fab:512
msgid "Al Athfar"
msgstr ""

#: skycultures/western/star_names.fab:513
msgid "Alathfar"
msgstr ""

#: skycultures/western/star_names.fab:514
msgid "Athfar"
msgstr ""

#: skycultures/western/star_names.fab:515
msgid "Double Double I"
msgstr ""

#: skycultures/western/star_names.fab:516
msgid "Double Double II"
msgstr ""

#: skycultures/western/star_names.fab:517
msgid "Nasr Alwaki I"
msgstr ""

#: skycultures/western/star_names.fab:518
msgid "Nasr Alwaki II"
msgstr ""

#: skycultures/western/star_names.fab:520
msgid "Plaskett's Star"
msgstr ""

#: skycultures/western/star_names.fab:523
msgid "Polaris Australis"
msgstr ""

#: skycultures/western/star_names.fab:528
msgid "Yad"
msgstr ""

#: skycultures/western/star_names.fab:532
msgid "Muliphen"
msgstr ""

#: skycultures/western/star_names.fab:534
msgid "Saik"
msgstr ""

#: skycultures/western/star_names.fab:535
msgid "Garafsa"
msgstr ""

#: skycultures/western/star_names.fab:536
msgid "Aggia"
msgstr ""

#: skycultures/western/star_names.fab:539
msgid "Al Mankib"
msgstr ""

#: skycultures/western/star_names.fab:541
msgid "Algebar"
msgstr ""

#: skycultures/western/star_names.fab:548
#: skycultures/western/star_names.fab:565
msgid "Heka"
msgstr ""

#: skycultures/western/star_names.fab:549
msgid "Hatysa"
msgstr ""

#: skycultures/western/star_names.fab:550
msgid "Thabit"
msgstr ""

#: skycultures/western/star_names.fab:551
msgid "Tabit"
msgstr ""

#: skycultures/western/star_names.fab:552
msgid "Mizan Batil I"
msgstr ""

#: skycultures/western/star_names.fab:553
msgid "Mizan Batil III"
msgstr ""

#: skycultures/western/star_names.fab:554
msgid "Manica"
msgstr ""

#: skycultures/western/star_names.fab:555
msgid "Saif al Jabbar"
msgstr ""

#: skycultures/western/star_names.fab:556
msgid "Trapezium"
msgstr ""

#: skycultures/western/star_names.fab:557
msgid "Mizan Batil II"
msgstr ""

#: skycultures/western/star_names.fab:558
msgid "Al Kumm I"
msgstr ""

#: skycultures/western/star_names.fab:559
msgid "Al Kumm II"
msgstr ""

#: skycultures/western/star_names.fab:560
msgid "Al Taj IV"
msgstr ""

#: skycultures/western/star_names.fab:561
msgid "Al Taj I"
msgstr ""

#: skycultures/western/star_names.fab:562
msgid "Al Taj II"
msgstr ""

#: skycultures/western/star_names.fab:563
msgid "Al Taj III"
msgstr ""

#: skycultures/western/star_names.fab:564
msgid "Al Taj V"
msgstr ""

#: skycultures/western/star_names.fab:570
msgid "Yed Alpheras"
msgstr ""

#: skycultures/western/star_names.fab:572
msgid "Seat Alpheras"
msgstr ""

#: skycultures/western/star_names.fab:575
msgid "Os Pegasi"
msgstr ""

#: skycultures/western/star_names.fab:576
msgid "Fom"
msgstr ""

#: skycultures/western/star_names.fab:577
msgid "Homam"
msgstr ""

#: skycultures/western/star_names.fab:581
msgid "Sa'd al Bari'"
msgstr ""

#: skycultures/western/star_names.fab:582
msgid "Al Karab"
msgstr ""

#: skycultures/western/star_names.fab:583
msgid "Salma"
msgstr ""

#: skycultures/western/star_names.fab:585
msgid "Sadalnazi"
msgstr ""

#: skycultures/western/star_names.fab:586
msgid "Fum al Faras"
msgstr ""

#: skycultures/western/star_names.fab:587
msgid "Suudalnujum"
msgstr ""

#: skycultures/western/star_names.fab:588
msgid "Sadalmatar"
msgstr ""

#: skycultures/western/star_names.fab:590
msgid "Mirfak"
msgstr ""

#: skycultures/western/star_names.fab:593
msgid "Gorgonea Prima"
msgstr ""

#: skycultures/western/star_names.fab:594
msgid "Gorgona"
msgstr ""

#: skycultures/western/star_names.fab:597
msgid "Ati"
msgstr ""

#: skycultures/western/star_names.fab:598
msgid "Alatik"
msgstr ""

#: skycultures/western/star_names.fab:600
msgid "Gorgonea Secunda"
msgstr ""

#: skycultures/western/star_names.fab:601
msgid "Gorgonea Tertia"
msgstr ""

#: skycultures/western/star_names.fab:602
msgid "Gorgonea Quarta"
msgstr ""

#: skycultures/western/star_names.fab:603
msgid "Miram"
msgstr ""

#: skycultures/western/star_names.fab:604
msgid "Misam"
msgstr ""

#: skycultures/western/star_names.fab:605
msgid "Misam al Thurayya I"
msgstr ""

#: skycultures/western/star_names.fab:608
msgid "Nair al Zaurak"
msgstr ""

#: skycultures/western/star_names.fab:609
msgid "Alrial III"
msgstr ""

#: skycultures/western/star_names.fab:610
msgid "Alrial V"
msgstr ""

#: skycultures/western/star_names.fab:611
msgid "Alrial I"
msgstr ""

#: skycultures/western/star_names.fab:612
msgid "Alrial II"
msgstr ""

#: skycultures/western/star_names.fab:613
msgid "Alrial IV"
msgstr ""

#: skycultures/western/star_names.fab:618
msgid "Al Rescha"
msgstr ""

#: skycultures/western/star_names.fab:619
msgid "Alrischa"
msgstr ""

#: skycultures/western/star_names.fab:620
msgid "van Maanen's Star"
msgstr ""

#: skycultures/western/star_names.fab:621
msgid "van Maanen 2"
msgstr ""

#: skycultures/western/star_names.fab:622
msgid "Torcularis Septentrionalis"
msgstr ""

#: skycultures/western/star_names.fab:623
msgid "Torcular"
msgstr ""

#: skycultures/western/star_names.fab:624
msgid "Kullat Nunu"
msgstr ""

#: skycultures/western/star_names.fab:625
msgid "Fum al Samakah"
msgstr ""

#: skycultures/western/star_names.fab:626
msgid "Kuton I"
msgstr ""

#: skycultures/western/star_names.fab:627
msgid "Kuton II"
msgstr ""

#: skycultures/western/star_names.fab:628
msgid "Kuton III"
msgstr ""

#: skycultures/western/star_names.fab:631
msgid "Thalim"
msgstr ""

#: skycultures/western/star_names.fab:632
msgid "Os Piscis Meridiani"
msgstr ""

#: skycultures/western/star_names.fab:633
msgid "Os Piscis Notii"
msgstr ""

#: skycultures/western/star_names.fab:634
msgid "Fum al Hui"
msgstr ""

#: skycultures/western/star_names.fab:637
msgid "Suhail Hadar"
msgstr ""

#: skycultures/western/star_names.fab:638
msgid "Tureis"
msgstr ""

#: skycultures/western/star_names.fab:640
msgid "Asmidiske"
msgstr ""

#: skycultures/western/star_names.fab:645
msgid "Alrami"
msgstr ""

#: skycultures/western/star_names.fab:646
msgid "Arkab Prior"
msgstr ""

#: skycultures/western/star_names.fab:648
msgid "Arkab Posterior"
msgstr ""

#: skycultures/western/star_names.fab:650
msgid "Nushaba"
msgstr ""

#: skycultures/western/star_names.fab:651
msgid "Al Nasl"
msgstr ""

#: skycultures/western/star_names.fab:652
msgid "Nash"
msgstr ""

#: skycultures/western/star_names.fab:654
msgid "Kaus Meridionalis"
msgstr ""

#: skycultures/western/star_names.fab:658
#: skycultures/western/star_names.fab:662
msgid "Al Thalimain"
msgstr ""

#: skycultures/western/star_names.fab:660
msgid "Sadira"
msgstr ""

#: skycultures/western/star_names.fab:661
msgid "Polis"
msgstr ""

#: skycultures/western/star_names.fab:663
msgid "Alnam"
msgstr ""

#: skycultures/western/star_names.fab:664
msgid "Albaldah"
msgstr ""

#: skycultures/western/star_names.fab:665
msgid "Al Baldah"
msgstr ""

#: skycultures/western/star_names.fab:666
msgid "Terebellum I"
msgstr ""

#: skycultures/western/star_names.fab:667
msgid "Terebellum II"
msgstr ""

#: skycultures/western/star_names.fab:668
msgid "Terebellum III"
msgstr ""

#: skycultures/western/star_names.fab:669
msgid "Terebellum IV"
msgstr ""

#: skycultures/western/star_names.fab:670
msgid "Hamalwarid"
msgstr ""

#: skycultures/western/star_names.fab:671
msgid "Ain al Rami I"
msgstr ""

#: skycultures/western/star_names.fab:672
msgid "Ain al Rami II"
msgstr ""

#: skycultures/western/star_names.fab:673
msgid "Namalsadirah II"
msgstr ""

#: skycultures/western/star_names.fab:674
msgid "Namalsadirah I"
msgstr ""

#: skycultures/western/star_names.fab:675
msgid "Namalsadirah III"
msgstr ""

#: skycultures/western/star_names.fab:676
msgid "Namalsadirah IV"
msgstr ""

#: skycultures/western/star_names.fab:677
msgid "Al Kiladah"
msgstr ""

#: skycultures/western/star_names.fab:680
msgid "Cor Scorpii"
msgstr ""

#: skycultures/western/star_names.fab:681
msgid "Vespertilio"
msgstr ""

#: skycultures/western/star_names.fab:682
msgid "Kalb al Akrab"
msgstr ""

#: skycultures/western/star_names.fab:684
msgid "Graffias"
msgstr ""

#: skycultures/western/star_names.fab:686
msgid "Iclarkrau"
msgstr ""

#: skycultures/western/star_names.fab:687
msgid "Sargas"
msgstr ""

#: skycultures/western/star_names.fab:690
msgid "Alniyat"
msgstr ""

#: skycultures/western/star_names.fab:691
msgid "Alniyat I"
msgstr ""

#: skycultures/western/star_names.fab:693
msgid "Alniyat II"
msgstr ""

#: skycultures/western/star_names.fab:696
msgid "Jabbah"
msgstr ""

#: skycultures/western/star_names.fab:697
msgid "Grafias"
msgstr ""

#: skycultures/western/star_names.fab:698
msgid "Grassias"
msgstr ""

#: skycultures/western/star_names.fab:700
msgid "Vanant"
msgstr ""

#: skycultures/western/star_names.fab:701
msgid "Mula"
msgstr ""

#: skycultures/western/star_names.fab:702
msgid "Tali al Shaulah I"
msgstr ""

#: skycultures/western/star_names.fab:703
msgid "Tali al Shaulah II"
msgstr ""

#: skycultures/western/star_names.fab:704
msgid "Nur"
msgstr ""

#: skycultures/western/star_names.fab:705
msgid "Iolil"
msgstr ""

#: skycultures/western/star_names.fab:706
msgid "Jabhat Acrabi I"
msgstr ""

#: skycultures/western/star_names.fab:707
msgid "Jabhat Acrabi II"
msgstr ""

#: skycultures/western/star_names.fab:710
msgid "Cor Serpentis"
msgstr ""

#: skycultures/western/star_names.fab:712
msgid "Nasak Shamiya I"
msgstr ""

#: skycultures/western/star_names.fab:713
msgid "Nasak Shamiya II"
msgstr ""

#: skycultures/western/star_names.fab:714
msgid "Nasak Yamani I"
msgstr ""

#: skycultures/western/star_names.fab:715
msgid "Nasak Yamani II"
msgstr ""

#: skycultures/western/star_names.fab:717
=======
#: skycultures/western/star_names.fab:518
msgid "Fidis"
msgstr ""

#: skycultures/western/star_names.fab:521
msgid "Jugum"
msgstr ""

#: skycultures/western/star_names.fab:522
msgid "Aladfar"
msgstr ""

#: skycultures/western/star_names.fab:523
msgid "Al Athfar"
msgstr ""

#: skycultures/western/star_names.fab:524
msgid "Alathfar"
msgstr ""

#: skycultures/western/star_names.fab:525
msgid "Athfar"
msgstr ""

#: skycultures/western/star_names.fab:526
msgid "Double Double I"
msgstr ""

#: skycultures/western/star_names.fab:527
msgid "Double Double II"
msgstr ""

#: skycultures/western/star_names.fab:528
msgid "Nasr Alwaki I"
msgstr ""

#: skycultures/western/star_names.fab:529
msgid "Nasr Alwaki II"
msgstr ""

#: skycultures/western/star_names.fab:531
msgid "Plaskett's Star"
msgstr ""

#: skycultures/western/star_names.fab:534
msgid "Polaris Australis"
msgstr ""

#: skycultures/western/star_names.fab:539
msgid "Yad"
msgstr ""

#: skycultures/western/star_names.fab:543
msgid "Muliphen"
msgstr ""

#: skycultures/western/star_names.fab:545
msgid "Saik"
msgstr ""

#: skycultures/western/star_names.fab:546
msgid "Garafsa"
msgstr ""

#: skycultures/western/star_names.fab:547
msgid "Aggia"
msgstr ""

#: skycultures/western/star_names.fab:550
msgid "Al Mankib"
msgstr ""

#: skycultures/western/star_names.fab:552
msgid "Algebar"
msgstr ""

#: skycultures/western/star_names.fab:559
#: skycultures/western/star_names.fab:576
msgid "Heka"
msgstr ""

#: skycultures/western/star_names.fab:560
msgid "Hatysa"
msgstr ""

#: skycultures/western/star_names.fab:561
msgid "Thabit"
msgstr ""

#: skycultures/western/star_names.fab:562
msgid "Tabit"
msgstr ""

#: skycultures/western/star_names.fab:563
msgid "Mizan Batil I"
msgstr ""

#: skycultures/western/star_names.fab:564
msgid "Mizan Batil III"
msgstr ""

#: skycultures/western/star_names.fab:565
msgid "Manica"
msgstr ""

#: skycultures/western/star_names.fab:566
msgid "Saif al Jabbar"
msgstr ""

#: skycultures/western/star_names.fab:567
msgid "Trapezium"
msgstr ""

#: skycultures/western/star_names.fab:568
msgid "Mizan Batil II"
msgstr ""

#: skycultures/western/star_names.fab:569
msgid "Al Kumm I"
msgstr ""

#: skycultures/western/star_names.fab:570
msgid "Al Kumm II"
msgstr ""

#: skycultures/western/star_names.fab:571
msgid "Al Taj IV"
msgstr ""

#: skycultures/western/star_names.fab:572
msgid "Al Taj I"
msgstr ""

#: skycultures/western/star_names.fab:573
msgid "Al Taj II"
msgstr ""

#: skycultures/western/star_names.fab:574
msgid "Al Taj III"
msgstr ""

#: skycultures/western/star_names.fab:575
msgid "Al Taj V"
msgstr ""

#: skycultures/western/star_names.fab:581
msgid "Yed Alpheras"
msgstr ""

#: skycultures/western/star_names.fab:583
msgid "Seat Alpheras"
msgstr ""

#: skycultures/western/star_names.fab:586
msgid "Os Pegasi"
msgstr ""

#: skycultures/western/star_names.fab:587
msgid "Fom"
msgstr ""

#: skycultures/western/star_names.fab:588
msgid "Homam"
msgstr ""

#: skycultures/western/star_names.fab:592
msgid "Sa'd al Bari'"
msgstr ""

#: skycultures/western/star_names.fab:593
msgid "Al Karab"
msgstr ""

#: skycultures/western/star_names.fab:594
msgid "Salma"
msgstr ""

#: skycultures/western/star_names.fab:596
msgid "Sadalnazi"
msgstr ""

#: skycultures/western/star_names.fab:597
msgid "Fum al Faras"
msgstr ""

#: skycultures/western/star_names.fab:598
msgid "Suudalnujum"
msgstr ""

#: skycultures/western/star_names.fab:599
msgid "Sadalmatar"
msgstr ""

#: skycultures/western/star_names.fab:601
msgid "Mirfak"
msgstr ""

#: skycultures/western/star_names.fab:604
msgid "Gorgonea Prima"
msgstr ""

#: skycultures/western/star_names.fab:605
msgid "Gorgona"
msgstr ""

#: skycultures/western/star_names.fab:608
msgid "Ati"
msgstr ""

#: skycultures/western/star_names.fab:609
msgid "Alatik"
msgstr ""

#: skycultures/western/star_names.fab:611
msgid "Gorgonea Secunda"
msgstr ""

#: skycultures/western/star_names.fab:612
msgid "Gorgonea Tertia"
msgstr ""

#: skycultures/western/star_names.fab:613
msgid "Gorgonea Quarta"
msgstr ""

#: skycultures/western/star_names.fab:614
msgid "Miram"
msgstr ""

#: skycultures/western/star_names.fab:615
msgid "Misam"
msgstr ""

#: skycultures/western/star_names.fab:616
msgid "Misam al Thurayya I"
msgstr ""

#: skycultures/western/star_names.fab:619
msgid "Nair al Zaurak"
msgstr ""

#: skycultures/western/star_names.fab:620
msgid "Alrial III"
msgstr ""

#: skycultures/western/star_names.fab:621
msgid "Alrial V"
msgstr ""

#: skycultures/western/star_names.fab:622
msgid "Alrial I"
msgstr ""

#: skycultures/western/star_names.fab:623
msgid "Alrial II"
msgstr ""

#: skycultures/western/star_names.fab:624
msgid "Alrial IV"
msgstr ""

#: skycultures/western/star_names.fab:629
msgid "Al Rescha"
msgstr ""

#: skycultures/western/star_names.fab:630
msgid "Alrischa"
msgstr ""

#: skycultures/western/star_names.fab:631
msgid "van Maanen's Star"
msgstr ""

#: skycultures/western/star_names.fab:632
msgid "van Maanen 2"
msgstr ""

#: skycultures/western/star_names.fab:633
msgid "Torcularis Septentrionalis"
msgstr ""

#: skycultures/western/star_names.fab:634
msgid "Torcular"
msgstr ""

#: skycultures/western/star_names.fab:635
msgid "Kullat Nunu"
msgstr ""

#: skycultures/western/star_names.fab:636
msgid "Fum al Samakah"
msgstr ""

#: skycultures/western/star_names.fab:637
msgid "Kuton I"
msgstr ""

#: skycultures/western/star_names.fab:638
msgid "Revati"
msgstr ""

#: skycultures/western/star_names.fab:639
msgid "Kuton II"
msgstr ""

#: skycultures/western/star_names.fab:640
msgid "Kuton III"
msgstr ""

#: skycultures/western/star_names.fab:643
msgid "Thalim"
msgstr ""

#: skycultures/western/star_names.fab:644
msgid "Os Piscis Meridiani"
msgstr ""

#: skycultures/western/star_names.fab:645
msgid "Os Piscis Notii"
msgstr ""

#: skycultures/western/star_names.fab:646
msgid "Fum al Hui"
msgstr ""

#: skycultures/western/star_names.fab:649
msgid "Suhail Hadar"
msgstr ""

#: skycultures/western/star_names.fab:650
msgid "Tureis"
msgstr ""

#: skycultures/western/star_names.fab:652
msgid "Asmidiske"
msgstr ""

#: skycultures/western/star_names.fab:657
msgid "Alrami"
msgstr ""

#: skycultures/western/star_names.fab:658
msgid "Arkab Prior"
msgstr ""

#: skycultures/western/star_names.fab:660
msgid "Arkab Posterior"
msgstr ""

#: skycultures/western/star_names.fab:662
msgid "Nushaba"
msgstr ""

#: skycultures/western/star_names.fab:663
msgid "Al Nasl"
msgstr ""

#: skycultures/western/star_names.fab:664
msgid "Nash"
msgstr ""

#: skycultures/western/star_names.fab:666
msgid "Kaus Meridionalis"
msgstr ""

#: skycultures/western/star_names.fab:670
#: skycultures/western/star_names.fab:674
msgid "Al Thalimain"
msgstr ""

#: skycultures/western/star_names.fab:672
msgid "Sadira"
msgstr ""

#: skycultures/western/star_names.fab:673
msgid "Polis"
msgstr ""

#: skycultures/western/star_names.fab:675
msgid "Alnam"
msgstr ""

#: skycultures/western/star_names.fab:676
msgid "Albaldah"
msgstr ""

#: skycultures/western/star_names.fab:677
msgid "Al Baldah"
msgstr ""

#: skycultures/western/star_names.fab:678
msgid "Terebellum I"
msgstr ""

#: skycultures/western/star_names.fab:679
msgid "Terebellum II"
msgstr ""

#: skycultures/western/star_names.fab:680
msgid "Terebellum III"
msgstr ""

#: skycultures/western/star_names.fab:681
msgid "Terebellum IV"
msgstr ""

#: skycultures/western/star_names.fab:682
msgid "Hamalwarid"
msgstr ""

#: skycultures/western/star_names.fab:683
msgid "Ain al Rami I"
msgstr ""

#: skycultures/western/star_names.fab:684
msgid "Ain al Rami II"
msgstr ""

#: skycultures/western/star_names.fab:685
msgid "Namalsadirah II"
msgstr ""

#: skycultures/western/star_names.fab:686
msgid "Namalsadirah I"
msgstr ""

#: skycultures/western/star_names.fab:687
msgid "Namalsadirah III"
msgstr ""

#: skycultures/western/star_names.fab:688
msgid "Namalsadirah IV"
msgstr ""

#: skycultures/western/star_names.fab:689
msgid "Al Kiladah"
msgstr ""

#: skycultures/western/star_names.fab:692
msgid "Cor Scorpii"
msgstr ""

#: skycultures/western/star_names.fab:693
msgid "Vespertilio"
msgstr ""

#: skycultures/western/star_names.fab:694
msgid "Kalb al Akrab"
msgstr ""

#: skycultures/western/star_names.fab:696
msgid "Graffias"
msgstr ""

#: skycultures/western/star_names.fab:698
msgid "Iclarkrau"
msgstr ""

#: skycultures/western/star_names.fab:699
msgid "Sargas"
msgstr ""

#: skycultures/western/star_names.fab:702
msgid "Alniyat"
msgstr ""

#: skycultures/western/star_names.fab:703
msgid "Alniyat I"
msgstr ""

#: skycultures/western/star_names.fab:705
msgid "Alniyat II"
msgstr ""

#: skycultures/western/star_names.fab:708
msgid "Jabbah"
msgstr ""

#: skycultures/western/star_names.fab:709
msgid "Grafias"
msgstr ""

#: skycultures/western/star_names.fab:710
msgid "Grassias"
msgstr ""

#: skycultures/western/star_names.fab:712
msgid "Vanant"
msgstr ""

#: skycultures/western/star_names.fab:713
msgid "Mula"
msgstr ""

#: skycultures/western/star_names.fab:714
msgid "Tali al Shaulah I"
msgstr ""

#: skycultures/western/star_names.fab:715
msgid "Tali al Shaulah II"
msgstr ""

#: skycultures/western/star_names.fab:716
msgid "Fang"
msgstr ""

#: skycultures/western/star_names.fab:717
msgid "Nur"
msgstr ""

#: skycultures/western/star_names.fab:718
msgid "Iolil"
msgstr ""

#: skycultures/western/star_names.fab:719
msgid "Jabhat Acrabi I"
msgstr ""

#: skycultures/western/star_names.fab:720
msgid "Jabhat Acrabi II"
msgstr ""

#: skycultures/western/star_names.fab:721
msgid "Fuyue"
msgstr ""

#: skycultures/western/star_names.fab:724
msgid "Cor Serpentis"
msgstr ""

#: skycultures/western/star_names.fab:726
msgid "Nasak Shamiya I"
msgstr ""

#: skycultures/western/star_names.fab:727
msgid "Nasak Shamiya II"
msgstr ""

#: skycultures/western/star_names.fab:728
msgid "Nasak Yamani I"
msgstr ""

#: skycultures/western/star_names.fab:729
msgid "Nasak Yamani II"
msgstr ""

#: skycultures/western/star_names.fab:731
>>>>>>> c5e0c720
#: skycultures/western_rey/star_names.fab:27
msgid "Aldebaran"
msgstr ""

<<<<<<< HEAD
#: skycultures/western/star_names.fab:718
msgid "Cor Tauri"
msgstr ""

#: skycultures/western/star_names.fab:719
msgid "Parilicium"
msgstr ""

#: skycultures/western/star_names.fab:720
msgid "Elnath"
msgstr ""

#: skycultures/western/star_names.fab:721
msgid "El Nath"
msgstr ""

#: skycultures/western/star_names.fab:723
msgid "Oculus Boreus"
msgstr ""

#: skycultures/western/star_names.fab:730
msgid "Sterope I"
msgstr ""

#: skycultures/western/star_names.fab:734
msgid "Hyadum I"
msgstr ""

#: skycultures/western/star_names.fab:735
msgid "Prima Hyadum"
msgstr ""

#: skycultures/western/star_names.fab:736
msgid "Hyadum II"
msgstr ""

#: skycultures/western/star_names.fab:737
msgid "The Ruby Star"
msgstr ""

#: skycultures/western/star_names.fab:738
msgid "Sterope II"
msgstr ""

#: skycultures/western/star_names.fab:739
msgid "Hyadum III"
msgstr ""

#: skycultures/western/star_names.fab:740
msgid "Hyadum IV"
msgstr ""

#: skycultures/western/star_names.fab:741
msgid "Alkalbain III"
msgstr ""

#: skycultures/western/star_names.fab:742
msgid "Alkalbain IV"
msgstr ""

#: skycultures/western/star_names.fab:743
msgid "Alkalbain V"
msgstr ""

#: skycultures/western/star_names.fab:744
msgid "Alkalbain I"
msgstr ""

#: skycultures/western/star_names.fab:745
msgid "Alkalbain II"
msgstr ""

#: skycultures/western/star_names.fab:748
msgid "Caput Trianguli"
msgstr ""

#: skycultures/western/star_names.fab:749
msgid "Mizan"
msgstr ""

#: skycultures/western/star_names.fab:754
msgid "Dubb"
msgstr ""

#: skycultures/western/star_names.fab:755
msgid "Ak"
msgstr ""

#: skycultures/western/star_names.fab:757
msgid "Phecda"
msgstr ""

#: skycultures/western/star_names.fab:760
msgid "Kaffa"
msgstr ""

#: skycultures/western/star_names.fab:764
msgid "Benetnasch"
msgstr ""

#: skycultures/western/star_names.fab:771
=======
#: skycultures/western/star_names.fab:732
msgid "Cor Tauri"
msgstr ""

#: skycultures/western/star_names.fab:733
msgid "Parilicium"
msgstr ""

#: skycultures/western/star_names.fab:734
msgid "Elnath"
msgstr ""

#: skycultures/western/star_names.fab:735
msgid "El Nath"
msgstr ""

#: skycultures/western/star_names.fab:737
msgid "Oculus Boreus"
msgstr ""

#: skycultures/western/star_names.fab:744
msgid "Sterope I"
msgstr ""

#: skycultures/western/star_names.fab:748
msgid "Hyadum I"
msgstr ""

#: skycultures/western/star_names.fab:749
msgid "Prima Hyadum"
msgstr ""

#: skycultures/western/star_names.fab:750
msgid "Hyadum II"
msgstr ""

#: skycultures/western/star_names.fab:751
msgid "The Ruby Star"
msgstr ""

#: skycultures/western/star_names.fab:752
msgid "Sterope II"
msgstr ""

#: skycultures/western/star_names.fab:753
msgid "Hyadum III"
msgstr ""

#: skycultures/western/star_names.fab:754
msgid "Hyadum IV"
msgstr ""

#: skycultures/western/star_names.fab:755
msgid "Alkalbain III"
msgstr ""

#: skycultures/western/star_names.fab:756
msgid "Alkalbain IV"
msgstr ""

#: skycultures/western/star_names.fab:757
msgid "Alkalbain V"
msgstr ""

#: skycultures/western/star_names.fab:758
msgid "Alkalbain I"
msgstr ""

#: skycultures/western/star_names.fab:759
msgid "Alkalbain II"
msgstr ""

#: skycultures/western/star_names.fab:760
msgid "Tianguan"
msgstr ""

#: skycultures/western/star_names.fab:763
msgid "Caput Trianguli"
msgstr ""

#: skycultures/western/star_names.fab:764
msgid "Mizan"
msgstr ""

#: skycultures/western/star_names.fab:769
msgid "Dubb"
msgstr ""

#: skycultures/western/star_names.fab:770
msgid "Ak"
msgstr ""

#: skycultures/western/star_names.fab:772
msgid "Phecda"
msgstr ""

#: skycultures/western/star_names.fab:775
msgid "Kaffa"
msgstr ""

#: skycultures/western/star_names.fab:779
msgid "Benetnasch"
msgstr ""

#: skycultures/western/star_names.fab:786
>>>>>>> c5e0c720
#: skycultures/western_rey/star_names.fab:8
msgid "Alcor"
msgstr ""

<<<<<<< HEAD
#: skycultures/western/star_names.fab:772
msgid "Groombridge 1830"
msgstr ""

#: skycultures/western/star_names.fab:773
msgid "Flying Star"
msgstr ""

#: skycultures/western/star_names.fab:774
msgid "Runaway Star"
msgstr ""

#: skycultures/western/star_names.fab:777
msgid "Al Kaphrah"
msgstr ""

#: skycultures/western/star_names.fab:778
msgid "Alkafzah"
msgstr ""

#: skycultures/western/star_names.fab:779
msgid "Althiba I"
msgstr ""

#: skycultures/western/star_names.fab:780
msgid "Althiba VII"
msgstr ""

#: skycultures/western/star_names.fab:781
msgid "Alhaud III"
msgstr ""

#: skycultures/western/star_names.fab:782
msgid "Alhaud I"
msgstr ""

#: skycultures/western/star_names.fab:783
msgid "Alhaud IV"
msgstr ""

#: skycultures/western/star_names.fab:784
msgid "Alhaud V"
msgstr ""

#: skycultures/western/star_names.fab:785
msgid "Kafzatania"
msgstr ""

#: skycultures/western/star_names.fab:786
msgid "Althiba II"
msgstr ""

#: skycultures/western/star_names.fab:787
msgid "Althiba III"
msgstr ""

#: skycultures/western/star_names.fab:788
msgid "Althiba IV"
msgstr ""

#: skycultures/western/star_names.fab:789
msgid "Althiba V"
msgstr ""

#: skycultures/western/star_names.fab:790
msgid "Althiba VI"
msgstr ""

#: skycultures/western/star_names.fab:791
msgid "Alhaud II"
msgstr ""

#: skycultures/western/star_names.fab:792
msgid "Alhaud VI"
msgstr ""

#: skycultures/western/star_names.fab:793
msgid "Alhaud VII"
msgstr ""

#: skycultures/western/star_names.fab:795
msgid "Polaris"
msgstr ""

#: skycultures/western/star_names.fab:796
msgid "Alrucaba"
msgstr ""

#: skycultures/western/star_names.fab:797
msgid "Cinosura"
msgstr ""

#: skycultures/western/star_names.fab:798
msgid "Tramontana"
msgstr ""

#: skycultures/western/star_names.fab:799
msgid "Yilduz"
msgstr ""

#: skycultures/western/star_names.fab:800
msgid "Mismar"
msgstr ""

#: skycultures/western/star_names.fab:801
=======
#: skycultures/western/star_names.fab:787
msgid "Groombridge 1830"
msgstr ""

#: skycultures/western/star_names.fab:788
msgid "Flying Star"
msgstr ""

#: skycultures/western/star_names.fab:789
msgid "Runaway Star"
msgstr ""

#: skycultures/western/star_names.fab:792
msgid "Taiyangshou"
msgstr ""

#: skycultures/western/star_names.fab:793
msgid "Al Kaphrah"
msgstr ""

#: skycultures/western/star_names.fab:794
msgid "Alkafzah"
msgstr ""

#: skycultures/western/star_names.fab:795
msgid "Althiba I"
msgstr ""

#: skycultures/western/star_names.fab:796
msgid "Althiba VII"
msgstr ""

#: skycultures/western/star_names.fab:797
msgid "Alhaud III"
msgstr ""

#: skycultures/western/star_names.fab:798
msgid "Alhaud I"
msgstr ""

#: skycultures/western/star_names.fab:799
msgid "Alhaud IV"
msgstr ""

#: skycultures/western/star_names.fab:800
msgid "Alhaud V"
msgstr ""

#: skycultures/western/star_names.fab:801
msgid "Kafzatania"
msgstr ""

#: skycultures/western/star_names.fab:802
msgid "Althiba II"
msgstr ""

#: skycultures/western/star_names.fab:803
msgid "Althiba III"
msgstr ""

#: skycultures/western/star_names.fab:804
msgid "Althiba IV"
msgstr ""

#: skycultures/western/star_names.fab:805
msgid "Althiba V"
msgstr ""

#: skycultures/western/star_names.fab:806
msgid "Althiba VI"
msgstr ""

#: skycultures/western/star_names.fab:807
msgid "Alhaud II"
msgstr ""

#: skycultures/western/star_names.fab:808
msgid "Alhaud VI"
msgstr ""

#: skycultures/western/star_names.fab:809
msgid "Alhaud VII"
msgstr ""

#: skycultures/western/star_names.fab:811
msgid "Polaris"
msgstr ""

#: skycultures/western/star_names.fab:812
msgid "Alrucaba"
msgstr ""

#: skycultures/western/star_names.fab:813
msgid "Cinosura"
msgstr ""

#: skycultures/western/star_names.fab:814
msgid "Tramontana"
msgstr ""

#: skycultures/western/star_names.fab:815
msgid "Yilduz"
msgstr ""

#: skycultures/western/star_names.fab:816
msgid "Mismar"
msgstr ""

#: skycultures/western/star_names.fab:817
>>>>>>> c5e0c720
#: skycultures/western_rey/star_names.fab:6
msgid "Kochab"
msgstr ""

<<<<<<< HEAD
#: skycultures/western/star_names.fab:803
msgid "Pherkad Major"
msgstr ""

#: skycultures/western/star_names.fab:804
msgid "Pherkad Minor"
msgstr ""

#: skycultures/western/star_names.fab:806
msgid "Vildiur"
msgstr ""

#: skycultures/western/star_names.fab:807
msgid "Circitores"
msgstr ""

#: skycultures/western/star_names.fab:808
msgid "Akfa Farkadain"
msgstr ""

#: skycultures/western/star_names.fab:809
msgid "Anwa Farkadain"
msgstr ""

#: skycultures/western/star_names.fab:812
msgid "Suhail al Muhlif"
msgstr ""

#: skycultures/western/star_names.fab:813
msgid "Markeb"
msgstr ""

#: skycultures/western/star_names.fab:815
msgid "Al Suhail al Wazn"
msgstr ""

#: skycultures/western/star_names.fab:818
msgid "Azimech"
msgstr ""

#: skycultures/western/star_names.fab:820
#: skycultures/western/star_names.fab:829
msgid "Minelauva"
msgstr ""

#: skycultures/western/star_names.fab:822
msgid "Antevorta"
msgstr ""

#: skycultures/western/star_names.fab:824
msgid "Almuredin"
msgstr ""

#: skycultures/western/star_names.fab:827
msgid "Arich"
msgstr ""

#: skycultures/western/star_names.fab:828
msgid "Heze"
msgstr ""

#: skycultures/western/star_names.fab:830
msgid "Auva"
msgstr ""

#: skycultures/western/star_names.fab:831
msgid "Khambaliya"
msgstr ""

#: skycultures/western/star_names.fab:832
msgid "Kambalia"
msgstr ""

#: skycultures/western/star_names.fab:833
msgid "Rijl al Awwa"
msgstr ""

#: skycultures/western/star_names.fab:834
msgid "Rigilawwa"
msgstr ""

#: skycultures/western/star_names.fab:835
msgid "Algafar I"
msgstr ""

#: skycultures/western/star_names.fab:836
msgid "Algafar II"
msgstr ""

#: skycultures/western/star_names.fab:838
=======
#: skycultures/western/star_names.fab:819
msgid "Pherkad Major"
msgstr ""

#: skycultures/western/star_names.fab:820
msgid "Pherkad Minor"
msgstr ""

#: skycultures/western/star_names.fab:822
msgid "Vildiur"
msgstr ""

#: skycultures/western/star_names.fab:823
msgid "Circitores"
msgstr ""

#: skycultures/western/star_names.fab:824
msgid "Akfa Farkadain"
msgstr ""

#: skycultures/western/star_names.fab:825
msgid "Anwa Farkadain"
msgstr ""

#: skycultures/western/star_names.fab:828
msgid "Suhail al Muhlif"
msgstr ""

#: skycultures/western/star_names.fab:829
msgid "Markeb"
msgstr ""

#: skycultures/western/star_names.fab:831
msgid "Al Suhail al Wazn"
msgstr ""

#: skycultures/western/star_names.fab:834
msgid "Azimech"
msgstr ""

#: skycultures/western/star_names.fab:836
#: skycultures/western/star_names.fab:845
msgid "Minelauva"
msgstr ""

#: skycultures/western/star_names.fab:838
msgid "Antevorta"
msgstr ""

#: skycultures/western/star_names.fab:840
msgid "Almuredin"
msgstr ""

#: skycultures/western/star_names.fab:843
msgid "Arich"
msgstr ""

#: skycultures/western/star_names.fab:844
msgid "Heze"
msgstr ""

#: skycultures/western/star_names.fab:846
msgid "Auva"
msgstr ""

#: skycultures/western/star_names.fab:847
msgid "Khambaliya"
msgstr ""

#: skycultures/western/star_names.fab:848
msgid "Kambalia"
msgstr ""

#: skycultures/western/star_names.fab:849
msgid "Rijl al Awwa"
msgstr ""

#: skycultures/western/star_names.fab:850
msgid "Rigilawwa"
msgstr ""

#: skycultures/western/star_names.fab:851
msgid "Kang"
msgstr ""

#: skycultures/western/star_names.fab:852
msgid "Algafar I"
msgstr ""

#: skycultures/western/star_names.fab:853
msgid "Algafar II"
msgstr ""

#: skycultures/western/star_names.fab:855
>>>>>>> c5e0c720
msgid "Anser"
msgstr ""

#: skycultures/western_rey/constellation_names.eng.fab:6
msgid "Big Dipper"
msgstr ""

#: skycultures/western_rey/constellation_names.eng.fab:7
msgid "Pointers"
msgstr ""

#: skycultures/western_rey/constellation_names.eng.fab:8
msgid "Little Dipper"
msgstr ""

#: skycultures/western_rey/constellation_names.eng.fab:9
msgid "Guardians"
msgstr ""

#: skycultures/western_rey/constellation_names.eng.fab:11
#: skycultures/western_rey/constellation_names.eng.fab:39
#: skycultures/western_rey/constellation_names.eng.fab:90
msgid "feet"
msgstr ""

#: skycultures/western_rey/constellation_names.eng.fab:12
#: skycultures/western_rey/constellation_names.eng.fab:20
#: skycultures/western_rey/constellation_names.eng.fab:24
#: skycultures/western_rey/constellation_names.eng.fab:31
#: skycultures/western_rey/constellation_names.eng.fab:53
#: skycultures/western_rey/constellation_names.eng.fab:59
#: skycultures/western_rey/constellation_names.eng.fab:62
#: skycultures/western_rey/constellation_names.eng.fab:89
#: skycultures/western_rey/constellation_names.eng.fab:99
#: skycultures/western_rey/constellation_names.eng.fab:102
#: skycultures/western_rey/constellation_names.eng.fab:115
#: skycultures/western_rey/constellation_names.eng.fab:121
#: skycultures/western_rey/constellation_names.eng.fab:129
#: skycultures/western_rey/constellation_names.eng.fab:156
#: skycultures/western_rey/constellation_names.eng.fab:169
msgid "head"
msgstr ""

#: skycultures/western_rey/constellation_names.eng.fab:13
#: skycultures/western_rey/constellation_names.eng.fab:25
#: skycultures/western_rey/constellation_names.eng.fab:54
#: skycultures/western_rey/constellation_names.eng.fab:60
#: skycultures/western_rey/constellation_names.eng.fab:65
#: skycultures/western_rey/constellation_names.eng.fab:95
#: skycultures/western_rey/constellation_names.eng.fab:109
#: skycultures/western_rey/constellation_names.eng.fab:118
#: skycultures/western_rey/constellation_names.eng.fab:141
#: skycultures/western_rey/constellation_names.eng.fab:157
#: skycultures/western_rey/constellation_names.eng.fab:166
msgid "tail"
msgstr ""

#: skycultures/western_rey/constellation_names.eng.fab:21
#: skycultures/western_rey/constellation_names.eng.fab:22
msgid "paws"
msgstr ""

#: skycultures/western_rey/constellation_names.eng.fab:30
#: skycultures/western_rey/constellation_names.eng.fab:101
#: skycultures/western_rey/constellation_names.eng.fab:122
#: skycultures/western_rey/constellation_names.eng.fab:172
msgid "body"
msgstr ""

#: skycultures/western_rey/constellation_names.eng.fab:32
msgid "pipe"
msgstr ""

#: skycultures/western_rey/constellation_names.eng.fab:37
#: skycultures/western_rey/constellation_names.eng.fab:38
#: skycultures/western_rey/constellation_names.eng.fab:55
#: skycultures/western_rey/constellation_names.eng.fab:116
#: skycultures/western_rey/constellation_names.eng.fab:117
#: skycultures/western_rey/constellation_names.eng.fab:152
#: skycultures/western_rey/constellation_names.eng.fab:153
#: skycultures/western_rey/constellation_names.eng.fab:158
msgid "wing"
msgstr ""

#: skycultures/western_rey/constellation_names.eng.fab:40
msgid "outstretched neck"
msgstr ""

#: skycultures/western_rey/constellation_names.eng.fab:44
#: skycultures/western_rey/constellation_names.eng.fab:76
msgid "club"
msgstr ""

#: skycultures/western_rey/constellation_names.eng.fab:45
msgid "Keystone"
msgstr ""

#: skycultures/western_rey/constellation_names.eng.fab:50
msgid "the chain"
msgstr ""

#: skycultures/western_rey/constellation_names.eng.fab:51
msgid "Great Square"
msgstr ""

#: skycultures/western_rey/constellation_names.eng.fab:63
#: skycultures/western_rey/constellation_names.eng.fab:64
msgid "horn"
msgstr ""

#: skycultures/western_rey/constellation_names.eng.fab:75
msgid "belt"
msgstr ""

#: skycultures/western_rey/constellation_names.eng.fab:77
msgid "shield"
msgstr ""

#: skycultures/western_rey/constellation_names.eng.fab:83
msgid "Hydra's head"
msgstr ""

#: skycultures/western_rey/constellation_names.eng.fab:87
msgid "Hydra's tail"
msgstr ""

#: skycultures/western_rey/constellation_names.eng.fab:93
msgid "bill"
msgstr ""

#: skycultures/western_rey/constellation_names.eng.fab:94
#: skycultures/western_rey/constellation_names.eng.fab:105
#: skycultures/western_rey/constellation_names.eng.fab:106
msgid "foot"
msgstr ""

#: skycultures/western_rey/constellation_names.eng.fab:97
msgid "Serpens Cauda"
msgstr ""

#: skycultures/western_rey/constellation_names.eng.fab:98
msgid "Serpens Caput"
msgstr ""

#: skycultures/western_rey/constellation_names.eng.fab:103
#: skycultures/western_rey/constellation_names.eng.fab:104
#: skycultures/western_rey/constellation_names.eng.fab:130
#: skycultures/western_rey/constellation_names.eng.fab:170
#: skycultures/western_rey/constellation_names.eng.fab:171
msgid "arm"
msgstr ""

#: skycultures/western_rey/constellation_names.eng.fab:108
msgid "claws"
msgstr ""

#: skycultures/western_rey/constellation_names.eng.fab:110
msgid "cat's eyes"
msgstr ""

#: skycultures/western_rey/constellation_names.eng.fab:123
msgid "skirt"
msgstr ""

#: skycultures/western_rey/constellation_names.eng.fab:124
msgid "the bow"
msgstr ""

#: skycultures/western_rey/constellation_names.eng.fab:131
msgid "vessel"
msgstr ""

#: skycultures/western_rey/constellation_names.eng.fab:138
msgid "Northern Fish"
msgstr ""

#: skycultures/western_rey/constellation_names.eng.fab:139
msgid "Circlet"
msgstr ""

#: skycultures/western_rey/constellation_names.eng.fab:146
msgid "False Cross"
msgstr ""

#: skycultures/western_rey/constellation_names.eng.fab:148
msgid "figurehead"
msgstr ""

#: skycultures/western_rey/constellation_names.eng.fab:150
msgid "transom"
msgstr ""

#: skycultures/western_rey/constellation_names.eng.fab:167
msgid "ears"
msgstr ""

#: skycultures/western_rey/constellation_names.eng.fab:173
msgid "front legs"
msgstr ""

#: skycultures/western_rey/constellation_names.eng.fab:174
msgid "hind legs"
msgstr ""

#: skycultures/western_rey/constellation_names.eng.fab:180
msgid "Fly"
msgstr ""

#: skycultures/western_rey/constellation_names.eng.fab:183
msgid "eyes"
msgstr ""

#: skycultures/western_rey/star_names.fab:5
msgid "Pole Star"
msgstr ""

#: skycultures/western_rey/star_names.fab:49
msgid "Tau Ceti"
msgstr ""

#: skycultures/western_rey/star_names.fab:50
msgid "Knot"
msgstr ""

#: skycultures/western_rey/star_names.fab:56
msgid "Alpha Centauri"
msgstr ""

#: skycultures/western_rey/star_names.fab:57
msgid "Beta Centauri"
msgstr ""<|MERGE_RESOLUTION|>--- conflicted
+++ resolved
@@ -8,11 +8,7 @@
 msgstr ""
 "Project-Id-Version: PACKAGE VERSION\n"
 "Report-Msgid-Bugs-To: \n"
-<<<<<<< HEAD
-"POT-Creation-Date: 2017-06-20 19:42+0700\n"
-=======
 "POT-Creation-Date: 2017-09-03 16:45+0700\n"
->>>>>>> c5e0c720
 "PO-Revision-Date: YEAR-MO-DA HO:MI+ZONE\n"
 "Last-Translator: FULL NAME <EMAIL@ADDRESS>\n"
 "Language-Team: LANGUAGE <LL@li.org>\n"
@@ -449,11 +445,7 @@
 msgstr ""
 
 #. TRANSLATORS: TNO/Asteroid (136108) Haumea
-<<<<<<< HEAD
-#: skycultures/translations.fab:93
-=======
 #: skycultures/translations.fab:175
->>>>>>> c5e0c720
 #: skycultures/hawaiian_starlines/star_names.fab:44
 msgid "Haumea"
 msgstr ""
@@ -623,36 +615,6 @@
 msgid "Herculina"
 msgstr ""
 
-<<<<<<< HEAD
-#. TRANSLATORS: Template for Nova name
-#: skycultures/translations.fab:182
-msgctxt "Nova template"
-msgid "Nova"
-msgstr ""
-
-#. TRANSLATORS: Proper name of star 14 Andromedae
-#: skycultures/translations.fab:187 skycultures/western/star_names.fab:11
-msgid "Veritate"
-msgstr ""
-
-#. TRANSLATORS: Proper name of exoplanet 14 Andromedae b
-#: skycultures/translations.fab:189
-msgid "Spe"
-msgstr ""
-
-#. TRANSLATORS: Proper name of star 18 Delphini
-#: skycultures/translations.fab:191 skycultures/western/star_names.fab:313
-msgid "Musica"
-msgstr ""
-
-#. TRANSLATORS: Proper name of exoplanet 18 Delphini b
-#: skycultures/translations.fab:193
-msgid "Arion"
-msgstr ""
-
-#. TRANSLATORS: Proper name of star 42 Draconis
-#: skycultures/translations.fab:195 skycultures/western/star_names.fab:346
-=======
 #. TRANSLATORS: Asteroid (624) Hektor
 #: skycultures/translations.fab:248
 msgid "Hektor"
@@ -771,5751 +733,649 @@
 
 #. TRANSLATORS: Proper name of star 42 Draconis
 #: skycultures/translations.fab:311 skycultures/western/star_names.fab:352
->>>>>>> c5e0c720
 msgid "Fafnir"
 msgstr ""
 
 #. TRANSLATORS: Proper name of exoplanet 42 Draconis b
-<<<<<<< HEAD
-#: skycultures/translations.fab:197
-=======
 #: skycultures/translations.fab:313
->>>>>>> c5e0c720
 msgid "Orbitar"
 msgstr ""
 
 #. TRANSLATORS: Proper name of star 47 Ursae Majoris
-<<<<<<< HEAD
-#: skycultures/translations.fab:199 skycultures/western/star_names.fab:776
-=======
 #: skycultures/translations.fab:315 skycultures/western/star_names.fab:791
->>>>>>> c5e0c720
 msgid "Chalawan"
 msgstr ""
 
 #. TRANSLATORS: Proper name of exoplanet 47 Ursae Majoris b
-<<<<<<< HEAD
-#: skycultures/translations.fab:201
-=======
 #: skycultures/translations.fab:317
->>>>>>> c5e0c720
 msgid "Taphao Thong"
 msgstr ""
 
 #. TRANSLATORS: Proper name of exoplanet 47 Ursae Majoris c
-<<<<<<< HEAD
-#: skycultures/translations.fab:203
-=======
 #: skycultures/translations.fab:319
->>>>>>> c5e0c720
 msgid "Taphao Kaew"
 msgstr ""
 
 #. TRANSLATORS: Proper name of star 51 Pegasi
-<<<<<<< HEAD
-#: skycultures/translations.fab:205 skycultures/western/star_names.fab:584
-=======
 #: skycultures/translations.fab:321 skycultures/western/star_names.fab:595
->>>>>>> c5e0c720
 msgid "Helvetios"
 msgstr ""
 
 #. TRANSLATORS: Proper name of exoplanet 51 Pegasi b
-<<<<<<< HEAD
-#: skycultures/translations.fab:207
-=======
 #: skycultures/translations.fab:323
->>>>>>> c5e0c720
 msgid "Dimidium"
 msgstr ""
 
 #. TRANSLATORS: Proper name of star 55 Cancri
-<<<<<<< HEAD
-#: skycultures/translations.fab:209 skycultures/western/star_names.fab:121
-=======
 #: skycultures/translations.fab:325 skycultures/western/star_names.fab:125
->>>>>>> c5e0c720
 msgid "Copernicus"
 msgstr ""
 
 #. TRANSLATORS: Proper name of exoplanet 55 Cancri b
-<<<<<<< HEAD
-#: skycultures/translations.fab:211
-=======
 #: skycultures/translations.fab:327
->>>>>>> c5e0c720
 msgid "Galileo"
 msgstr ""
 
 #. TRANSLATORS: Proper name of exoplanet 55 Cancri c
-<<<<<<< HEAD
-#: skycultures/translations.fab:213
-=======
 #: skycultures/translations.fab:329
->>>>>>> c5e0c720
 msgid "Brahe"
 msgstr ""
 
 #. TRANSLATORS: Proper name of exoplanet 55 Cancri d
-<<<<<<< HEAD
-#: skycultures/translations.fab:215
-=======
 #: skycultures/translations.fab:331
->>>>>>> c5e0c720
 msgid "Lipperhey"
 msgstr ""
 
 #. TRANSLATORS: Proper name of exoplanet 55 Cancri e
-<<<<<<< HEAD
-#: skycultures/translations.fab:217
-=======
 #: skycultures/translations.fab:333
->>>>>>> c5e0c720
 msgid "Janssen"
 msgstr ""
 
 #. TRANSLATORS: Proper name of exoplanet 55 Cancri f
-<<<<<<< HEAD
-#: skycultures/translations.fab:219
-=======
 #: skycultures/translations.fab:335
->>>>>>> c5e0c720
 msgid "Harriot"
 msgstr ""
 
 #. TRANSLATORS: Proper name of exoplanet Ain b (epsilon Tauri b)
-<<<<<<< HEAD
-#: skycultures/translations.fab:221
-=======
 #: skycultures/translations.fab:337
->>>>>>> c5e0c720
 msgid "Amateru"
 msgstr ""
 
 #. TRANSLATORS: Proper name of exoplanet Edasich b (iota Draconis b)
-<<<<<<< HEAD
-#: skycultures/translations.fab:223
-=======
 #: skycultures/translations.fab:339
->>>>>>> c5e0c720
 msgid "Hypatia"
 msgstr ""
 
 #. TRANSLATORS: Proper name of star epsilon Eridani
-<<<<<<< HEAD
-#: skycultures/translations.fab:225 skycultures/western/star_names.fab:380
-=======
 #: skycultures/translations.fab:341 skycultures/western/star_names.fab:389
->>>>>>> c5e0c720
 msgid "Ran"
 msgstr ""
 
 #. TRANSLATORS: Proper name of exoplanet epsilon Eridani b
-<<<<<<< HEAD
-#: skycultures/translations.fab:227
-=======
 #: skycultures/translations.fab:343
->>>>>>> c5e0c720
 msgid "AEgir"
 msgstr ""
 
 #. TRANSLATORS: Proper name of exoplanet Errai b (gamma Cephei b)
-<<<<<<< HEAD
-#: skycultures/translations.fab:229
-=======
 #: skycultures/translations.fab:345
->>>>>>> c5e0c720
 msgid "Tadmor"
 msgstr ""
 
 #. TRANSLATORS: Proper name of exoplanet Fomalhaut b (alpha Piscis Austrini b)
-<<<<<<< HEAD
-#: skycultures/translations.fab:231
-=======
 #: skycultures/translations.fab:347
->>>>>>> c5e0c720
 msgid "Dagon"
 msgstr ""
 
 #. TRANSLATORS: Proper name of star HD 104985
-<<<<<<< HEAD
-#: skycultures/translations.fab:233 skycultures/western/star_names.fab:112
-=======
 #: skycultures/translations.fab:349 skycultures/western/star_names.fab:116
->>>>>>> c5e0c720
 msgid "Tonatiuh"
 msgstr ""
 
 #. TRANSLATORS: Proper name of exoplanet HD 104985 b
-<<<<<<< HEAD
-#: skycultures/translations.fab:235
-=======
 #: skycultures/translations.fab:351
->>>>>>> c5e0c720
 msgid "Meztli"
 msgstr ""
 
 #. TRANSLATORS: Proper name of star HD 149026
-<<<<<<< HEAD
-#: skycultures/translations.fab:237 skycultures/western/star_names.fab:430
-=======
 #: skycultures/translations.fab:353 skycultures/western/star_names.fab:440
->>>>>>> c5e0c720
 msgid "Ogma"
 msgstr ""
 
 #. TRANSLATORS: Proper name of exoplanet HD 149026 b
-<<<<<<< HEAD
-#: skycultures/translations.fab:239
-=======
 #: skycultures/translations.fab:355
->>>>>>> c5e0c720
 msgid "Smertrios"
 msgstr ""
 
 #. TRANSLATORS: Proper name of star HD 81688
-<<<<<<< HEAD
-#: skycultures/translations.fab:241 skycultures/western/star_names.fab:775
-=======
 #: skycultures/translations.fab:357 skycultures/western/star_names.fab:790
->>>>>>> c5e0c720
 msgid "Intercrus"
 msgstr ""
 
 #. TRANSLATORS: Proper name of exoplanet HD 81688 b
-<<<<<<< HEAD
-#: skycultures/translations.fab:243
-=======
 #: skycultures/translations.fab:359
->>>>>>> c5e0c720
 msgid "Arkas"
 msgstr ""
 
 #. TRANSLATORS: Proper name of star mu Arae
-<<<<<<< HEAD
-#: skycultures/translations.fab:245 skycultures/western/star_names.fab:50
-=======
 #: skycultures/translations.fab:361 skycultures/western/star_names.fab:50
->>>>>>> c5e0c720
 msgid "Cervantes"
 msgstr ""
 
 #. TRANSLATORS: Proper name of exoplanet mu Arae b
-<<<<<<< HEAD
-#: skycultures/translations.fab:247
-=======
 #: skycultures/translations.fab:363
->>>>>>> c5e0c720
 msgid "Quijote"
 msgstr ""
 
 #. TRANSLATORS: Proper name of exoplanet mu Arae c
-<<<<<<< HEAD
-#: skycultures/translations.fab:249
-=======
 #: skycultures/translations.fab:365
->>>>>>> c5e0c720
 msgid "Dulcinea"
 msgstr ""
 
 #. TRANSLATORS: Proper name of exoplanet mu Arae d
-<<<<<<< HEAD
-#: skycultures/translations.fab:251
-=======
 #: skycultures/translations.fab:367
->>>>>>> c5e0c720
 msgid "Rocinante"
 msgstr ""
 
 #. TRANSLATORS: Proper name of exoplanet mu Arae e
-<<<<<<< HEAD
-#: skycultures/translations.fab:253
-=======
 #: skycultures/translations.fab:369
->>>>>>> c5e0c720
 msgid "Sancho"
 msgstr ""
 
 #. TRANSLATORS: Proper name of exoplanet Pollux b
-<<<<<<< HEAD
-#: skycultures/translations.fab:255
-=======
 #: skycultures/translations.fab:371
->>>>>>> c5e0c720
 msgid "Thestias"
 msgstr ""
 
 #. TRANSLATORS: Proper name of pulsar PSR 1257+12
-<<<<<<< HEAD
-#: skycultures/translations.fab:257
-=======
 #: skycultures/translations.fab:373
->>>>>>> c5e0c720
 msgid "Lich"
 msgstr ""
 
 #. TRANSLATORS: Proper name of exoplanet PSR 1257+12 b
-<<<<<<< HEAD
-#: skycultures/translations.fab:259
-=======
 #: skycultures/translations.fab:375
->>>>>>> c5e0c720
 msgid "Draugr"
 msgstr ""
 
 #. TRANSLATORS: Proper name of exoplanet PSR 1257+12 c
-<<<<<<< HEAD
-#: skycultures/translations.fab:261
-=======
 #: skycultures/translations.fab:377
->>>>>>> c5e0c720
 msgid "Poltergeist"
 msgstr ""
 
 #. TRANSLATORS: Proper name of exoplanet PSR 1257+12 d
-<<<<<<< HEAD
-#: skycultures/translations.fab:263
-=======
 #: skycultures/translations.fab:379
->>>>>>> c5e0c720
 msgid "Phobetor"
 msgstr ""
 
 #. TRANSLATORS: Proper name of star upsilon Andromedae
-<<<<<<< HEAD
-#: skycultures/translations.fab:265 skycultures/western/star_names.fab:10
-=======
 #: skycultures/translations.fab:381 skycultures/western/star_names.fab:10
->>>>>>> c5e0c720
 msgid "Titawin"
 msgstr ""
 
 #. TRANSLATORS: Proper name of exoplanet upsilon Andromedae b
-<<<<<<< HEAD
-#: skycultures/translations.fab:267
-=======
 #: skycultures/translations.fab:383
->>>>>>> c5e0c720
 msgid "Saffar"
 msgstr ""
 
 #. TRANSLATORS: Proper name of exoplanet upsilon Andromedae c
-<<<<<<< HEAD
-#: skycultures/translations.fab:269
-=======
 #: skycultures/translations.fab:385
->>>>>>> c5e0c720
 msgid "Samh"
 msgstr ""
 
 #. TRANSLATORS: Proper name of exoplanet upsilon Andromedae d
-<<<<<<< HEAD
-#: skycultures/translations.fab:271
-=======
 #: skycultures/translations.fab:387
->>>>>>> c5e0c720
 msgid "Majriti"
 msgstr ""
 
 #. TRANSLATORS: Proper name of star xi Aquilae
-<<<<<<< HEAD
-#: skycultures/translations.fab:273 skycultures/western/star_names.fab:37
-=======
 #: skycultures/translations.fab:389 skycultures/western/star_names.fab:37
->>>>>>> c5e0c720
 msgid "Libertas"
 msgstr ""
 
 #. TRANSLATORS: Proper name of exoplanet xi Aquilae b
-<<<<<<< HEAD
-#: skycultures/translations.fab:275
-msgid "Fortitudo"
-msgstr ""
-
-#: skycultures/translations.fab:280
-=======
 #: skycultures/translations.fab:391
 msgid "Fortitudo"
 msgstr ""
 
 #: skycultures/translations.fab:396
->>>>>>> c5e0c720
 msgctxt "Genitive name of constellation"
 msgid "Andromedae"
 msgstr ""
 
-<<<<<<< HEAD
-#: skycultures/translations.fab:281
-=======
 #: skycultures/translations.fab:397
->>>>>>> c5e0c720
 msgctxt "Genitive name of constellation"
 msgid "Antliae"
 msgstr ""
 
-<<<<<<< HEAD
-#: skycultures/translations.fab:282
-=======
 #: skycultures/translations.fab:398
->>>>>>> c5e0c720
 msgctxt "Genitive name of constellation"
 msgid "Apodis"
 msgstr ""
 
-<<<<<<< HEAD
-#: skycultures/translations.fab:283
-=======
 #: skycultures/translations.fab:399
->>>>>>> c5e0c720
 msgctxt "Genitive name of constellation"
 msgid "Aquarii"
 msgstr ""
 
-<<<<<<< HEAD
-#: skycultures/translations.fab:284
-=======
 #: skycultures/translations.fab:400
->>>>>>> c5e0c720
 msgctxt "Genitive name of constellation"
 msgid "Aquilae"
 msgstr ""
 
-<<<<<<< HEAD
-#: skycultures/translations.fab:285
-=======
 #: skycultures/translations.fab:401
->>>>>>> c5e0c720
 msgctxt "Genitive name of constellation"
 msgid "Arae"
 msgstr ""
 
-<<<<<<< HEAD
-#: skycultures/translations.fab:286
-=======
 #: skycultures/translations.fab:402
->>>>>>> c5e0c720
 msgctxt "Genitive name of constellation"
 msgid "Arietis"
 msgstr ""
 
-<<<<<<< HEAD
-#: skycultures/translations.fab:287
-=======
 #: skycultures/translations.fab:403
->>>>>>> c5e0c720
 msgctxt "Genitive name of constellation"
 msgid "Aurigae"
 msgstr ""
 
-<<<<<<< HEAD
-#: skycultures/translations.fab:288
-=======
 #: skycultures/translations.fab:404
->>>>>>> c5e0c720
 msgctxt "Genitive name of constellation"
 msgid "Bootis"
 msgstr ""
 
-<<<<<<< HEAD
-#: skycultures/translations.fab:289
-=======
 #: skycultures/translations.fab:405
->>>>>>> c5e0c720
 msgctxt "Genitive name of constellation"
 msgid "Caeli"
 msgstr ""
 
-<<<<<<< HEAD
-#: skycultures/translations.fab:290
-=======
 #: skycultures/translations.fab:406
->>>>>>> c5e0c720
 msgctxt "Genitive name of constellation"
 msgid "Camelopardalis"
 msgstr ""
 
-<<<<<<< HEAD
-#: skycultures/translations.fab:291
-=======
 #: skycultures/translations.fab:407
->>>>>>> c5e0c720
 msgctxt "Genitive name of constellation"
 msgid "Cancri"
 msgstr ""
 
-<<<<<<< HEAD
-#: skycultures/translations.fab:292
-=======
 #: skycultures/translations.fab:408
->>>>>>> c5e0c720
 msgctxt "Genitive name of constellation"
 msgid "Canum Venaticorum"
 msgstr ""
 
-<<<<<<< HEAD
-#: skycultures/translations.fab:293
-=======
 #: skycultures/translations.fab:409
->>>>>>> c5e0c720
 msgctxt "Genitive name of constellation"
 msgid "Canis Majoris"
 msgstr ""
 
-<<<<<<< HEAD
-#: skycultures/translations.fab:294
-=======
 #: skycultures/translations.fab:410
->>>>>>> c5e0c720
 msgctxt "Genitive name of constellation"
 msgid "Canis Minoris"
 msgstr ""
 
-<<<<<<< HEAD
-#: skycultures/translations.fab:295
-=======
 #: skycultures/translations.fab:411
->>>>>>> c5e0c720
 msgctxt "Genitive name of constellation"
 msgid "Capricorni"
 msgstr ""
 
-<<<<<<< HEAD
-#: skycultures/translations.fab:296
-=======
 #: skycultures/translations.fab:412
->>>>>>> c5e0c720
 msgctxt "Genitive name of constellation"
 msgid "Carinae"
 msgstr ""
 
-<<<<<<< HEAD
-#: skycultures/translations.fab:297
-=======
 #: skycultures/translations.fab:413
->>>>>>> c5e0c720
 msgctxt "Genitive name of constellation"
 msgid "Cassiopeiae"
 msgstr ""
 
-<<<<<<< HEAD
-#: skycultures/translations.fab:298
-=======
 #: skycultures/translations.fab:414
->>>>>>> c5e0c720
 msgctxt "Genitive name of constellation"
 msgid "Centauri"
 msgstr ""
 
-<<<<<<< HEAD
-#: skycultures/translations.fab:299
-=======
 #: skycultures/translations.fab:415
->>>>>>> c5e0c720
 msgctxt "Genitive name of constellation"
 msgid "Cephei"
 msgstr ""
 
-<<<<<<< HEAD
-#: skycultures/translations.fab:300
-=======
 #: skycultures/translations.fab:416
->>>>>>> c5e0c720
 msgctxt "Genitive name of constellation"
 msgid "Ceti"
 msgstr ""
 
-<<<<<<< HEAD
-#: skycultures/translations.fab:301
-=======
 #: skycultures/translations.fab:417
->>>>>>> c5e0c720
 msgctxt "Genitive name of constellation"
 msgid "Chamaeleontis"
 msgstr ""
 
-<<<<<<< HEAD
-#: skycultures/translations.fab:302
-=======
 #: skycultures/translations.fab:418
->>>>>>> c5e0c720
 msgctxt "Genitive name of constellation"
 msgid "Circini"
 msgstr ""
 
-<<<<<<< HEAD
-#: skycultures/translations.fab:303
-=======
 #: skycultures/translations.fab:419
->>>>>>> c5e0c720
 msgctxt "Genitive name of constellation"
 msgid "Columbae"
 msgstr ""
 
-<<<<<<< HEAD
-#: skycultures/translations.fab:304
-=======
 #: skycultures/translations.fab:420
->>>>>>> c5e0c720
 msgctxt "Genitive name of constellation"
 msgid "Comae Berenices"
 msgstr ""
 
-<<<<<<< HEAD
-#: skycultures/translations.fab:305
-=======
 #: skycultures/translations.fab:421
->>>>>>> c5e0c720
 msgctxt "Genitive name of constellation"
 msgid "Coronae Australis"
 msgstr ""
 
-<<<<<<< HEAD
-#: skycultures/translations.fab:306
-=======
 #: skycultures/translations.fab:422
->>>>>>> c5e0c720
 msgctxt "Genitive name of constellation"
 msgid "Coronae Borealis"
 msgstr ""
 
-<<<<<<< HEAD
-#: skycultures/translations.fab:307
-=======
 #: skycultures/translations.fab:423
->>>>>>> c5e0c720
 msgctxt "Genitive name of constellation"
 msgid "Corvi"
 msgstr ""
 
-<<<<<<< HEAD
-#: skycultures/translations.fab:308
-=======
 #: skycultures/translations.fab:424
->>>>>>> c5e0c720
 msgctxt "Genitive name of constellation"
 msgid "Crateris"
 msgstr ""
 
-<<<<<<< HEAD
-#: skycultures/translations.fab:309
-=======
 #: skycultures/translations.fab:425
->>>>>>> c5e0c720
 msgctxt "Genitive name of constellation"
 msgid "Crucis"
 msgstr ""
 
-<<<<<<< HEAD
-#: skycultures/translations.fab:310
-=======
 #: skycultures/translations.fab:426
->>>>>>> c5e0c720
 msgctxt "Genitive name of constellation"
 msgid "Cygni"
 msgstr ""
 
-<<<<<<< HEAD
-#: skycultures/translations.fab:311
-=======
 #: skycultures/translations.fab:427
->>>>>>> c5e0c720
 msgctxt "Genitive name of constellation"
 msgid "Delphini"
 msgstr ""
 
-<<<<<<< HEAD
-#: skycultures/translations.fab:312
-=======
 #: skycultures/translations.fab:428
->>>>>>> c5e0c720
 msgctxt "Genitive name of constellation"
 msgid "Doradus"
 msgstr ""
 
-<<<<<<< HEAD
-#: skycultures/translations.fab:313
-=======
 #: skycultures/translations.fab:429
->>>>>>> c5e0c720
 msgctxt "Genitive name of constellation"
 msgid "Draconis"
 msgstr ""
 
-<<<<<<< HEAD
-#: skycultures/translations.fab:314
-=======
 #: skycultures/translations.fab:430
->>>>>>> c5e0c720
 msgctxt "Genitive name of constellation"
 msgid "Equulei"
 msgstr ""
 
-<<<<<<< HEAD
-#: skycultures/translations.fab:315
-=======
 #: skycultures/translations.fab:431
->>>>>>> c5e0c720
 msgctxt "Genitive name of constellation"
 msgid "Eridani"
 msgstr ""
 
-<<<<<<< HEAD
-#: skycultures/translations.fab:316
-=======
 #: skycultures/translations.fab:432
->>>>>>> c5e0c720
 msgctxt "Genitive name of constellation"
 msgid "Fornacis"
 msgstr ""
 
-<<<<<<< HEAD
-#: skycultures/translations.fab:317
-=======
 #: skycultures/translations.fab:433
->>>>>>> c5e0c720
 msgctxt "Genitive name of constellation"
 msgid "Geminorum"
 msgstr ""
 
-<<<<<<< HEAD
-#: skycultures/translations.fab:318
-=======
 #: skycultures/translations.fab:434
->>>>>>> c5e0c720
 msgctxt "Genitive name of constellation"
 msgid "Gruis"
 msgstr ""
 
-<<<<<<< HEAD
-#: skycultures/translations.fab:319
-=======
 #: skycultures/translations.fab:435
->>>>>>> c5e0c720
 msgctxt "Genitive name of constellation"
 msgid "Herculis"
 msgstr ""
 
-<<<<<<< HEAD
-#: skycultures/translations.fab:320
-=======
 #: skycultures/translations.fab:436
->>>>>>> c5e0c720
 msgctxt "Genitive name of constellation"
 msgid "Horologii"
 msgstr ""
 
-<<<<<<< HEAD
-#: skycultures/translations.fab:321
-=======
 #: skycultures/translations.fab:437
->>>>>>> c5e0c720
 msgctxt "Genitive name of constellation"
 msgid "Hydrae"
 msgstr ""
 
-<<<<<<< HEAD
-#: skycultures/translations.fab:322
-=======
 #: skycultures/translations.fab:438
->>>>>>> c5e0c720
 msgctxt "Genitive name of constellation"
 msgid "Hydri"
 msgstr ""
 
-<<<<<<< HEAD
-#: skycultures/translations.fab:323
-=======
 #: skycultures/translations.fab:439
->>>>>>> c5e0c720
 msgctxt "Genitive name of constellation"
 msgid "Indi"
 msgstr ""
 
-<<<<<<< HEAD
-#: skycultures/translations.fab:324
-=======
 #: skycultures/translations.fab:440
->>>>>>> c5e0c720
 msgctxt "Genitive name of constellation"
 msgid "Lacertae"
 msgstr ""
 
-<<<<<<< HEAD
-#: skycultures/translations.fab:325
-=======
 #: skycultures/translations.fab:441
->>>>>>> c5e0c720
 msgctxt "Genitive name of constellation"
 msgid "Leonis"
 msgstr ""
 
-<<<<<<< HEAD
-#: skycultures/translations.fab:326
-=======
 #: skycultures/translations.fab:442
->>>>>>> c5e0c720
 msgctxt "Genitive name of constellation"
 msgid "Leonis Minoris"
 msgstr ""
 
-<<<<<<< HEAD
-#: skycultures/translations.fab:327
-=======
 #: skycultures/translations.fab:443
->>>>>>> c5e0c720
 msgctxt "Genitive name of constellation"
 msgid "Leporis"
 msgstr ""
 
-<<<<<<< HEAD
-#: skycultures/translations.fab:328
-=======
 #: skycultures/translations.fab:444
->>>>>>> c5e0c720
 msgctxt "Genitive name of constellation"
 msgid "Librae"
 msgstr ""
 
-<<<<<<< HEAD
-#: skycultures/translations.fab:329
-=======
 #: skycultures/translations.fab:445
->>>>>>> c5e0c720
 msgctxt "Genitive name of constellation"
 msgid "Lupi"
 msgstr ""
 
-<<<<<<< HEAD
-#: skycultures/translations.fab:330
-=======
 #: skycultures/translations.fab:446
->>>>>>> c5e0c720
 msgctxt "Genitive name of constellation"
 msgid "Lyncis"
 msgstr ""
 
-<<<<<<< HEAD
-#: skycultures/translations.fab:331
-=======
 #: skycultures/translations.fab:447
->>>>>>> c5e0c720
 msgctxt "Genitive name of constellation"
 msgid "Lyrae"
 msgstr ""
 
-<<<<<<< HEAD
-#: skycultures/translations.fab:332
-=======
 #: skycultures/translations.fab:448
->>>>>>> c5e0c720
 msgctxt "Genitive name of constellation"
 msgid "Mensae"
 msgstr ""
 
-<<<<<<< HEAD
-#: skycultures/translations.fab:333
-=======
 #: skycultures/translations.fab:449
->>>>>>> c5e0c720
 msgctxt "Genitive name of constellation"
 msgid "Microscopii"
 msgstr ""
 
-<<<<<<< HEAD
-#: skycultures/translations.fab:334
-=======
 #: skycultures/translations.fab:450
->>>>>>> c5e0c720
 msgctxt "Genitive name of constellation"
 msgid "Monocerotis"
 msgstr ""
 
-<<<<<<< HEAD
-#: skycultures/translations.fab:335
-=======
 #: skycultures/translations.fab:451
->>>>>>> c5e0c720
 msgctxt "Genitive name of constellation"
 msgid "Muscae"
 msgstr ""
 
-<<<<<<< HEAD
-#: skycultures/translations.fab:336
-=======
 #: skycultures/translations.fab:452
->>>>>>> c5e0c720
 msgctxt "Genitive name of constellation"
 msgid "Normae"
 msgstr ""
 
-<<<<<<< HEAD
-#: skycultures/translations.fab:337
-=======
 #: skycultures/translations.fab:453
->>>>>>> c5e0c720
 msgctxt "Genitive name of constellation"
 msgid "Octantis"
 msgstr ""
 
-<<<<<<< HEAD
-#: skycultures/translations.fab:338
-=======
 #: skycultures/translations.fab:454
->>>>>>> c5e0c720
 msgctxt "Genitive name of constellation"
 msgid "Ophiuchi"
 msgstr ""
 
-<<<<<<< HEAD
-#: skycultures/translations.fab:339
-=======
 #: skycultures/translations.fab:455
->>>>>>> c5e0c720
 msgctxt "Genitive name of constellation"
 msgid "Orionis"
 msgstr ""
 
-<<<<<<< HEAD
-#: skycultures/translations.fab:340
-=======
 #: skycultures/translations.fab:456
->>>>>>> c5e0c720
 msgctxt "Genitive name of constellation"
 msgid "Pavonis"
 msgstr ""
 
-<<<<<<< HEAD
-#: skycultures/translations.fab:341
-=======
 #: skycultures/translations.fab:457
->>>>>>> c5e0c720
 msgctxt "Genitive name of constellation"
 msgid "Pegasi"
 msgstr ""
 
-<<<<<<< HEAD
-#: skycultures/translations.fab:342
-=======
 #: skycultures/translations.fab:458
->>>>>>> c5e0c720
 msgctxt "Genitive name of constellation"
 msgid "Persei"
 msgstr ""
 
-<<<<<<< HEAD
-#: skycultures/translations.fab:343
-=======
 #: skycultures/translations.fab:459
->>>>>>> c5e0c720
 msgctxt "Genitive name of constellation"
 msgid "Phoenicis"
 msgstr ""
 
-<<<<<<< HEAD
-#: skycultures/translations.fab:344
-=======
 #: skycultures/translations.fab:460
->>>>>>> c5e0c720
 msgctxt "Genitive name of constellation"
 msgid "Pictoris"
 msgstr ""
 
-<<<<<<< HEAD
-#: skycultures/translations.fab:345
-=======
 #: skycultures/translations.fab:461
->>>>>>> c5e0c720
 msgctxt "Genitive name of constellation"
 msgid "Piscium"
 msgstr ""
 
-<<<<<<< HEAD
-#: skycultures/translations.fab:346
-=======
 #: skycultures/translations.fab:462
->>>>>>> c5e0c720
 msgctxt "Genitive name of constellation"
 msgid "Piscis Austrini"
 msgstr ""
 
-<<<<<<< HEAD
-#: skycultures/translations.fab:347
-=======
 #: skycultures/translations.fab:463
->>>>>>> c5e0c720
 msgctxt "Genitive name of constellation"
 msgid "Puppis"
 msgstr ""
 
-<<<<<<< HEAD
-#: skycultures/translations.fab:348
-=======
 #: skycultures/translations.fab:464
->>>>>>> c5e0c720
 msgctxt "Genitive name of constellation"
 msgid "Pyxidis"
 msgstr ""
 
-<<<<<<< HEAD
-#: skycultures/translations.fab:349
-=======
 #: skycultures/translations.fab:465
->>>>>>> c5e0c720
 msgctxt "Genitive name of constellation"
 msgid "Reticuli"
 msgstr ""
 
-<<<<<<< HEAD
-#: skycultures/translations.fab:350
-=======
 #: skycultures/translations.fab:466
->>>>>>> c5e0c720
 msgctxt "Genitive name of constellation"
 msgid "Sagittae"
 msgstr ""
 
-<<<<<<< HEAD
-#: skycultures/translations.fab:351
-=======
 #: skycultures/translations.fab:467
->>>>>>> c5e0c720
 msgctxt "Genitive name of constellation"
 msgid "Sagittarii"
 msgstr ""
 
-<<<<<<< HEAD
-#: skycultures/translations.fab:352
-=======
 #: skycultures/translations.fab:468
->>>>>>> c5e0c720
 msgctxt "Genitive name of constellation"
 msgid "Scorpii"
 msgstr ""
 
-<<<<<<< HEAD
-#: skycultures/translations.fab:353
-=======
 #: skycultures/translations.fab:469
->>>>>>> c5e0c720
 msgctxt "Genitive name of constellation"
 msgid "Sculptoris"
 msgstr ""
 
-<<<<<<< HEAD
-#: skycultures/translations.fab:354
-=======
 #: skycultures/translations.fab:470
->>>>>>> c5e0c720
 msgctxt "Genitive name of constellation"
 msgid "Scuti"
 msgstr ""
 
-<<<<<<< HEAD
-#: skycultures/translations.fab:355
-=======
 #: skycultures/translations.fab:471
->>>>>>> c5e0c720
 msgctxt "Genitive name of constellation"
 msgid "Serpentis"
 msgstr ""
 
-<<<<<<< HEAD
-#: skycultures/translations.fab:356
-=======
 #: skycultures/translations.fab:472
->>>>>>> c5e0c720
 msgctxt "Genitive name of constellation"
 msgid "Sextantis"
 msgstr ""
 
-<<<<<<< HEAD
-#: skycultures/translations.fab:357
-=======
 #: skycultures/translations.fab:473
->>>>>>> c5e0c720
 msgctxt "Genitive name of constellation"
 msgid "Tauri"
 msgstr ""
 
-<<<<<<< HEAD
-#: skycultures/translations.fab:358
-=======
 #: skycultures/translations.fab:474
->>>>>>> c5e0c720
 msgctxt "Genitive name of constellation"
 msgid "Telescopii"
 msgstr ""
 
-<<<<<<< HEAD
-#: skycultures/translations.fab:359
-=======
 #: skycultures/translations.fab:475
->>>>>>> c5e0c720
 msgctxt "Genitive name of constellation"
 msgid "Trianguli"
 msgstr ""
 
-<<<<<<< HEAD
-#: skycultures/translations.fab:360
-=======
 #: skycultures/translations.fab:476
->>>>>>> c5e0c720
 msgctxt "Genitive name of constellation"
 msgid "Trianguli Australis"
 msgstr ""
 
-<<<<<<< HEAD
-#: skycultures/translations.fab:361
-=======
 #: skycultures/translations.fab:477
->>>>>>> c5e0c720
 msgctxt "Genitive name of constellation"
 msgid "Tucanae"
 msgstr ""
 
-<<<<<<< HEAD
-#: skycultures/translations.fab:362
-=======
 #: skycultures/translations.fab:478
->>>>>>> c5e0c720
 msgctxt "Genitive name of constellation"
 msgid "Ursae Majoris"
 msgstr ""
 
-<<<<<<< HEAD
-#: skycultures/translations.fab:363
-=======
 #: skycultures/translations.fab:479
->>>>>>> c5e0c720
 msgctxt "Genitive name of constellation"
 msgid "Ursae Minoris"
 msgstr ""
 
-<<<<<<< HEAD
-#: skycultures/translations.fab:364
-=======
 #: skycultures/translations.fab:480
->>>>>>> c5e0c720
 msgctxt "Genitive name of constellation"
 msgid "Velorum"
 msgstr ""
 
-<<<<<<< HEAD
-#: skycultures/translations.fab:365
-=======
 #: skycultures/translations.fab:481
->>>>>>> c5e0c720
 msgctxt "Genitive name of constellation"
 msgid "Virginis"
 msgstr ""
 
-<<<<<<< HEAD
-#: skycultures/translations.fab:366
-=======
 #: skycultures/translations.fab:482
->>>>>>> c5e0c720
 msgctxt "Genitive name of constellation"
 msgid "Volantis"
 msgstr ""
 
-<<<<<<< HEAD
-#: skycultures/translations.fab:367
-=======
 #: skycultures/translations.fab:483
->>>>>>> c5e0c720
 msgctxt "Genitive name of constellation"
 msgid "Vulpeculae"
 msgstr ""
 
-<<<<<<< HEAD
-#: nebulae/default/names.dat:24
-msgid "Bow-Tie Nebula"
-msgstr ""
-
-#: nebulae/default/names.dat:25
-msgid "Scarab Nebula"
-msgstr ""
-
-#: nebulae/default/names.dat:26 nebulae/default/names.dat:27
-#: nebulae/default/names.dat:28 nebulae/default/names.dat:29
-msgid "Robert's Quartet"
-msgstr ""
-
-#: nebulae/default/names.dat:30
-msgid "47 Tuc"
-msgstr ""
-
-#: nebulae/default/names.dat:31
-msgid "Giant Squid Galaxy"
-msgstr ""
-
-#: nebulae/default/names.dat:32
-msgid "Polarissima Cluster"
-msgstr ""
-
-#: nebulae/default/names.dat:33
-msgid "Great Star Cloud in Andromeda Galaxy"
-msgstr ""
-
-#: nebulae/default/names.dat:34
-msgid "Andromeda Galaxy"
-msgstr ""
-
-#: nebulae/default/names.dat:35
-msgid "Andromeda Nebula"
-msgstr ""
-
-#: nebulae/default/names.dat:36
-msgid "Sailboat Cluster"
-msgstr ""
-
-#: nebulae/default/names.dat:37
-msgid "Skull Nebula"
-msgstr ""
-
-#: nebulae/default/names.dat:38
-msgid "Soap Bubble Nebula"
-msgstr ""
-
-#: nebulae/default/names.dat:39
-msgid "Voodoo Mask Nebula"
-msgstr ""
-
-#: nebulae/default/names.dat:40 nebulae/default/names.dat:583
-msgid "Burbidge Chain"
-msgstr ""
-
-#: nebulae/default/names.dat:41
-msgid "Sculptor Galaxy"
-msgstr ""
-
-#: nebulae/default/names.dat:42
-msgid "Silver Coin Galaxy"
-msgstr ""
-
-#: nebulae/default/names.dat:43
-msgid "Silver Dollar Galaxy"
-msgstr ""
-
-#: nebulae/default/names.dat:44
-msgid "Pisces Cloud"
-msgstr ""
-
-#: nebulae/default/names.dat:45
-msgid "Markarian 348"
-msgstr ""
-
-#: nebulae/default/names.dat:46
-msgid "Small Magellanic Cloud"
-msgstr ""
-
-#: nebulae/default/names.dat:47
-msgid "Mirach's Ghost"
-msgstr ""
-
-#: nebulae/default/names.dat:48
-msgid "Dragonfly Cluster"
-msgstr ""
-
-#: nebulae/default/names.dat:49
-msgid "Owl Cluster"
-msgstr ""
-
-#: nebulae/default/names.dat:50
-msgid "E.T. Cluster"
-msgstr ""
-
-#: nebulae/default/names.dat:51
-msgid "Whirligig Galaxy"
-msgstr ""
-
-#: nebulae/default/names.dat:52
-msgid "Triangulum Galaxy"
-msgstr ""
-
-#: nebulae/default/names.dat:53
-msgid "Triangulum Pinwheel"
-msgstr ""
-
-#: nebulae/default/names.dat:54
-msgid "Little Spindle Galaxy"
-msgstr ""
-
-#: nebulae/default/names.dat:55
-msgid "Phantom Galaxy"
-msgstr ""
-
-#: nebulae/default/names.dat:56
-msgid "Little Dumbbell Nebula"
-msgstr ""
-
-#: nebulae/default/names.dat:57
-msgid "Cork Nebula"
-msgstr ""
-
-#: nebulae/default/names.dat:58
-msgid "Barbell Nebula"
-msgstr ""
-
-#: nebulae/default/names.dat:59
-msgid "Fuzzy Butterfly Cluster"
-msgstr ""
-
-#: nebulae/default/names.dat:60
-msgid "Lawnmower Cluster"
-msgstr ""
-
-#: nebulae/default/names.dat:61
-msgid "Fiddlehead Galaxy"
-msgstr ""
-
-#: nebulae/default/names.dat:62 nebulae/default/names.dat:64
-msgid "Double Cluster"
-msgstr ""
-
-#: nebulae/default/names.dat:63
-msgid "h Persei"
-msgstr ""
-
-#: nebulae/default/names.dat:65
-msgid "χ Persei"
-msgstr ""
-
-#: nebulae/default/names.dat:66
-msgid "Perseus Lenticular Galaxy"
-msgstr ""
-
-#: nebulae/default/names.dat:67
-msgid "Spiral Cluster"
-msgstr ""
-
-#: nebulae/default/names.dat:68
-msgid "Cetus A"
-msgstr ""
-
-#: nebulae/default/names.dat:69
-msgid "Eye of God Galaxy"
-msgstr ""
-
-#: nebulae/default/names.dat:70
-msgid "Patrick Starfish Cluster"
-msgstr ""
-
-#: nebulae/default/names.dat:71
-msgid "Perseus A"
-msgstr ""
-
-#: nebulae/default/names.dat:72
-msgid "Fornax A"
-msgstr ""
-
-#: nebulae/default/names.dat:73
-msgid "Fornax B"
-msgstr ""
-
-#: nebulae/default/names.dat:74
-msgid "Embryo Nebula"
-msgstr ""
-
-#: nebulae/default/names.dat:75
-msgid "Little Scorpion Cluster"
-msgstr ""
-
-#: nebulae/default/names.dat:76
-msgid "Stingray Cluster"
-msgstr ""
-
-#: nebulae/default/names.dat:77
-msgid "Robin's Egg Nebula"
-msgstr ""
-
-#: nebulae/default/names.dat:78
-msgid "Comet Planetary Nebula"
-msgstr ""
-
-#: nebulae/default/names.dat:79
-msgid "Maia Nebula"
-msgstr ""
-
-#: nebulae/default/names.dat:80
-msgid "Merope Nebula"
-msgstr ""
-
-#: nebulae/default/names.dat:81
-msgid "Tempel's Nebula"
-msgstr ""
-
-#: nebulae/default/names.dat:82
-msgid "Fossil Footprint Nebula"
-msgstr ""
-
-#: nebulae/default/names.dat:83
-msgid "California Nebula"
-msgstr ""
-
-#: nebulae/default/names.dat:84
-msgid "Camel's Eye Nebula"
-msgstr ""
-
-#: nebulae/default/names.dat:85
-msgid "Oyster Nebula"
-msgstr ""
-
-#: nebulae/default/names.dat:86
-msgid "Jolly Roger Cluster"
-msgstr ""
-
-#: nebulae/default/names.dat:87
-msgid "Golden Harp Cluster"
-msgstr ""
-
-#: nebulae/default/names.dat:88
-msgid "Crystal Ball Nebula"
-msgstr ""
-
-#: nebulae/default/names.dat:89
-msgid "Pansy Nebula"
-msgstr ""
-
-#: nebulae/default/names.dat:90
-msgid "Cleopatra's Eye Nebula"
-msgstr ""
-
-#: nebulae/default/names.dat:91
-msgid "Eskimo's Wife Nebula"
-msgstr ""
-
-#: nebulae/default/names.dat:92
-msgid "Struve's Lost Nebula"
-msgstr ""
-
-#: nebulae/default/names.dat:93
-msgid "Hind's variable Nebula"
-msgstr ""
-
-#: nebulae/default/names.dat:94 nebulae/default/names.dat:95
-msgid "Carafe Group"
-msgstr ""
-
-#: nebulae/default/names.dat:96
-msgid "Pirate Moon Cluster"
-msgstr ""
-
-#: nebulae/default/names.dat:97
-msgid "Poor Man's Double Cluster"
-msgstr ""
-
-#: nebulae/default/names.dat:98 nebulae/default/names.dat:99
-#: nebulae/default/names.dat:350
-msgid "Starfish Cluster"
-msgstr ""
-
-#: nebulae/default/names.dat:100
-msgid "Fly Nebula"
-msgstr ""
-
-#: nebulae/default/names.dat:101
-msgid "Crab Nebula"
-msgstr ""
-
-#: nebulae/default/names.dat:102
-msgid "Taurus A"
-msgstr ""
-
-#: nebulae/default/names.dat:103
-msgid "Pinwheel Cluster"
-msgstr ""
-
-#: nebulae/default/names.dat:104
-msgid "Mermaid's Purse Nebula"
-msgstr ""
-
-#: nebulae/default/names.dat:105
-msgid "Great Orion Nebula"
-msgstr ""
-
-#: nebulae/default/names.dat:106
-msgid "Orion Nebula"
-msgstr ""
-
-#: nebulae/default/names.dat:107
-msgid "Orion A"
-msgstr ""
-
-#: nebulae/default/names.dat:108
-msgid "Running Man Nebula"
-msgstr ""
-
-#: nebulae/default/names.dat:109
-msgid "The Lost Jewel of Orion"
-msgstr ""
-
-#: nebulae/default/names.dat:110
-msgid "Coal Car Cluster"
-msgstr ""
-
-#: nebulae/default/names.dat:111
-msgid "de Mairan's Nebula"
-msgstr ""
-
-#: nebulae/default/names.dat:112
-msgid "ε Ori Nebula"
-msgstr ""
-
-#: nebulae/default/names.dat:113
-msgid "13th Pearl Nebula"
-msgstr ""
-
-#: nebulae/default/names.dat:114
-msgid "Black Eye Nebula"
-msgstr ""
-
-#: nebulae/default/names.dat:115
-msgid "Kissing Crescents Nebula"
-msgstr ""
-
-#: nebulae/default/names.dat:116
-msgid "Orion's Collarbone Nebula"
-msgstr ""
-
-#: nebulae/default/names.dat:117
-msgid "Flame Nebula"
-msgstr ""
-
-#: nebulae/default/names.dat:118
-msgid "Tank Tracks Nebula"
-msgstr ""
-
-#: nebulae/default/names.dat:119
-msgid "Maple Leaf Nebula"
-msgstr ""
-
-#: nebulae/default/names.dat:120
-msgid "Casper the Friendly Ghost Nebula"
-msgstr ""
-
-#: nebulae/default/names.dat:121
-msgid "Tarantula Nebula"
-msgstr ""
-
-#: nebulae/default/names.dat:122
-msgid "Looped Nebula"
-msgstr ""
-
-#: nebulae/default/names.dat:123
-msgid "True Lovers' Knot"
-msgstr ""
-
-#: nebulae/default/names.dat:124
-msgid "Ghost Head Nebula"
-msgstr ""
-
-#: nebulae/default/names.dat:125
-msgid "January Salt-and-Pepper Cluster"
-msgstr ""
-
-#: nebulae/default/names.dat:126
-msgid "Dusty Hand Galaxy"
-msgstr ""
-
-#: nebulae/default/names.dat:127
-msgid "The 37 Cluster"
-msgstr ""
-
-#: nebulae/default/names.dat:128
-msgid "The 'LE' Cluster"
-msgstr ""
-
-#: nebulae/default/names.dat:129
-msgid "Shopping Cart Cluster"
-msgstr ""
-
-#: nebulae/default/names.dat:130
-msgid "Monkey Head Nebula"
-msgstr ""
-
-#: nebulae/default/names.dat:131 nebulae/default/names.dat:133
-#: nebulae/default/names.dat:134 nebulae/default/names.dat:136
-#: nebulae/default/names.dat:558
-msgid "Rosette Nebula"
-msgstr ""
-
-#: nebulae/default/names.dat:132
-msgid "Rosette A"
-msgstr ""
-
-#: nebulae/default/names.dat:135
-msgid "Satellite Cluster"
-msgstr ""
-
-#: nebulae/default/names.dat:137
-msgid "Rosette B"
-msgstr ""
-
-#: nebulae/default/names.dat:138
-msgid "Hubble's variable Nebula"
-msgstr ""
-
-#: nebulae/default/names.dat:139
-msgid "Cone Nebula"
-msgstr ""
-
-#: nebulae/default/names.dat:140
-msgid "Christmas Tree Cluster"
-msgstr ""
-
-#: nebulae/default/names.dat:141
-msgid "Head Hunter Cluster"
-msgstr ""
-
-#: nebulae/default/names.dat:142
-msgid "Starfighter Cluster"
-msgstr ""
-
-#: nebulae/default/names.dat:143
-msgid "Broken Heart Cluster"
-msgstr ""
-
-#: nebulae/default/names.dat:144
-msgid "Little Beehive Cluster"
-msgstr ""
-
-#: nebulae/default/names.dat:145
-msgid "Hagrid's Dragon Cluster"
-msgstr ""
-
-#: nebulae/default/names.dat:146
-msgid "Heart-Shaped Cluster"
-msgstr ""
-
-#: nebulae/default/names.dat:147 nebulae/default/names.dat:329
-#: nebulae/default/names.dat:470
-msgid "Butterfly Nebula"
-msgstr ""
-
-#: nebulae/default/names.dat:148
-msgid "Hourglass Planetary Nebula"
-msgstr ""
-
-#: nebulae/default/names.dat:149
-msgid "Thor's Helmet"
-msgstr ""
-
-#: nebulae/default/names.dat:150
-msgid "Duck Nebula"
-msgstr ""
-
-#: nebulae/default/names.dat:151
-msgid "Caroline's Cluster"
-msgstr ""
-
-#: nebulae/default/names.dat:152
-msgid "τ Canis Majoris Cluster"
-msgstr ""
-
-#: nebulae/default/names.dat:153
-msgid "Mexican Jumping Star"
-msgstr ""
-
-#: nebulae/default/names.dat:154
-msgid "Pirate's Jewels Cluster"
-msgstr ""
-
-#: nebulae/default/names.dat:155
-msgid "Gemini Nebula"
-msgstr ""
-
-#: nebulae/default/names.dat:156
-msgid "Ant Nebula"
-msgstr ""
-
-#: nebulae/default/names.dat:157
-msgid "Double Bubble Nebula"
-msgstr ""
-
-#: nebulae/default/names.dat:158
-msgid "Peanut Nebula"
-msgstr ""
-
-#: nebulae/default/names.dat:159
-msgid "Eskimo Nebula"
-msgstr ""
-
-#: nebulae/default/names.dat:160
-msgid "Clown Face Nebula"
-msgstr ""
-
-#: nebulae/default/names.dat:161
-msgid "Intergalactic Wanderer/Tramp"
-msgstr ""
-
-#: nebulae/default/names.dat:162
-msgid "Twinkling Comet Cluster"
-msgstr ""
-
-#: nebulae/default/names.dat:163
-msgid "Albino Butterfly Nebula"
-msgstr ""
-
-#: nebulae/default/names.dat:164
-msgid "Burning Ember Nebula"
-msgstr ""
-
-#: nebulae/default/names.dat:165
-msgid "Bat Nebula"
-msgstr ""
-
-#: nebulae/default/names.dat:166 nebulae/default/names.dat:337
-msgid "Butterfly Cluster"
-msgstr ""
-
-#: nebulae/default/names.dat:167
-msgid "Stinging Scorpion Cluster"
-msgstr ""
-
-#: nebulae/default/names.dat:168
-msgid "Skull and Crossbones Nebula"
-msgstr ""
-
-#: nebulae/default/names.dat:169
-msgid "Chained Brooch Nebula"
-msgstr ""
-
-#: nebulae/default/names.dat:170
-msgid "Electric Guitar Cluster"
-msgstr ""
-
-#: nebulae/default/names.dat:171
-msgid "Termite Hole Cluster"
-msgstr ""
-
-#: nebulae/default/names.dat:172
-msgid "Sprinter Cluster"
-msgstr ""
-
-#: nebulae/default/names.dat:173
-msgid "Bear's Paw Galaxy"
-msgstr ""
-
-#: nebulae/default/names.dat:174
-msgid "The Dish Cluster"
-msgstr ""
-
-#: nebulae/default/names.dat:175
-msgid "Heart and Dagger Cluster"
-msgstr ""
-
-#: nebulae/default/names.dat:176
-msgid "Polarissima Australis"
-msgstr ""
-
-#: nebulae/default/names.dat:177
-msgid "Beehive Cluster"
-msgstr ""
-
-#: nebulae/default/names.dat:178
-msgid "Praesepe"
-msgstr ""
-
-#: nebulae/default/names.dat:179
-msgid "Manger"
-msgstr ""
-
-#: nebulae/default/names.dat:180
-msgid "King Cobra Cluster"
-msgstr ""
-
-#: nebulae/default/names.dat:181
-msgid "UFO Galaxy"
-msgstr ""
-
-#: nebulae/default/names.dat:182
-msgid "Helix Galaxy"
-msgstr ""
-
-#: nebulae/default/names.dat:183
-msgid "Pancake Galaxy"
-msgstr ""
-
-#: nebulae/default/names.dat:184 nebulae/default/names.dat:198
-#: nebulae/default/names.dat:305
-msgid "Spindle Galaxy"
-msgstr ""
-
-#: nebulae/default/names.dat:185
-msgid "Pencil Nebula"
-msgstr ""
-
-#: nebulae/default/names.dat:186
-msgid "Herschel's Ray Nebula"
-msgstr ""
-
-#: nebulae/default/names.dat:187
-msgid "Supernova Factory"
-msgstr ""
-
-#: nebulae/default/names.dat:188
-msgid "Tiger's Eye Galaxy"
-msgstr ""
-
-#: nebulae/default/names.dat:189
-msgid "The Penguin Galaxy"
-msgstr ""
-
-#: nebulae/default/names.dat:190
-msgid "The Egg Galaxy"
-msgstr ""
-
-#: nebulae/default/names.dat:191
-msgid "Bode's Galaxy"
-msgstr ""
-
-#: nebulae/default/names.dat:192
-msgid "Bode's Nebula"
-msgstr ""
-
-#: nebulae/default/names.dat:193
-msgid "Cigar Galaxy"
-msgstr ""
-
-#: nebulae/default/names.dat:194
-msgid "Ursa Major A"
-msgstr ""
-
-#: nebulae/default/names.dat:195 nebulae/default/names.dat:615
-msgid "The Garland Galaxy"
-msgstr ""
-
-#: nebulae/default/names.dat:196
-msgid "The Phantom Frisbee Galaxy"
-msgstr ""
-
-#: nebulae/default/names.dat:197
-msgid "Little Pinwheel Galaxy"
-msgstr ""
-
-#: nebulae/default/names.dat:199
-msgid "Eight-Burst Planetary Nebula"
-msgstr ""
-
-#: nebulae/default/names.dat:200 nebulae/default/names.dat:351
-msgid "Southern Ring Nebula"
-msgstr ""
-
-#: nebulae/default/names.dat:201
-msgid "Polarissima Borealis"
-msgstr ""
-
-#: nebulae/default/names.dat:202
-msgid "Ghost of Jupiter Nebula"
-msgstr ""
-
-#: nebulae/default/names.dat:203
-msgid "Eye Nebula"
-msgstr ""
-
-#: nebulae/default/names.dat:204 nebulae/default/names.dat:208
-msgid "Keyhole Nebula"
-msgstr ""
-
-#: nebulae/default/names.dat:205
-msgid "Sliced Onion Galaxy"
-msgstr ""
-
-#: nebulae/default/names.dat:206
-msgid "η Car Nebula"
-msgstr ""
-
-#: nebulae/default/names.dat:207
-msgid "Homunculus Nebula"
-msgstr ""
-
-#: nebulae/default/names.dat:209
-msgid "Knitting Needle Galaxy"
-msgstr ""
-
-#: nebulae/default/names.dat:210
-msgid "Wishing Well Cluster"
-msgstr ""
-
-#: nebulae/default/names.dat:211
-msgid "Surfboard Galaxy"
-msgstr ""
-
-#: nebulae/default/names.dat:212
-msgid "Ambartsumian's Knot"
-msgstr ""
-
-#: nebulae/default/names.dat:213
-msgid "Statue of Liberty Nebula"
-msgstr ""
-
-#: nebulae/default/names.dat:214
-msgid "Owl Nebula"
-msgstr ""
-
-#: nebulae/default/names.dat:215
-msgid "Frame Galaxy"
-msgstr ""
-
-#: nebulae/default/names.dat:216 nebulae/default/names.dat:217
-#: nebulae/default/names.dat:219
-msgid "Leo Triplet"
-msgstr ""
-
-#: nebulae/default/names.dat:218
-msgid "Hamburger Galaxy"
-msgstr ""
-
-#: nebulae/default/names.dat:220
-msgid "King Hamlet's Ghost"
-msgstr ""
-
-#: nebulae/default/names.dat:221 nebulae/default/names.dat:222
-#: nebulae/default/names.dat:223 nebulae/default/names.dat:224
-#: nebulae/default/names.dat:225 nebulae/default/names.dat:226
-#: nebulae/default/names.dat:227
-msgid "Copeland's Septet"
-msgstr ""
-
-#: nebulae/default/names.dat:228
-msgid "Pearl Cluster"
-msgstr ""
-
-#: nebulae/default/names.dat:229
-msgid "Blue planetary"
-msgstr ""
-
-#: nebulae/default/names.dat:230
-msgid "Miniature Spiral"
-msgstr ""
-
-#: nebulae/default/names.dat:231
-msgid "Vacuum Cleaner Galaxy"
-msgstr ""
-
-#: nebulae/default/names.dat:232 nebulae/default/names.dat:233
-msgid "Antennae"
-msgstr ""
-
-#: nebulae/default/names.dat:234 nebulae/default/names.dat:235
-#: nebulae/default/names.dat:236
-msgid "Box"
-msgstr ""
-
-#: nebulae/default/names.dat:237
-msgid "Medusa merger"
-msgstr ""
-
-#: nebulae/default/names.dat:238
-msgid "Silver Streak Galaxy"
-msgstr ""
-
-#: nebulae/default/names.dat:239
-msgid "Virgo Cluster Pinwheel"
-msgstr ""
-
-#: nebulae/default/names.dat:240
-msgid "Coma Pinwheel Galaxy"
-msgstr ""
-
-#: nebulae/default/names.dat:241
-msgid "St. Catherine’s Wheel"
-msgstr ""
-
-#: nebulae/default/names.dat:242
-msgid "Swelling Spiral Galaxy"
-msgstr ""
-
-#: nebulae/default/names.dat:243
-msgid "Blowdryer Galaxy"
-msgstr ""
-
-#: nebulae/default/names.dat:244
-msgid "Mirror Galaxy"
-msgstr ""
-
-#: nebulae/default/names.dat:245
-msgid "Galaxy Cluster"
-msgstr ""
-
-#: nebulae/default/names.dat:246
-msgid "Lawn Sprinkler Nebula"
-msgstr ""
-
-#: nebulae/default/names.dat:247
-msgid "Markarian's Chain"
-msgstr ""
-
-#: nebulae/default/names.dat:248
-msgid "Faust V051"
-msgstr ""
-
-#: nebulae/default/names.dat:249 nebulae/default/names.dat:251
-msgid "The Eyes"
-msgstr ""
-
-#: nebulae/default/names.dat:250 nebulae/default/names.dat:252
-msgid "Copeland's Eyes"
-msgstr ""
-
-#: nebulae/default/names.dat:253
-msgid "Virgo Galaxy"
-msgstr ""
-
-#: nebulae/default/names.dat:254
-msgid "Virgo A"
-msgstr ""
-
-#: nebulae/default/names.dat:255
-msgid "Smoking gun"
-msgstr ""
-
-#: nebulae/default/names.dat:256
-msgid "Cocoon Galaxy"
-msgstr ""
-
-#: nebulae/default/names.dat:257
-msgid "Shapley-Ames 2"
-msgstr ""
-
-#: nebulae/default/names.dat:258
-msgid "Lost Galaxy"
-msgstr ""
-
-#: nebulae/default/names.dat:259
-msgid "Hairy Eyebrow Galaxy"
-msgstr ""
-
-#: nebulae/default/names.dat:260
-msgid "The Lost Galaxy of Copeland"
-msgstr ""
-
-#: nebulae/default/names.dat:261
-msgid "Koi Fish Galaxy"
-msgstr ""
-
-#: nebulae/default/names.dat:262
-msgid "Needle Galaxy"
-msgstr ""
-
-#: nebulae/default/names.dat:263
-msgid "Flying Saucer Galaxy"
-msgstr ""
-
-#: nebulae/default/names.dat:264 nebulae/default/names.dat:266
-msgid "Siamese Twins"
-msgstr ""
-
-#: nebulae/default/names.dat:265 nebulae/default/names.dat:267
-msgid "Fish and Chips Galaxies"
-msgstr ""
-
-#: nebulae/default/names.dat:268
-msgid "Sombrero Galaxy"
-msgstr ""
-
-#: nebulae/default/names.dat:269
-msgid "Faberge Egg Galaxy"
-msgstr ""
-
-#: nebulae/default/names.dat:270
-msgid "Whale Galaxy"
-msgstr ""
-
-#: nebulae/default/names.dat:271
-msgid "Herring Galaxy"
-msgstr ""
-
-#: nebulae/default/names.dat:272
-msgid "Crowbar Galaxy"
-msgstr ""
-
-#: nebulae/default/names.dat:273
-msgid "Hockey Stick Galaxy"
-msgstr ""
-
-#: nebulae/default/names.dat:274
-msgid "Fishhook Galaxy"
-msgstr ""
-
-#: nebulae/default/names.dat:275
-msgid "Superwind-Galaxy"
-msgstr ""
-
-#: nebulae/default/names.dat:276
-msgid "Mice Galaxies"
-msgstr ""
-
-#: nebulae/default/names.dat:277
-msgid "Vinyl LP Galaxy"
-msgstr ""
-
-#: nebulae/default/names.dat:278
-msgid "Croc's Eye Galaxy"
-msgstr ""
-
-#: nebulae/default/names.dat:279
-msgid "Jewel Box"
-msgstr ""
-
-#: nebulae/default/names.dat:280
-msgid "Herschel's Jewel Box"
-msgstr ""
-
-#: nebulae/default/names.dat:281
-msgid "κ Cru Cluster"
-msgstr ""
-
-#: nebulae/default/names.dat:282
-msgid "Kidney Bean Galaxy"
-msgstr ""
-
-#: nebulae/default/names.dat:283
-msgid "Black Eye Galaxy"
-msgstr ""
-
-#: nebulae/default/names.dat:284
-msgid "Evil Eye Galaxy"
-msgstr ""
-
-#: nebulae/default/names.dat:285
-msgid "Sleeping Beauty Galaxy"
-msgstr ""
-
-#: nebulae/default/names.dat:286
-msgid "Coma B"
-msgstr ""
-
-#: nebulae/default/names.dat:287
-msgid "Sunflower Galaxy"
-msgstr ""
-
-#: nebulae/default/names.dat:288
-msgid "Iota's Ghost"
-msgstr ""
-
-#: nebulae/default/names.dat:289
-msgid "Centaurus A"
-msgstr ""
-
-#: nebulae/default/names.dat:290
-msgid "ω Cen Cluster"
-msgstr ""
-
-#: nebulae/default/names.dat:291
-msgid "Spiral planetary nebula"
-msgstr ""
-
-#: nebulae/default/names.dat:292
-msgid "Whirlpool Galaxy"
-msgstr ""
-
-#: nebulae/default/names.dat:293
-msgid "Question Mark Galaxy"
-msgstr ""
-
-#: nebulae/default/names.dat:294
-msgid "Rosse's Galaxy"
-msgstr ""
-
-#: nebulae/default/names.dat:295 nebulae/default/names.dat:296
-msgid "Keenan's System"
-msgstr ""
-
-#: nebulae/default/names.dat:297
-msgid "Southern Pinwheel Galaxy"
-msgstr ""
-
-#: nebulae/default/names.dat:298 nebulae/default/names.dat:482
-msgid "Seashell Galaxy"
-msgstr ""
-
-#: nebulae/default/names.dat:299 nebulae/default/names.dat:300
-msgid "The Heron Galaxy"
-msgstr ""
-
-#: nebulae/default/names.dat:301
-msgid "Pinwheel Galaxy"
-msgstr ""
-
-#: nebulae/default/names.dat:302
-msgid "Dragon Nebula"
-msgstr ""
-
-#: nebulae/default/names.dat:303
-msgid "Blade and Pearl Galaxy"
-msgstr ""
-
-#: nebulae/default/names.dat:304
-msgid "The Mini Sombrero Galaxy"
-msgstr ""
-
-#: nebulae/default/names.dat:306
-msgid "Fool's Gold Galaxy"
-msgstr ""
-
-#: nebulae/default/names.dat:307
-msgid "Fath 703"
-msgstr ""
-
-#: nebulae/default/names.dat:308
-msgid "Ghost Globular Cluster"
-msgstr ""
-
-#: nebulae/default/names.dat:309
-msgid "Rose Cluster"
-msgstr ""
-
-#: nebulae/default/names.dat:310
-msgid "Splinter Galaxy"
-msgstr ""
-
-#: nebulae/default/names.dat:311
-msgid "Cat Scratch Galaxy"
-msgstr ""
-
-#: nebulae/default/names.dat:312
-msgid "Knife Edge Galaxy"
-msgstr ""
-
-#: nebulae/default/names.dat:313
-msgid "Seyfert's Sextet"
-msgstr ""
-
-#: nebulae/default/names.dat:314
-msgid "Serpens Sextet"
-msgstr ""
-
-#: nebulae/default/names.dat:315
-msgid "S Normae Cluster"
-msgstr ""
-
-#: nebulae/default/names.dat:316
-msgid "Crab Globular Cluster"
-msgstr ""
-
-#: nebulae/default/names.dat:317
-msgid "Spider Globular Cluster"
-msgstr ""
-
-#: nebulae/default/names.dat:318
-msgid "The Crucifix Cluster"
-msgstr ""
-
-#: nebulae/default/names.dat:319
-msgid "Rim Nebula"
-msgstr ""
-
-#: nebulae/default/names.dat:320
-msgid "μ Normae Cluster"
-msgstr ""
-
-#: nebulae/default/names.dat:321
-msgid "Great Cluster in Hercules"
-msgstr ""
-
-#: nebulae/default/names.dat:322
-msgid "Hercules Globular Cluster"
-msgstr ""
-
-#: nebulae/default/names.dat:323
-msgid "Turtle planetary nebula"
-msgstr ""
-
-#: nebulae/default/names.dat:324
-msgid "Northern Jewel Box Cluster"
-msgstr ""
-
-#: nebulae/default/names.dat:325
-msgid "Table of Scorpius Cluster"
-msgstr ""
-
-#: nebulae/default/names.dat:326
-msgid "Flickering Globular Cluster"
-msgstr ""
-
-#: nebulae/default/names.dat:327
-msgid "Moth Wing Cluster"
-msgstr ""
-
-#: nebulae/default/names.dat:328
-msgid "Bug Nebula"
-msgstr ""
-
-#: nebulae/default/names.dat:330
-msgid "Box Nebula"
-msgstr ""
-
-#: nebulae/default/names.dat:331
-msgid "Cat's Paw Nebula"
-msgstr ""
-
-#: nebulae/default/names.dat:332
-msgid "Cheerio Nebula"
-msgstr ""
-
-#: nebulae/default/names.dat:333 nebulae/default/names.dat:361
-msgid "Lobster Nebula"
-msgstr ""
-
-#: nebulae/default/names.dat:334
-msgid "War and Peace Nebula"
-msgstr ""
-
-#: nebulae/default/names.dat:335
-msgid "Little Ghost Nebula"
-msgstr ""
-
-#: nebulae/default/names.dat:336
-msgid "Phantom Cluster"
-msgstr ""
-
-#: nebulae/default/names.dat:338
-msgid "Splendors of the Heavens"
-msgstr ""
-
-#: nebulae/default/names.dat:339
-msgid "Silver Nugget Cluster"
-msgstr ""
-
-#: nebulae/default/names.dat:340 nebulae/default/names.dat:381
-msgid "Little Gem Nebula"
-msgstr ""
-
-#: nebulae/default/names.dat:341
-msgid "Tom Thumb Cluster"
-msgstr ""
-
-#: nebulae/default/names.dat:342
-msgid "Ptolemy's Cluster"
-msgstr ""
-
-#: nebulae/default/names.dat:343
-msgid "Lost in Space Galaxy"
-msgstr ""
-
-#: nebulae/default/names.dat:344
-msgid "Trifid Nebula"
-msgstr ""
-
-#: nebulae/default/names.dat:345
-msgid "Dead Man's Chest Cluster"
-msgstr ""
-
-#: nebulae/default/names.dat:346
-msgid "Herschel 36"
-msgstr ""
-
-#: nebulae/default/names.dat:347
-msgid "Hourglass Cluster"
-msgstr ""
-
-#: nebulae/default/names.dat:348
-msgid "Red spider Nebula"
-msgstr ""
-
-#: nebulae/default/names.dat:349
-msgid "Cat's Eye Nebula"
-msgstr ""
-
-#: nebulae/default/names.dat:352
-msgid "Blue Racquetball Nebula"
-msgstr ""
-
-#: nebulae/default/names.dat:353
-msgid "Emerald Eye Planetary Nebula"
-msgstr ""
-
-#: nebulae/default/names.dat:354
-msgid "Eagle Nebula"
-msgstr ""
-
-#: nebulae/default/names.dat:355
-msgid "Star Queen"
-msgstr ""
-
-#: nebulae/default/names.dat:356
-msgid "Black Swan Cluster"
-msgstr ""
-
-#: nebulae/default/names.dat:357
-msgid "Omega Nebula"
-msgstr ""
-
-#: nebulae/default/names.dat:358
-msgid "Swan Nebula"
-msgstr ""
-
-#: nebulae/default/names.dat:359
-msgid "Horseshoe Nebula"
-msgstr ""
-
-#: nebulae/default/names.dat:360
-msgid "Checkmark Nebula"
-msgstr ""
-
-#: nebulae/default/names.dat:362 nebulae/default/names.dat:363
-msgid "Edward's Galaxy"
-msgstr ""
-
-#: nebulae/default/names.dat:364
-msgid "Great Sagittarius Cluster"
-msgstr ""
-
-#: nebulae/default/names.dat:365
-msgid "Santa's Sleigh Cluster"
-msgstr ""
-
-#: nebulae/default/names.dat:366
-msgid "Wild Duck Cluster"
-msgstr ""
-
-#: nebulae/default/names.dat:367
-msgid "July Salt-and-Pepper Cluster"
-msgstr ""
-
-#: nebulae/default/names.dat:368
-msgid "Scutum Salt-and-Pepper Cluster"
-msgstr ""
-
-#: nebulae/default/names.dat:369
-msgid "Ring Nebula"
-msgstr ""
-
-#: nebulae/default/names.dat:370
-msgid "Chandelier Cluster"
-msgstr ""
-
-#: nebulae/default/names.dat:371
-msgid "R CrA Nebula"
-msgstr ""
-
-#: nebulae/default/names.dat:372
-msgid "Phantom Streak Nebula"
-msgstr ""
-
-#: nebulae/default/names.dat:373
-msgid "Bird's Head"
-msgstr ""
-
-#: nebulae/default/names.dat:374
-msgid "Dandelion Puffball Nebula"
-msgstr ""
-
-#: nebulae/default/names.dat:375
-msgid "Pavo Globular Cluster"
-msgstr ""
-
-#: nebulae/default/names.dat:376
-msgid "Ruprecht 147"
-msgstr ""
-
-#: nebulae/default/names.dat:377
-msgid "Snowball Nebula"
-msgstr ""
-
-#: nebulae/default/names.dat:378
-msgid "Specter Cluster"
-msgstr ""
-
-#: nebulae/default/names.dat:379
-msgid "Hole in a Cluster"
-msgstr ""
-
-#: nebulae/default/names.dat:380
-msgid "Smoke Ring Cluster"
-msgstr ""
-
-#: nebulae/default/names.dat:382
-msgid "The Foxhead Cluster"
-msgstr ""
-
-#: nebulae/default/names.dat:383
-msgid "Barnard's Galaxy"
-msgstr ""
-
-#: nebulae/default/names.dat:384
-msgid "Blinking planetary"
-msgstr ""
-
-#: nebulae/default/names.dat:385
-msgid "Poodle Cluster"
-msgstr ""
-
-#: nebulae/default/names.dat:386
-msgid "Angelfish Cluster"
-msgstr ""
-
-#: nebulae/default/names.dat:387
-msgid "Arrowhead Cluster"
-msgstr ""
-
-#: nebulae/default/names.dat:388
-msgid "Dumbbell Nebula"
-msgstr ""
-
-#: nebulae/default/names.dat:389
-msgid "Diabolo Nebula"
-msgstr ""
-
-#: nebulae/default/names.dat:390
-msgid "Apple Core Nebula"
-msgstr ""
-
-#: nebulae/default/names.dat:391
-msgid "Kite Cluster"
-msgstr ""
-
-#: nebulae/default/names.dat:392
-msgid "Condor Galaxy"
-msgstr ""
-
-#: nebulae/default/names.dat:393
-msgid "20 Vulpeculae Cluster"
-msgstr ""
-
-#: nebulae/default/names.dat:394
-msgid "Crescent Nebula"
-msgstr ""
-
-#: nebulae/default/names.dat:395
-msgid "Ear Nebula"
-msgstr ""
-
-#: nebulae/default/names.dat:396
-msgid "Little Ring Nebula"
-msgstr ""
-
-#: nebulae/default/names.dat:397
-msgid "Blue Flash Nebula"
-msgstr ""
-
-#: nebulae/default/names.dat:398
-msgid "Giant Behemoth Galaxy"
-msgstr ""
-
-#: nebulae/default/names.dat:399
-msgid "The Inchworm Cluster"
-msgstr ""
-
-#: nebulae/default/names.dat:400
-msgid "Cooling Tower"
-msgstr ""
-
-#: nebulae/default/names.dat:401
-msgid "Ghost Bush Cluster"
-msgstr ""
-
-#: nebulae/default/names.dat:402
-msgid "Flying Geese Cluster"
-msgstr ""
-
-#: nebulae/default/names.dat:403
-msgid "Mothra Cluster"
-msgstr ""
-
-#: nebulae/default/names.dat:404
-msgid "Fireworks Galaxy"
-msgstr ""
-
-#: nebulae/default/names.dat:405
-msgid "Filamentary Nebula"
-msgstr ""
-
-#: nebulae/default/names.dat:406
-msgid "West Veil Nebula"
-msgstr ""
-
-#: nebulae/default/names.dat:407
-msgid "Witches Broom Nebula"
-msgstr ""
-
-#: nebulae/default/names.dat:408
-msgid "East Veil Nebula"
-msgstr ""
-
-#: nebulae/default/names.dat:409
-msgid "Network Nebula"
-msgstr ""
-
-#: nebulae/default/names.dat:410
-msgid "North America Nebula"
-msgstr ""
-
-#: nebulae/default/names.dat:411
-msgid "Fetus Nebula"
-msgstr ""
-
-#: nebulae/default/names.dat:412
-msgid "Coat Button Nebula"
-msgstr ""
-
-#: nebulae/default/names.dat:413
-msgid "Saturn Nebula"
-msgstr ""
-
-#: nebulae/default/names.dat:414
-msgid "Iris Nebula"
-msgstr ""
-
-#: nebulae/default/names.dat:415
-msgid "Cheeseburger Nebula"
-msgstr ""
-
-#: nebulae/default/names.dat:416
-msgid "Pink Pillow Nebula"
-msgstr ""
-
-#: nebulae/default/names.dat:417
-msgid "Magic Carpet Nebula"
-msgstr ""
-
-#: nebulae/default/names.dat:418
-msgid "Green Rectangle Nebula"
-msgstr ""
-
-#: nebulae/default/names.dat:419
-msgid "Pegasus Cluster"
-msgstr ""
-
-#: nebulae/default/names.dat:420
-msgid "Jellyfish Cluster"
-msgstr ""
-
-#: nebulae/default/names.dat:421
-msgid "Small Cluster Nebula"
-msgstr ""
-
-#: nebulae/default/names.dat:422
-msgid "Star Lizard Cluster"
-msgstr ""
-
-#: nebulae/default/names.dat:423
-msgid "Drunken Lizard Cluster"
-msgstr ""
-
-#: nebulae/default/names.dat:424
-msgid "Atoms for Peace Galaxy"
-msgstr ""
-
-#: nebulae/default/names.dat:425
-msgid "Helix Nebula"
-msgstr ""
-
-#: nebulae/default/names.dat:426
-msgid "Sunflower Nebula"
-msgstr ""
-
-#: nebulae/default/names.dat:427 nebulae/default/names.dat:428
-#: nebulae/default/names.dat:429 nebulae/default/names.dat:430
-msgid "Stephan's Quintet"
-msgstr ""
-
-#: nebulae/default/names.dat:431
-msgid "Deer Lick Group"
-msgstr ""
-
-#: nebulae/default/names.dat:432
-msgid "The Wizard Nebula"
-msgstr ""
-
-#: nebulae/default/names.dat:433
-msgid "Grand Design Galaxy"
-msgstr ""
-
-#: nebulae/default/names.dat:434
-msgid "Superman Galaxy"
-msgstr ""
-
-#: nebulae/default/names.dat:435
-msgid "The Dormouse Cluster"
-msgstr ""
-
-#: nebulae/default/names.dat:436
-msgid "The Arrowhead Cluster"
-msgstr ""
-
-#: nebulae/default/names.dat:437 nebulae/default/names.dat:438
-#: nebulae/default/names.dat:439 nebulae/default/names.dat:440
-msgid "Grus Quartet"
-msgstr ""
-
-#: nebulae/default/names.dat:441
-msgid "Cassiopeia Salt-and-Pepper Cluster"
-msgstr ""
-
-#: nebulae/default/names.dat:442
-msgid "October Salt-and-Pepper Cluster"
-msgstr ""
-
-#: nebulae/default/names.dat:443
-msgid "Blue Snowball"
-msgstr ""
-
-#: nebulae/default/names.dat:444
-msgid "Bubble Nebula"
-msgstr ""
-
-#: nebulae/default/names.dat:445
-msgid "Fried-egg Galaxy"
-msgstr ""
-
-#: nebulae/default/names.dat:446
-msgid "Caroline's Rose Cluster"
-msgstr ""
-
-#: nebulae/default/names.dat:447
-msgid "Ghost Cluster"
-msgstr ""
-
-#: nebulae/default/names.dat:448
-msgid "Star Mist Cluster"
-msgstr ""
-
-#: nebulae/default/names.dat:449
-msgid "The Widow's Web Cluster"
-msgstr ""
-
-#: nebulae/default/names.dat:450
-msgid "The Little Sombrero Galaxy"
-msgstr ""
-
-#: nebulae/default/names.dat:451
-msgid "Electric Arc Galaxy"
-msgstr ""
-
-#: nebulae/default/names.dat:452
-msgid "Starburst Galaxy"
-msgstr ""
-
-#: nebulae/default/names.dat:453 nebulae/default/names.dat:454
-msgid "γ Cas Nebula"
-msgstr ""
-
-#: nebulae/default/names.dat:455
-msgid "Maffei Group"
-msgstr ""
-
-#: nebulae/default/names.dat:456
-msgid "Flaming Star Nebula"
-msgstr ""
-
-#: nebulae/default/names.dat:457
-msgid "The Tadpoles"
-msgstr ""
-
-#: nebulae/default/names.dat:458
-msgid "Spider Nebula"
-msgstr ""
-
-#: nebulae/default/names.dat:459
-msgid "Spirograph Nebula"
-msgstr ""
-
-#: nebulae/default/names.dat:460
-msgid "Raspberry Nebula"
-msgstr ""
-
-#: nebulae/default/names.dat:461
-msgid "Jellyfish Nebula"
-msgstr ""
-
-#: nebulae/default/names.dat:462
-msgid "Papillon"
-msgstr ""
-
-#: nebulae/default/names.dat:463
-msgid "Elephant's Trunk Nebula"
-msgstr ""
-
-#: nebulae/default/names.dat:464
-msgid "Fish Head Nebula"
-msgstr ""
-
-#: nebulae/default/names.dat:465
-msgid "Heart Nebula"
-msgstr ""
-
-#: nebulae/default/names.dat:466
-msgid "The Running Dog Nebula"
-msgstr ""
-
-#: nebulae/default/names.dat:467
-msgid "Valentine Nebula"
-msgstr ""
-
-#: nebulae/default/names.dat:468
-msgid "Soul Nebula"
-msgstr ""
-
-#: nebulae/default/names.dat:469
-msgid "Witch Head Nebula"
-msgstr ""
-
-#: nebulae/default/names.dat:471
-msgid "Toby Jug Nebula"
-msgstr ""
-
-#: nebulae/default/names.dat:472
-msgid "ο Vel Cluster"
-msgstr ""
-
-#: nebulae/default/names.dat:473
-msgid "Coddington's Nebula"
-msgstr ""
-
-#: nebulae/default/names.dat:474
-msgid "Southern Pleiades"
-msgstr ""
-
-#: nebulae/default/names.dat:475
-msgid "θ Carinae Cluster"
-msgstr ""
-
-#: nebulae/default/names.dat:476
-msgid "Running Chicken Nebula"
-msgstr ""
-
-#: nebulae/default/names.dat:477
-msgid "λ Cen Nebula"
-msgstr ""
-
-#: nebulae/default/names.dat:478
-msgid "Thackeray's Globules"
-msgstr ""
-
-#: nebulae/default/names.dat:479
-msgid "Lemon slice Nebula"
-msgstr ""
-
-#: nebulae/default/names.dat:480
-msgid "Theoretician's Nebula"
-msgstr ""
-
-#: nebulae/default/names.dat:481
-msgid "Baby Eskimo Nebula"
-msgstr ""
-
-#: nebulae/default/names.dat:483
-msgid "Retina Nebula"
-msgstr ""
-
-#: nebulae/default/names.dat:484
-msgid "White Eyed Pea Nebula"
-msgstr ""
-
-#: nebulae/default/names.dat:485
-msgid "ρ Oph Nebula"
-msgstr ""
-
-#: nebulae/default/names.dat:486
-msgid "Prawn Nebula"
-msgstr ""
-
-#: nebulae/default/names.dat:487
-msgid "False Comet Nebula"
-msgstr ""
-
-#: nebulae/default/names.dat:488
-msgid "Summer Beehive Cluster"
-msgstr ""
-
-#: nebulae/default/names.dat:489
-msgid "Poseidon's Trident Cluster"
-msgstr ""
-
-#: nebulae/default/names.dat:490
-msgid "Graff's Cluster"
-msgstr ""
-
-#: nebulae/default/names.dat:491
-msgid "Shapley-Ames 5"
-msgstr ""
-
-#: nebulae/default/names.dat:492
-msgid "Pelican Nebula"
-msgstr ""
-
-#: nebulae/default/names.dat:493
-msgid "Southern Integral Sign"
-msgstr ""
-
-#: nebulae/default/names.dat:494
-msgid "Cocoon Nebula"
-msgstr ""
-
-#: nebulae/default/names.dat:495
-msgid "Lagoon Nebula"
-msgstr ""
-
-#: nebulae/default/names.dat:496
-msgid "Small Sagittarius Star Cloud"
-msgstr ""
-
-#: nebulae/default/names.dat:497
-msgid "Delle Caustiche"
-msgstr ""
-
-#: nebulae/default/names.dat:498
-msgid "Winnecke 4"
-msgstr ""
-
-#: nebulae/default/names.dat:499 skycultures/western_rey/star_names.fab:26
-msgid "Pleiades"
-msgstr ""
-
-#: nebulae/default/names.dat:500
-msgid "Seven Sisters"
-msgstr ""
-
-#: nebulae/default/names.dat:501
-msgid "Subaru"
-msgstr ""
-
-#: nebulae/default/names.dat:502
-msgid "α Per Cluster"
-msgstr ""
-
-#: nebulae/default/names.dat:503
-msgid "Coma Berenices Cluster"
-msgstr ""
-
-#: nebulae/default/names.dat:504
-msgid "Taurus Poniatovii Cluster"
-msgstr ""
-
-#: nebulae/default/names.dat:505
-msgid "Taurus Dark Cloud Nebula"
-msgstr ""
-
-#: nebulae/default/names.dat:506
-msgid "Horsehead Nebula"
-msgstr ""
-
-#: nebulae/default/names.dat:507 nebulae/default/names.dat:508
-#: nebulae/default/names.dat:509 nebulae/default/names.dat:510
-msgid "Pipe (stem)"
-msgstr ""
-
-#: nebulae/default/names.dat:511 nebulae/default/names.dat:515
-msgid "Ink Spot Nebula"
-msgstr ""
-
-#: nebulae/default/names.dat:512
-msgid "Snake Nebula"
-msgstr ""
-
-#: nebulae/default/names.dat:513
-msgid "The S Nebula"
-msgstr ""
-
-#: nebulae/default/names.dat:514
-msgid "Pipe (bowl)"
-msgstr ""
-
-#: nebulae/default/names.dat:516
-msgid "Parrot's Head Nebula"
-msgstr ""
-
-#: nebulae/default/names.dat:517 nebulae/default/names.dat:518
-msgid "E Nebula"
-msgstr ""
-
-#: nebulae/default/names.dat:519
-msgid "Fish on the platter nebula"
-msgstr ""
-
-#: nebulae/default/names.dat:520
-msgid "Hyades"
-msgstr ""
-
-#: nebulae/default/names.dat:521
-msgid "Coalsack Nebula"
-msgstr ""
-
-#: nebulae/default/names.dat:522
-msgid "Orion Cluster"
-msgstr ""
-
-#: nebulae/default/names.dat:523
-msgid "Orion Belt Cluster"
-msgstr ""
-
-#: nebulae/default/names.dat:524
-msgid "Tuft in the Tail of the Dog Cluster"
-msgstr ""
-
-#: nebulae/default/names.dat:525
-msgid "Markarian 18 Cluster"
-msgstr ""
-
-#: nebulae/default/names.dat:526
-msgid "η Car Cluster"
-msgstr ""
-
-#: nebulae/default/names.dat:527
-msgid "Ursa Major Cluster"
-msgstr ""
-
-#: nebulae/default/names.dat:528
-msgid "Antares Cluster"
-msgstr ""
-
-#: nebulae/default/names.dat:529
-msgid "Coathanger"
-msgstr ""
-
-#: nebulae/default/names.dat:530
-msgid "Al Sufi's Cluster"
-msgstr ""
-
-#: nebulae/default/names.dat:531
-msgid "Brocchi's Cluster"
-msgstr ""
-
-#: nebulae/default/names.dat:532
-msgid "Burnham's Nebula"
-msgstr ""
-
-#: nebulae/default/names.dat:533
-msgid "T Tauri Nebula"
-msgstr ""
-
-#: nebulae/default/names.dat:534
-msgid "Orion Loop Nebula"
-msgstr ""
-
-#: nebulae/default/names.dat:535
-msgid "Green Ring Nebula"
-msgstr ""
-
-#: nebulae/default/names.dat:536
-msgid "Bear Claw Nebula"
-msgstr ""
-
-#: nebulae/default/names.dat:537
-msgid "Little Cocoon Nebula"
-msgstr ""
-
-#: nebulae/default/names.dat:538
-msgid "Cygnus Star Cloud"
-msgstr ""
-
-#: nebulae/default/names.dat:539
-msgid "Tulip Nebula"
-msgstr ""
-
-#: nebulae/default/names.dat:540
-msgid "Cygnus Loop"
-msgstr ""
-
-#: nebulae/default/names.dat:541
-msgid "Veil Nebula"
-msgstr ""
-
-#: nebulae/default/names.dat:542
-msgid "Sadr Region"
-msgstr ""
-
-#: nebulae/default/names.dat:543
-msgid "Abell 71"
-msgstr ""
-
-#: nebulae/default/names.dat:544
-msgid "Flying Bat Nebula"
-msgstr ""
-
-#: nebulae/default/names.dat:545 nebulae/default/names.dat:567
-msgid "Cave Nebula"
-msgstr ""
-
-#: nebulae/default/names.dat:546
-msgid "Dreyer's Object"
-msgstr ""
-
-#: nebulae/default/names.dat:547
-msgid "Pacman Nebula"
-msgstr ""
-
-#: nebulae/default/names.dat:548
-msgid "Dolphin Nebula"
-msgstr ""
-
-#: nebulae/default/names.dat:549
-msgid "Second Closest Planetary"
-msgstr ""
-
-#: nebulae/default/names.dat:550
-msgid "Northern Trifid"
-msgstr ""
-
-#: nebulae/default/names.dat:551
-msgid "Spaghetti Nebula"
-msgstr ""
-
-#: nebulae/default/names.dat:552
-msgid "Simeis 147"
-msgstr ""
-
-#: nebulae/default/names.dat:553
-msgid "Lower's Nebula"
-msgstr ""
-
-#: nebulae/default/names.dat:554
-msgid "Angelfish Nebula"
-msgstr ""
-
-#: nebulae/default/names.dat:555
-msgid "Orion's Head Nebula"
-msgstr ""
-
-#: nebulae/default/names.dat:556
-msgid "North Orion Bubble"
-msgstr ""
-
-#: nebulae/default/names.dat:557
-msgid "Medusa Nebula"
-msgstr ""
-
-#: nebulae/default/names.dat:559
-msgid "Barnard's Loop"
-msgstr ""
-
-#: nebulae/default/names.dat:560
-msgid "Seagull Nebula"
-msgstr ""
-
-#: nebulae/default/names.dat:561
-msgid "Snowman Nebula"
-msgstr ""
-
-#: nebulae/default/names.dat:562
-msgid "Abell 35"
-msgstr ""
-
-#: nebulae/default/names.dat:563
-msgid "Etched Hourglass Nebula"
-msgstr ""
-
-#: nebulae/default/names.dat:564
-msgid "Engraved Hourglass Nebula"
-msgstr ""
-
-#: nebulae/default/names.dat:565
-msgid "Antares Nebula"
-msgstr ""
-
-#: nebulae/default/names.dat:566
-msgid "Ghost Nebula"
-msgstr ""
-
-#: nebulae/default/names.dat:568
-msgid "Vulture Head Nebula"
-msgstr ""
-
-#: nebulae/default/names.dat:569
-msgid "Baby Eagle Nebula"
-msgstr ""
-
-#: nebulae/default/names.dat:570
-msgid "Orion B"
-msgstr ""
-
-#: nebulae/default/names.dat:571
-msgid "Northern Coalsack Nebula"
-msgstr ""
-
-#: nebulae/default/names.dat:572
-msgid "Gulf of Mexico Nebula"
-msgstr ""
-
-#: nebulae/default/names.dat:573 nebulae/default/names.dat:575
-msgid "Taffy Galaxies"
-msgstr ""
-
-#: nebulae/default/names.dat:574 nebulae/default/names.dat:576
-msgid "Taffy System"
-msgstr ""
-
-#: nebulae/default/names.dat:577
-msgid "Wolf-Lundmark-Melotte Object (WLM)"
-msgstr ""
-
-#: nebulae/default/names.dat:578
-msgid "Sculptor Dwarf Irregular Galaxy"
-msgstr ""
-
-#: nebulae/default/names.dat:579
-msgid "Andromeda III Dwarf Galaxy"
-msgstr ""
-
-#: nebulae/default/names.dat:580
-msgid "Cartwheel Galaxy"
-msgstr ""
-
-#: nebulae/default/names.dat:581
-msgid "Zwicky's Ellipse"
-msgstr ""
-
-#: nebulae/default/names.dat:582
-msgid "Andromeda I Dwarf Galaxy"
-msgstr ""
-
-#: nebulae/default/names.dat:584
-msgid "Baade's Galaxy A"
-msgstr ""
-
-#: nebulae/default/names.dat:585
-msgid "Baade's Galaxy B"
-msgstr ""
-
-#: nebulae/default/names.dat:586
-msgid "Sculptor Dwarf Galaxy"
-msgstr ""
-
-#: nebulae/default/names.dat:587
-msgid "Pisces Dwarf Galaxy"
-msgstr ""
-
-#: nebulae/default/names.dat:588
-msgid "Pisces I"
-msgstr ""
-
-#: nebulae/default/names.dat:589
-msgid "Shapley-Ames 1"
-msgstr ""
-
-#: nebulae/default/names.dat:590
-msgid "Andromeda II Dwarf Galaxy"
-msgstr ""
-
-#: nebulae/default/names.dat:591
-msgid "White Rose Galaxy"
-msgstr ""
-
-#: nebulae/default/names.dat:592
-msgid "Phoenix Dwarf Galaxy"
-msgstr ""
-
-#: nebulae/default/names.dat:593
-msgid "Maffei 1"
-msgstr ""
-
-#: nebulae/default/names.dat:594
-msgid "Holmberg VI"
-msgstr ""
-
-#: nebulae/default/names.dat:595
-msgid "Fornax Dwarf Galaxy"
-msgstr ""
-
-#: nebulae/default/names.dat:596
-msgid "Maffei 2"
-msgstr ""
-
-#: nebulae/default/names.dat:597
-msgid "Horologium Dwarf Galaxy"
-msgstr ""
-
-#: nebulae/default/names.dat:598
-msgid "Schuster's Spiral Galaxy"
-msgstr ""
-
-#: nebulae/default/names.dat:599
-msgid "Carafe Galaxy"
-msgstr ""
-
-#: nebulae/default/names.dat:600
-msgid "Large Magellanic Cloud"
-msgstr ""
-
-#: nebulae/default/names.dat:601
-msgid "Orion Dwarf Galaxy"
-msgstr ""
-
-#: nebulae/default/names.dat:602
-msgid "Carina Dwarf Galaxy"
-msgstr ""
-
-#: nebulae/default/names.dat:603
-msgid "Southern Ellipse"
-msgstr ""
-
-#: nebulae/default/names.dat:604
-msgid "Lindsay-Shapley Ring"
-msgstr ""
-
-#: nebulae/default/names.dat:605
-msgid "Graham A"
-msgstr ""
-
-#: nebulae/default/names.dat:606
-msgid "Argo Dwarf Irregular Galaxy"
-msgstr ""
-
-#: nebulae/default/names.dat:607
-msgid "Integral Sign Galaxy"
-msgstr ""
-
-#: nebulae/default/names.dat:608
-msgid "Phoenix Galaxy"
-msgstr ""
-
-#: nebulae/default/names.dat:609
-msgid "Holmberg II"
-msgstr ""
-
-#: nebulae/default/names.dat:610
-msgid "Holmberg III"
-msgstr ""
-
-#: nebulae/default/names.dat:611
-msgid "Hydra A"
-msgstr ""
-
-#: nebulae/default/names.dat:612
-msgid "Holmberg I"
-msgstr ""
-
-#: nebulae/default/names.dat:613
-msgid "Holmberg IX"
-msgstr ""
-
-#: nebulae/default/names.dat:614
-msgid "Sextans B"
-msgstr ""
-
-#: nebulae/default/names.dat:616
-msgid "Antlia Dwarf Galaxy"
-msgstr ""
-
-#: nebulae/default/names.dat:617
-msgid "Sextans A"
-msgstr ""
-
-#: nebulae/default/names.dat:618
-msgid "Haro II"
-msgstr ""
-
-#: nebulae/default/names.dat:619
-msgid "Mayall's Object"
-msgstr ""
-
-#: nebulae/default/names.dat:620
-msgid "Leo II Dwarf Galaxy"
-msgstr ""
-
-#: nebulae/default/names.dat:621
-msgid "Leo B"
-msgstr ""
-
-#: nebulae/default/names.dat:622
-msgid "Harrington-Wilson #2"
-msgstr ""
-
-#: nebulae/default/names.dat:623
-msgid "Arp's Galaxy"
-msgstr ""
-
-#: nebulae/default/names.dat:624 nebulae/default/names.dat:625
-#: nebulae/default/names.dat:626
-msgid "Wild's Triplet"
-msgstr ""
-
-#: nebulae/default/names.dat:627
-msgid "Holmberg VII"
-msgstr ""
-
-#: nebulae/default/names.dat:628
-msgid "Malin 1"
-msgstr ""
-
-#: nebulae/default/names.dat:629
-msgid "Shapley-Ames 3"
-msgstr ""
-
-#: nebulae/default/names.dat:630
-msgid "Shapley-Ames 4"
-msgstr ""
-
-#: nebulae/default/names.dat:631
-msgid "Imprint of a Foot Galaxy"
-msgstr ""
-
-#: nebulae/default/names.dat:632
-msgid "Hardcastle's Galaxy"
-msgstr ""
-
-#: nebulae/default/names.dat:633
-msgid "Holmberg VIII"
-msgstr ""
-
-#: nebulae/default/names.dat:634
-msgid "Fourcade-Figueroa Object"
-msgstr ""
-
-#: nebulae/default/names.dat:635
-msgid "Fourcade-Figueroa Galaxy"
-msgstr ""
-
-#: nebulae/default/names.dat:636
-msgid "Holmberg V"
-msgstr ""
-
-#: nebulae/default/names.dat:637
-msgid "Holmberg IV"
-msgstr ""
-
-#: nebulae/default/names.dat:638
-msgid "Circinus Galaxy"
-msgstr ""
-
-#: nebulae/default/names.dat:639
-msgid "Ursa Minor Dwarf Galaxy"
-msgstr ""
-
-#: nebulae/default/names.dat:640
-msgid "Hooked Galaxy"
-msgstr ""
-
-#: nebulae/default/names.dat:641 nebulae/default/names.dat:642
-#: nebulae/default/names.dat:643
-msgid "Zwicky's Triplet"
-msgstr ""
-
-#: nebulae/default/names.dat:644
-msgid "Hercules A"
-msgstr ""
-
-#: nebulae/default/names.dat:645
-msgid "Draco Dwarf Galaxy"
-msgstr ""
-
-#: nebulae/default/names.dat:646
-msgid "Sagittarius Dwarf Galaxy"
-msgstr ""
-
-#: nebulae/default/names.dat:647
-msgid "Kowal's Object"
-msgstr ""
-
-#: nebulae/default/names.dat:648
-msgid "Aquarius Dwarf Galaxy"
-msgstr ""
-
-#: nebulae/default/names.dat:649
-msgid "Cygnus A"
-msgstr ""
-
-#: nebulae/default/names.dat:650
-msgid "McLeish's Object"
-msgstr ""
-
-#: nebulae/default/names.dat:651
-msgid "Shapley-Ames 6"
-msgstr ""
-
-#: nebulae/default/names.dat:652
-msgid "Tucana Dwarf Galaxy"
-msgstr ""
-
-#: nebulae/default/names.dat:653 nebulae/default/names.dat:664
-msgid "Pegasus Dwarf Galaxy"
-msgstr ""
-
-#: nebulae/default/names.dat:654
-msgid "Barbon's Galaxy"
-msgstr ""
-
-#: nebulae/default/names.dat:655
-msgid "Minkowski's Object"
-msgstr ""
-
-#: nebulae/default/names.dat:656
-msgid "Superantennae Galaxy"
-msgstr ""
-
-#: nebulae/default/names.dat:657
-msgid "Malin II"
-msgstr ""
-
-#: nebulae/default/names.dat:658
-msgid "Sextans Dwarf Spheroidal Galaxy"
-msgstr ""
-
-#: nebulae/default/names.dat:659
-msgid "Sextans Ring"
-msgstr ""
-
-#: nebulae/default/names.dat:660
-msgid "Ring Galaxy in Sextans"
-msgstr ""
-
-#: nebulae/default/names.dat:661
-msgid "Camelopardalis A"
-msgstr ""
-
-#: nebulae/default/names.dat:662
-msgid "Cassiopeia Dwarf Spheroidal Galaxy"
-msgstr ""
-
-#: nebulae/default/names.dat:663
-msgid "Andromeda VII"
-msgstr ""
-
-#: nebulae/default/names.dat:665
-msgid "Pegasus II"
-msgstr ""
-
-#: nebulae/default/names.dat:666
-msgid "Andromeda VI"
-msgstr ""
-
-#: nebulae/default/names.dat:667
-msgid "Boomerang Nebula"
-msgstr ""
-
-#: nebulae/default/names.dat:668
-msgid "Cepheus I"
-msgstr ""
-
-#: nebulae/default/names.dat:669
-msgid "Cetus Dwarf Galaxy"
-msgstr ""
-
-#: nebulae/default/names.dat:670
-msgid "BW Tauri"
-msgstr ""
-
-#: nebulae/default/names.dat:671
-msgid "The Grasshopper Galaxy"
-msgstr ""
-
-#: nebulae/default/names.dat:672
-msgid "Leo A"
-msgstr ""
-
-#: nebulae/default/names.dat:673
-msgid "Leo III"
-msgstr ""
-
-#: nebulae/default/names.dat:674
-msgid "Sextans C"
-msgstr ""
-
-#: nebulae/default/names.dat:675
-msgid "Regulus Dwarf Galaxy"
-msgstr ""
-
-#: nebulae/default/names.dat:676
-msgid "Leo I"
-msgstr ""
-
-#: nebulae/default/names.dat:677
-msgid "Harrington-Wilson #1"
-msgstr ""
-
-#: nebulae/default/names.dat:678
-msgid "Markarian 421"
-msgstr ""
-
-#: nebulae/default/names.dat:679
-msgid "Zwicky #2"
-msgstr ""
-
-#: nebulae/default/names.dat:680
-msgid "Markarian 231"
-msgstr ""
-
-#: nebulae/default/names.dat:681
-msgid "Exclamation Point Galaxy"
-msgstr ""
-
-#: nebulae/default/names.dat:682
-msgid "Serpens Dwarf Galaxy"
-msgstr ""
-
-#: nebulae/default/names.dat:683
-msgid "Tadpole Galaxy"
-msgstr ""
-
-#: nebulae/default/names.dat:684
-msgid "Egg Nebula"
-msgstr ""
-
-#: nebulae/default/names.dat:685
-msgid "Pegasus Dwarf Irregular Galaxy"
-msgstr ""
-
-#: nebulae/default/names.dat:686
-msgid "Minkowski's Butterfly"
-msgstr ""
-
-#: nebulae/default/names.dat:687
-msgid "Twin Jet Nebula"
-msgstr ""
-
-#: nebulae/default/names.dat:688
-msgid "M2-9"
-msgstr ""
-
-#: nebulae/default/names.dat:689
-msgid "Westbrook Nebula"
-msgstr ""
-
-#: nebulae/default/names.dat:690
-msgid "Water Lily Nebula"
-msgstr ""
-
-#: nebulae/default/names.dat:691
-msgid "Calabash Nebula"
-msgstr ""
-
-#: nebulae/default/names.dat:692
-msgid "Rotten Egg Nebula"
-msgstr ""
-
-#: nebulae/default/names.dat:693
-msgid "Frosty Leo Nebula"
-msgstr ""
-
-#: nebulae/default/names.dat:694
-msgid "Gomez's Hamburger"
-msgstr ""
-
-#: nebulae/default/names.dat:695
-msgid "Cotton Candy Nebula"
-msgstr ""
-
-#: nebulae/default/names.dat:696
-msgid "Footprint Nebula"
-msgstr ""
-
-#: nebulae/default/names.dat:697
-msgid "Minkowski's Footprint"
-msgstr ""
-
-#: nebulae/default/names.dat:698
-msgid "M1-92"
-msgstr ""
-
-#: nebulae/default/names.dat:699
-msgid "Sagittarius A East"
-msgstr ""
-
-#: nebulae/default/names.dat:700
-msgid "Sagittarius A West"
-msgstr ""
-
-#: nebulae/default/names.dat:701
-msgid "Dark Doodad Nebula"
-msgstr ""
-
-#: skycultures/arabic/constellation_names.eng.fab:1
-msgid "The Shackled Woman"
-msgstr ""
-
-#: skycultures/arabic/constellation_names.eng.fab:2
-msgid "The Well-bucket"
-msgstr ""
-
-#: skycultures/arabic/constellation_names.eng.fab:3
-msgid "The Eagle"
-msgstr ""
-
-#: skycultures/arabic/constellation_names.eng.fab:4
-msgid "The Censer"
-msgstr ""
-
-#: skycultures/arabic/constellation_names.eng.fab:5
-#: skycultures/belarusian/constellation_names.eng.fab:13
-#: skycultures/romanian/constellation_names.eng.fab:22
-msgid "The Ram"
-msgstr ""
-
-#: skycultures/arabic/constellation_names.eng.fab:6
-msgid "The Reins-holder"
-msgstr ""
-
-#: skycultures/arabic/constellation_names.eng.fab:7
-msgid "The Howler"
-msgstr ""
-
-#: skycultures/arabic/constellation_names.eng.fab:8
-msgid "The Crab"
-msgstr ""
-
-#: skycultures/arabic/constellation_names.eng.fab:9
-msgid "The Greater Dog"
-msgstr ""
-
-#: skycultures/arabic/constellation_names.eng.fab:10
-msgid "The Lesser Dog"
-msgstr ""
-
-#: skycultures/arabic/constellation_names.eng.fab:11
-msgid "The Young Goat"
-msgstr ""
-
-#: skycultures/arabic/constellation_names.eng.fab:12
-msgid "Who (Lady) Has Chair"
-msgstr ""
-
-#: skycultures/arabic/constellation_names.eng.fab:13
-msgid "Centaur"
-msgstr ""
-
-#: skycultures/arabic/constellation_names.eng.fab:14
-msgid "Inflammatus"
-msgstr ""
-
-#: skycultures/arabic/constellation_names.eng.fab:15
-#: skycultures/western/constellation_names.eng.fab:6
-#: skycultures/western_rey/constellation_names.eng.fab:140
-msgid "Cetus"
-msgstr ""
-
-#: skycultures/arabic/constellation_names.eng.fab:16
-msgid "Bristle"
-msgstr ""
-
-#: skycultures/arabic/constellation_names.eng.fab:17
-msgid "The Southern Crown"
-msgstr ""
-
-#: skycultures/arabic/constellation_names.eng.fab:18
-msgid "The Northern Crown"
-msgstr ""
-
-#: skycultures/arabic/constellation_names.eng.fab:19
-#: skycultures/romanian/constellation_names.eng.fab:18
-msgid "The Raven"
-msgstr ""
-
-#: skycultures/arabic/constellation_names.eng.fab:20
-msgid "The Great Cup"
-msgstr ""
-
-#: skycultures/arabic/constellation_names.eng.fab:21
-msgid "The Hen"
-msgstr ""
-
-#: skycultures/arabic/constellation_names.eng.fab:22
-msgid "The Dolphin"
-msgstr ""
-
-#: skycultures/arabic/constellation_names.eng.fab:23
-#: skycultures/romanian/constellation_names.eng.fab:17
-msgid "The Dragon"
-msgstr ""
-
-#: skycultures/arabic/constellation_names.eng.fab:24
-msgid "Part of the Horse"
-msgstr ""
-
-#: skycultures/arabic/constellation_names.eng.fab:25
-msgid "The River"
-msgstr ""
-
-#: skycultures/arabic/constellation_names.eng.fab:26
-#: skycultures/belarusian/constellation_names.eng.fab:18
-msgid "The Twins"
-msgstr ""
-
-#: skycultures/arabic/constellation_names.eng.fab:27
-msgid "The Kneeling (Man)"
-msgstr ""
-
-#: skycultures/arabic/constellation_names.eng.fab:28
-msgid "The Brave"
-msgstr ""
-
-#: skycultures/arabic/constellation_names.eng.fab:29
-msgid "The Lion"
-msgstr ""
-
-#: skycultures/arabic/constellation_names.eng.fab:30
-msgid "The Hare"
-msgstr ""
-
-#: skycultures/arabic/constellation_names.eng.fab:31
-msgid "The Balance"
-msgstr ""
-
-#: skycultures/arabic/constellation_names.eng.fab:32
-msgid "The Turtle"
-msgstr ""
-
-#: skycultures/arabic/constellation_names.eng.fab:33
-msgid "The Snake Charmer"
-msgstr ""
-
-#: skycultures/arabic/constellation_names.eng.fab:34
-msgid "The Giant"
-msgstr ""
-
-#: skycultures/arabic/constellation_names.eng.fab:35
-msgid "The Great Horse"
-msgstr ""
-
-#: skycultures/arabic/constellation_names.eng.fab:36
-msgid "Bearer of the Demon's Head"
-msgstr ""
-
-#: skycultures/arabic/constellation_names.eng.fab:37
-#: skycultures/romanian/constellation_names.eng.fab:28
-msgid "The Whale"
-msgstr ""
-
-#: skycultures/arabic/constellation_names.eng.fab:38
-msgid "The Southern Whale"
-msgstr ""
-
-#: skycultures/arabic/constellation_names.eng.fab:39
-msgid "The Arrow"
-msgstr ""
-
-#: skycultures/arabic/constellation_names.eng.fab:40
-#: skycultures/romanian/constellation_names.eng.fab:37
-msgid "The Archer"
-msgstr ""
-
-#: skycultures/arabic/constellation_names.eng.fab:41
-#: skycultures/romanian/constellation_names.eng.fab:35
-msgid "The Scorpion"
-msgstr ""
-
-#: skycultures/arabic/constellation_names.eng.fab:42
-#: skycultures/romanian/constellation_names.eng.fab:32
-msgid "The Bull"
-msgstr ""
-
-#: skycultures/arabic/constellation_names.eng.fab:43
-msgid "The Triangle"
-msgstr ""
-
-#: skycultures/arabic/constellation_names.eng.fab:44
-msgid "The Greater Bear"
-msgstr ""
-
-#: skycultures/arabic/constellation_names.eng.fab:45
-msgid "The Lesser Bear"
-msgstr ""
-
-#: skycultures/arabic/constellation_names.eng.fab:46
-msgid "The Ship"
-msgstr ""
-
-#: skycultures/arabic/constellation_names.eng.fab:47
-msgid "The Maiden"
-msgstr ""
-
-#: skycultures/arabic/constellation_names.eng.fab:48
-msgid "The Snake"
-msgstr ""
-
-#: skycultures/arabic/constellation_names.eng.fab:49
-msgid "The Beast of Prey"
-msgstr ""
-
-#: skycultures/arabic/star_names.fab:1
-msgid "Horse navel"
-msgstr ""
-
-#: skycultures/arabic/star_names.fab:2
-msgid "Tinted palm"
-msgstr ""
-
-#: skycultures/arabic/star_names.fab:3
-msgid "Horse flank"
-msgstr ""
-
-#: skycultures/arabic/star_names.fab:4
-msgid "The breast"
-msgstr ""
-
-#: skycultures/arabic/star_names.fab:5
-msgid "The second frog"
-msgstr ""
-
-#: skycultures/arabic/star_names.fab:6
-msgid "The rope"
-msgstr ""
-
-#: skycultures/arabic/star_names.fab:7
-msgid "The knee"
-msgstr ""
-
-#: skycultures/arabic/star_names.fab:8
-msgid "End of the river"
-msgstr ""
-
-#: skycultures/arabic/star_names.fab:9
-msgid "Belly of Cetus"
-msgstr ""
-
-#: skycultures/arabic/star_names.fab:10
-msgid "The triangle - The first companionable"
-msgstr ""
-
-#: skycultures/arabic/star_names.fab:11
-msgid "The second sign"
-msgstr ""
-
-#: skycultures/arabic/star_names.fab:12
-msgid "The first sign"
-msgstr ""
-
-#: skycultures/arabic/star_names.fab:13
-msgid "The rope knot"
-msgstr ""
-
-#: skycultures/arabic/star_names.fab:14
-msgid "Earthkid"
-msgstr ""
-
-#: skycultures/arabic/star_names.fab:15
-msgid "A butter"
-msgstr ""
-
-#: skycultures/arabic/star_names.fab:16
-msgid "The goat"
-msgstr ""
-
-#: skycultures/arabic/star_names.fab:17
-msgid "The hatching-place"
-msgstr ""
-
-#: skycultures/arabic/star_names.fab:18
-msgid "The aggrieved-end of the river"
-msgstr ""
-
-#: skycultures/arabic/star_names.fab:19
-msgid "The nostril"
-msgstr ""
-
-#: skycultures/arabic/star_names.fab:20
-msgid "The ghoul"
-msgstr ""
-
-#: skycultures/arabic/star_names.fab:21
-msgid "The little belly"
-msgstr ""
-
-#: skycultures/arabic/star_names.fab:22
-msgid "The elbow of the Pleiades"
-msgstr ""
-
-#: skycultures/arabic/star_names.fab:23 skycultures/arabic/star_names.fab:25
-msgid "Shoulder of the Pleiades"
-msgstr ""
-
-#: skycultures/arabic/star_names.fab:24
-msgid "The Pleiades"
-msgstr ""
-
-#: skycultures/arabic/star_names.fab:26
-msgid "One of the eggs"
-msgstr ""
-
-#: skycultures/arabic/star_names.fab:27
-msgid "One of the eggs shells"
-msgstr ""
-
-#: skycultures/arabic/star_names.fab:28
-msgid "Eye of the Bull"
-msgstr ""
-
-#: skycultures/arabic/star_names.fab:29
-msgid "Follower of the Pleiades"
-msgstr ""
-
-#: skycultures/arabic/star_names.fab:30
-msgid "Footstool of the giant"
-msgstr ""
-
-#: skycultures/arabic/star_names.fab:31
-msgid "The giant foot"
-msgstr ""
-
-#: skycultures/arabic/star_names.fab:32
-msgid "The Pleiades watcher"
-msgstr ""
-
-#: skycultures/arabic/star_names.fab:33
-msgid "The molar"
-msgstr ""
-
-#: skycultures/arabic/star_names.fab:34
-msgid "Heel of the Reins holder"
-msgstr ""
-
-#: skycultures/arabic/star_names.fab:35
-msgid "The camels quenching their thirst"
-msgstr ""
-
-#: skycultures/arabic/star_names.fab:36
-msgid "The zone"
-msgstr ""
-
-#: skycultures/arabic/star_names.fab:37
-msgid "The hare"
-msgstr ""
-
-#: skycultures/arabic/star_names.fab:38
-msgid "White spot"
-msgstr ""
-
-#: skycultures/arabic/star_names.fab:39
-msgid "The string of pearls"
-msgstr ""
-
-#: skycultures/arabic/star_names.fab:40
-msgid "The dove"
-msgstr ""
-
-#: skycultures/arabic/star_names.fab:41
-msgid "The belt"
-msgstr ""
-
-#: skycultures/arabic/star_names.fab:42
-msgid "The sword"
-msgstr ""
-
-#: skycultures/arabic/star_names.fab:43 skycultures/arabic/star_names.fab:57
-msgid "The weight"
-msgstr ""
-
-#: skycultures/arabic/star_names.fab:44
-msgid "Shoulder of the giant"
-msgstr ""
-
-#: skycultures/arabic/star_names.fab:45
-msgid "Shoulder of Reins holder"
-msgstr ""
-
-#: skycultures/arabic/star_names.fab:46
-msgid "Forward foot"
-msgstr ""
-
-#: skycultures/arabic/star_names.fab:47
-msgid "Individual stars"
-msgstr ""
-
-#: skycultures/arabic/star_names.fab:48
-msgid "The announcer of the southern Shining one"
-msgstr ""
-
-#: skycultures/arabic/star_names.fab:49 skycultures/romanian/star_names.fab:65
-#: skycultures/western/star_names.fab:407
-msgid "Tejat"
-msgstr ""
-
-#: skycultures/arabic/star_names.fab:50
-#: skycultures/arabic_moon_stations/star_names.fab:26
-msgid "Suhayl"
-msgstr ""
-
-#: skycultures/arabic/star_names.fab:51
-msgid "First one of the brand-mark"
-msgstr ""
-
-#: skycultures/arabic/star_names.fab:52
-msgid "The outstretched paw"
-msgstr ""
-
-#: skycultures/arabic/star_names.fab:53
-msgid "The southern Shining one"
-msgstr ""
-
-#: skycultures/arabic/star_names.fab:54
-msgid "The maidens"
-msgstr ""
-
-#: skycultures/arabic/star_names.fab:55
-msgid "The tow juror"
-msgstr ""
-
-#: skycultures/arabic/star_names.fab:56
-msgid "The pulled-in paw"
-msgstr ""
-
-#: skycultures/arabic/star_names.fab:58
-msgid "Middle of the sky"
-msgstr ""
-
-#: skycultures/arabic/star_names.fab:59
-msgid "The maidenhood"
-msgstr ""
-
-#: skycultures/arabic/star_names.fab:60
-msgid "The announcer of the northern Shining one"
-msgstr ""
-
-#: skycultures/arabic/star_names.fab:61
-msgid "The twins forward head"
-msgstr ""
-
-#: skycultures/arabic/star_names.fab:62
-msgid "The northern Shining one"
-msgstr ""
-
-#: skycultures/arabic/star_names.fab:63
-msgid "The twins posterior head"
-msgstr ""
-
-#: skycultures/arabic/star_names.fab:64
-msgid "Suhayl hadar"
-msgstr ""
-
-#: skycultures/arabic/star_names.fab:65
-msgid "Sworn Suhayl"
-msgstr ""
-
-#: skycultures/arabic/star_names.fab:66
-msgid "One of the antelopes"
-msgstr ""
-
-#: skycultures/arabic/star_names.fab:67
-msgid "Northern donkey"
-msgstr ""
-
-#: skycultures/arabic/star_names.fab:68
-msgid "Southern donkey"
-msgstr ""
-
-#: skycultures/arabic/star_names.fab:69
-msgid "The claw"
-msgstr ""
-
-#: skycultures/arabic/star_names.fab:70
-msgid "The third leap"
-msgstr ""
-
-#: skycultures/arabic/star_names.fab:71
-msgid "Suhayl the weight"
-msgstr ""
-
-#: skycultures/arabic/star_names.fab:72
-msgid "The solitary one"
-msgstr ""
-
-#: skycultures/arabic/star_names.fab:73
-msgid "The glance of the lion"
-msgstr ""
-
-#: skycultures/arabic/star_names.fab:74
-msgid "Head of the lion"
-msgstr ""
-
-#: skycultures/arabic/star_names.fab:75
-msgid "Heart of the lion"
-msgstr ""
-
-#: skycultures/arabic/star_names.fab:76
-msgid "The northern one of the second leap"
-msgstr ""
-
-#: skycultures/arabic/star_names.fab:77
-msgid "The forehead of the lion"
-msgstr ""
-
-#: skycultures/arabic/star_names.fab:78
-msgid "The southern one of the second leap"
-msgstr ""
-
-#: skycultures/arabic/star_names.fab:79
-msgid "The cup"
-msgstr ""
-
-#: skycultures/arabic/star_names.fab:80
-msgid "The loins"
-msgstr ""
-
-#: skycultures/arabic/star_names.fab:81
-msgid "The bear"
-msgstr ""
-
-#: skycultures/arabic/star_names.fab:82
-msgid "One of Al-zubarah"
-msgstr ""
-
-#: skycultures/arabic/star_names.fab:83
-msgid "Second Al-zubarah"
-msgstr ""
-
-#: skycultures/arabic/star_names.fab:84
-msgid "The southern one of the first leap"
-msgstr ""
-
-#: skycultures/arabic/star_names.fab:85
-msgid "The northern one of the first leap"
-msgstr ""
-
-#: skycultures/arabic/star_names.fab:86
-msgid "Tail of the lion"
-msgstr ""
-
-#: skycultures/arabic/star_names.fab:87
-msgid "Corner of the barker"
-msgstr ""
-
-#: skycultures/arabic/star_names.fab:88
-msgid "The thigh"
-msgstr ""
-
-#: skycultures/arabic/star_names.fab:89
-msgid "The tent"
-msgstr ""
-
-#: skycultures/arabic/star_names.fab:90
-msgid "The insertion-point of the Bear's tail"
-msgstr ""
-
-#: skycultures/arabic/star_names.fab:91
-msgid "The wing"
-msgstr ""
-
-#: skycultures/arabic/star_names.fab:92
-msgid "The raven"
-msgstr ""
-
-#: skycultures/arabic/star_names.fab:93
-msgid "The inlet"
-msgstr ""
-
-#: skycultures/arabic/star_names.fab:94
-msgid "The lion Liver"
-msgstr ""
-
-#: skycultures/arabic/star_names.fab:95
-msgid "Vine-harvestress"
-msgstr ""
-
-#: skycultures/arabic/star_names.fab:96
-msgid "Embrace"
-msgstr ""
-
-#: skycultures/arabic/star_names.fab:97
-msgid "The Undefended one"
-msgstr ""
-
-#: skycultures/arabic/star_names.fab:98
-msgid "Al-suha"
-msgstr ""
-
-#: skycultures/arabic/star_names.fab:99
-msgid "Leader-daughter of the bier"
-msgstr ""
-
-#: skycultures/arabic/star_names.fab:100
-msgid "Single one of the lance-bearer"
-msgstr ""
-
-#: skycultures/arabic/star_names.fab:101
-#: skycultures/romanian/star_names.fab:132
-#: skycultures/western/star_names.fab:194
-msgid "Hadar"
-msgstr ""
-
-#: skycultures/arabic/star_names.fab:102
-msgid "shoulder of the centaur"
-msgstr ""
-
-#: skycultures/arabic/star_names.fab:103
-msgid "The Spear Thrower"
-msgstr ""
-
-#: skycultures/arabic/star_names.fab:104
-msgid "One of Al-ghofer's"
-msgstr ""
-
-#: skycultures/arabic/star_names.fab:105
-msgid "The shepherd"
-msgstr ""
-
-#: skycultures/arabic/star_names.fab:106
-msgid "Centaur foot"
-msgstr ""
-
-#: skycultures/arabic/star_names.fab:107
-msgid "The loin-cloth"
-msgstr ""
-
-#: skycultures/arabic/star_names.fab:108
-msgid "The brighter Pherkad"
-msgstr ""
-
-#: skycultures/arabic/star_names.fab:109
-msgid "The southern claw"
-msgstr ""
-
-#: skycultures/arabic/star_names.fab:110
-msgid "The cattleman"
-msgstr ""
-
-#: skycultures/arabic/star_names.fab:111
-msgid "The northern claw"
-msgstr ""
-
-#: skycultures/arabic/star_names.fab:112
-msgid "The dimmer Pherkad"
-msgstr ""
-
-#: skycultures/arabic/star_names.fab:113
-msgid "Shepherd's crook"
-msgstr ""
-
-#: skycultures/arabic/star_names.fab:114
-msgid "The hyena"
-msgstr ""
-
-#: skycultures/arabic/star_names.fab:115
-msgid "The two series"
-msgstr ""
-
-#: skycultures/arabic/star_names.fab:116
-msgid "The broken ring of stars"
-msgstr ""
-
-#: skycultures/arabic/star_names.fab:117
-msgid "Neck of the snake"
-msgstr ""
-
-#: skycultures/arabic/star_names.fab:118
-msgid "Scorpion forehead"
-msgstr ""
-
-#: skycultures/arabic/star_names.fab:119
-msgid "The scorpion"
-msgstr ""
-
-#: skycultures/arabic/star_names.fab:120
-msgid "The preceding hand"
-msgstr ""
-
-#: skycultures/arabic/star_names.fab:121
-msgid "The succeeding hand"
-msgstr ""
-
-#: skycultures/arabic/star_names.fab:122
-msgid "The arteries"
-msgstr ""
-
-#: skycultures/arabic/star_names.fab:123
-msgid "The scorpion heart"
-msgstr ""
-
-#: skycultures/arabic/star_names.fab:124
-msgid "The elbow"
-msgstr ""
-
-#: skycultures/arabic/star_names.fab:125
-msgid "The dancer"
-msgstr ""
-
-#: skycultures/arabic/star_names.fab:126
-msgid "The preceding"
-msgstr ""
-
-#: skycultures/arabic/star_names.fab:127
-msgid "Head of the kneeling one"
-msgstr ""
-
-#: skycultures/arabic/star_names.fab:128
-msgid "Head of the dragon"
-msgstr ""
-
-#: skycultures/arabic/star_names.fab:129
-msgid "The wrist of the kneeling one"
-msgstr ""
-
-#: skycultures/arabic/star_names.fab:130
-msgid "The sting"
-msgstr ""
-
-#: skycultures/arabic/star_names.fab:131
-msgid "Second one of the bier daughters"
-msgstr ""
-
-#: skycultures/arabic/star_names.fab:132
-msgid "The raised tail"
-msgstr ""
-
-#: skycultures/arabic/star_names.fab:133
-msgid "Head of the snake-charmer"
-msgstr ""
-
-#: skycultures/arabic/star_names.fab:134
-msgid "Dog of the shepherd"
-msgstr ""
-
-#: skycultures/arabic/star_names.fab:135
-msgid "The third incantation"
-msgstr ""
-
-#: skycultures/arabic/star_names.fab:136
-msgid "The first incantation"
-msgstr ""
-
-#: skycultures/arabic/star_names.fab:137
-msgid "Arrowhead"
-msgstr ""
-
-#: skycultures/arabic/star_names.fab:138
-msgid "The middle one of the bow"
-msgstr ""
-
-#: skycultures/arabic/star_names.fab:139
-msgid "The southern one of the bow"
-msgstr ""
-
-#: skycultures/arabic/star_names.fab:140
-msgid "The northern one of the bow"
-msgstr ""
-
-#: skycultures/arabic/star_names.fab:141
-msgid "The swooping eagle"
-msgstr ""
-
-#: skycultures/arabic/star_names.fab:142
-msgid "The harp"
-msgstr ""
-
-#: skycultures/arabic/star_names.fab:143
-msgid "Second outgoing ostriches"
-msgstr ""
-
-#: skycultures/arabic/star_names.fab:144
-msgid "The fatty tail"
-msgstr ""
-
-#: skycultures/arabic/star_names.fab:145
-msgid "The tortoise"
-msgstr ""
-
-#: skycultures/arabic/star_names.fab:146
-msgid "The outgoing ostriches"
-msgstr ""
-
-#: skycultures/arabic/star_names.fab:147
-msgid "One of the andiron's"
-msgstr ""
-
-#: skycultures/arabic/star_names.fab:148
-msgid "The heel-tendon"
-msgstr ""
-
-#: skycultures/arabic/star_names.fab:149
-msgid "The archer knee"
-msgstr ""
-
-#: skycultures/arabic/star_names.fab:150
-msgid "The hen-bill"
-msgstr ""
-
-#: skycultures/arabic/star_names.fab:151
-msgid "The arrow"
-msgstr ""
-
-#: skycultures/arabic/star_names.fab:152 skycultures/arabic/star_names.fab:154
-msgid "One of the balance's"
-msgstr ""
-
-#: skycultures/arabic/star_names.fab:153
-msgid "The flying eagle"
-msgstr ""
-
-#: skycultures/arabic/star_names.fab:155
-msgid "First lucky star of the slaughterer"
-msgstr ""
-
-#: skycultures/arabic/star_names.fab:156
-msgid "Second lucky star of the slaughterer"
-msgstr ""
-
-#: skycultures/arabic/star_names.fab:157
-msgid "The breast - one of the cavalry's"
-msgstr ""
-
-#: skycultures/arabic/star_names.fab:158
-msgid "One of the sitting's"
-msgstr ""
-
-#: skycultures/arabic/star_names.fab:159
-msgid "Second one of the sitting's"
-msgstr ""
-
-#: skycultures/arabic/star_names.fab:160
-msgid "Tail of the hen"
-msgstr ""
-
-#: skycultures/arabic/star_names.fab:161
-msgid "The wing- one of the cavalry's"
-msgstr ""
-
-#: skycultures/arabic/star_names.fab:162
-msgid "One of swallower luck"
-msgstr ""
-
-#: skycultures/arabic/star_names.fab:163
-msgid "Part of the horse"
-msgstr ""
-
-#: skycultures/arabic/star_names.fab:164
-msgid "The right forearm"
-msgstr ""
-
-#: skycultures/arabic/star_names.fab:165
-msgid "Second of the Alfirk's"
-msgstr ""
-
-#: skycultures/arabic/star_names.fab:166
-msgid "One of the Luck of lucks"
-msgstr ""
-
-#: skycultures/arabic/star_names.fab:167
-msgid "One of the Nashira luck"
-msgstr ""
-
-#: skycultures/arabic/star_names.fab:168
-msgid "The horse nose"
-msgstr ""
-
-#: skycultures/arabic/star_names.fab:169
-msgid "Tail of the goat - Second Nashira luck"
-msgstr ""
-
-#: skycultures/arabic/star_names.fab:170
-msgid "The blaze on a horse's brow"
-msgstr ""
-
-#: skycultures/arabic/star_names.fab:171
-msgid "First lucky star of the king"
-msgstr ""
-
-#: skycultures/arabic/star_names.fab:172
-msgid "Second lucky star of the livestock"
-msgstr ""
-
-#: skycultures/arabic/star_names.fab:173
-msgid "First lucky star of the livestock"
-msgstr ""
-
-#: skycultures/arabic/star_names.fab:174
-msgid "The hip"
-msgstr ""
-
-#: skycultures/arabic/star_names.fab:175
-msgid "First lucky star of the tents"
-msgstr ""
-
-#: skycultures/arabic/star_names.fab:176
-msgid "First lucky star of the high-minded man"
-msgstr ""
-
-#: skycultures/arabic/star_names.fab:177
-msgid "First lucky star of the rain"
-msgstr ""
-
-#: skycultures/arabic/star_names.fab:178
-msgid "First lucky star of the excellent one"
-msgstr ""
-
-#: skycultures/arabic/star_names.fab:179
-msgid "The shin"
-msgstr ""
-
-#: skycultures/arabic/star_names.fab:180
-msgid "Mouth of the fish"
-msgstr ""
-
-#: skycultures/arabic/star_names.fab:181
-msgid "The great horse shoulder"
-msgstr ""
-
-#: skycultures/arabic/star_names.fab:182
-msgid "The great horse back"
-msgstr ""
-
-#: skycultures/arabic/star_names.fab:183
-msgid "Fourth one of Alkalaes"
-msgstr ""
-
-#: skycultures/arabic/star_names.fab:184
-msgid "Third one of Alkalaes"
-msgstr ""
-
-#: skycultures/arabic/star_names.fab:185
-msgid "Second one of Alkalaes"
-msgstr ""
-
-#: skycultures/arabic/star_names.fab:186
-msgid "One of Alkalaes"
-msgstr ""
-
-#: skycultures/arabic/star_names.fab:187
-msgid "The Scattered stars"
-msgstr ""
-
-#: skycultures/arabic/star_names.fab:188
-msgid "The quarter"
-msgstr ""
-
-#: skycultures/arabic/star_names.fab:189
-msgid "The wronged"
-msgstr ""
-
-#: skycultures/arabic/star_names.fab:190
-msgid "Incoming ostriches"
-msgstr ""
-
-#: skycultures/arabic/star_names.fab:191
-msgid "First outgoing ostriches"
-msgstr ""
-
-#: skycultures/arabic/star_names.fab:192
-msgid "Third outgoing ostriches"
-msgstr ""
-
-#: skycultures/arabic/star_names.fab:193
-msgid "Fourth one of the cavalry's"
-msgstr ""
-
-#: skycultures/arabic/star_names.fab:194
-msgid "First shrike"
-msgstr ""
-
-#: skycultures/arabic/star_names.fab:195
-msgid "Second shrike"
-msgstr ""
-
-#: skycultures/arabic/star_names.fab:196
-msgid "Fourth one of the sitting's"
-msgstr ""
-
-#: skycultures/arabic/star_names.fab:197
-msgid "Third one of the sitting's"
-msgstr ""
-
-#: skycultures/arabic/star_names.fab:198
-msgid "Second one of the cavalry's"
-msgstr ""
-
-#: skycultures/arabic/star_names.fab:199
-msgid "The shining"
-msgstr ""
-
-#: skycultures/arabic/star_names.fab:200
-msgid "Second lucky star of the rain"
-msgstr ""
-
-#: skycultures/arabic/star_names.fab:201
-msgid "Lucky star of the excellent one"
-msgstr ""
-
-#: skycultures/arabic/star_names.fab:202
-msgid "Second lucky star of the high-minded man"
-msgstr ""
-
-#: skycultures/arabic/star_names.fab:203
-msgid "Second one of the anguish"
-msgstr ""
-
-#: skycultures/arabic/star_names.fab:204
-msgid "First one of the anguish"
-msgstr ""
-
-#: skycultures/arabic/star_names.fab:205
-msgid "First wolf"
-msgstr ""
-
-#: skycultures/arabic/star_names.fab:206
-msgid "Second wolf"
-msgstr ""
-
-#: skycultures/arabic/star_names.fab:207
-msgid "First wolf paw"
-msgstr ""
-
-#: skycultures/arabic/star_names.fab:208
-msgid "Second wolf paw"
-msgstr ""
-
-#: skycultures/arabic/star_names.fab:209
-msgid "Second one of the andiron's"
-msgstr ""
-
-#: skycultures/arabic/star_names.fab:210
-msgid "Third one of the andiron's"
-msgstr ""
-
-#: skycultures/arabic/star_names.fab:211
-msgid "The forth incantation"
-msgstr ""
-
-#: skycultures/arabic/star_names.fab:212
-msgid "The second companionable"
-msgstr ""
-
-#: skycultures/arabic/star_names.fab:213
-msgid "Second one of the brand-mark"
-msgstr ""
-
-#: skycultures/arabic/star_names.fab:214
-msgid "The second Al-ghofer"
-msgstr ""
-
-#: skycultures/arabic/star_names.fab:215
-msgid "The third Al-ghofer"
-msgstr ""
-
-#: skycultures/arabic/star_names.fab:216
-msgid "Second One of swallower luck"
-msgstr ""
-
-#: skycultures/arabic/star_names.fab:217
-msgid "Third One of swallower luck"
-msgstr ""
-
-#: skycultures/arabic/star_names.fab:218
-msgid "Second one of the Luck of lucks"
-msgstr ""
-
-#: skycultures/arabic/star_names.fab:219
-msgid "Third one of the Luck of lucks"
-msgstr ""
-
-#: skycultures/arabic/star_names.fab:220
-msgid "Second lucky star of the king"
-msgstr ""
-
-#: skycultures/arabic/star_names.fab:221
-msgid "Second lucky star of the tents"
-msgstr ""
-
-#: skycultures/arabic/star_names.fab:222
-msgid "Third lucky star of the tents"
-msgstr ""
-
-#: skycultures/arabic/star_names.fab:223
-msgid "Fourth lucky star of the tents"
-msgstr ""
-
-#: skycultures/arabic/star_names.fab:224
-msgid "Third one of the bier daughters"
-msgstr ""
-
-#: skycultures/arabic_moon_stations/constellation_names.eng.fab:1
-msgid "The Two signs"
-msgstr ""
-
-#: skycultures/arabic_moon_stations/constellation_names.eng.fab:2
-msgid "The Little belly"
-msgstr ""
-
-#: skycultures/arabic_moon_stations/constellation_names.eng.fab:3
-msgid "Al-Thurayya"
-msgstr ""
-
-#: skycultures/arabic_moon_stations/constellation_names.eng.fab:4
-#: skycultures/arabic_moon_stations/star_names.fab:14
-msgid "The Follower"
-msgstr ""
-
-#: skycultures/arabic_moon_stations/constellation_names.eng.fab:5
-msgid "The Side Mark"
-msgstr ""
-
-#: skycultures/arabic_moon_stations/constellation_names.eng.fab:6
-msgid "The Neck bend"
-msgstr ""
-
-#: skycultures/arabic_moon_stations/constellation_names.eng.fab:7
-msgid "The Arm"
-msgstr ""
-
-#: skycultures/arabic_moon_stations/constellation_names.eng.fab:8
-msgid "The Lion nose"
-msgstr ""
-
-#: skycultures/arabic_moon_stations/constellation_names.eng.fab:9
-msgid "The Lion eyes"
-msgstr ""
-
-#: skycultures/arabic_moon_stations/constellation_names.eng.fab:10
-msgid "The Lion Forehead"
-msgstr ""
-
-#: skycultures/arabic_moon_stations/constellation_names.eng.fab:11
-msgid "The Lion mane"
-msgstr ""
-
-#: skycultures/arabic_moon_stations/constellation_names.eng.fab:12
-#: skycultures/arabic_moon_stations/star_names.fab:43
-msgid "The Star of weather change"
-msgstr ""
-
-#: skycultures/arabic_moon_stations/constellation_names.eng.fab:13
-msgid "The Bend"
-msgstr ""
-
-#: skycultures/arabic_moon_stations/constellation_names.eng.fab:14
-msgid "The High one"
-msgstr ""
-
-#: skycultures/arabic_moon_stations/constellation_names.eng.fab:15
-msgid "The tail tuft"
-msgstr ""
-
-#: skycultures/arabic_moon_stations/constellation_names.eng.fab:16
-msgid "The Scorpion Claws"
-msgstr ""
-
-#: skycultures/arabic_moon_stations/constellation_names.eng.fab:17
-msgid "The ornamented headband"
-msgstr ""
-
-#: skycultures/arabic_moon_stations/constellation_names.eng.fab:18
-#: skycultures/arabic_moon_stations/star_names.fab:71
-msgid "The Heart"
-msgstr ""
-
-#: skycultures/arabic_moon_stations/constellation_names.eng.fab:19
-#: skycultures/arabic_moon_stations/star_names.fab:78
-msgid "The Scorpion sting"
-msgstr ""
-
-#: skycultures/arabic_moon_stations/constellation_names.eng.fab:20
-msgid "The Ostriches"
-msgstr ""
-
-#: skycultures/arabic_moon_stations/constellation_names.eng.fab:21
-msgid "The Empty place"
-msgstr ""
-
-#: skycultures/arabic_moon_stations/constellation_names.eng.fab:22
-msgid "The Lucky stars of the slaughterer"
-msgstr ""
-
-#: skycultures/arabic_moon_stations/constellation_names.eng.fab:23
-msgid "The Lucky stars of the swallower"
-msgstr ""
-
-#: skycultures/arabic_moon_stations/constellation_names.eng.fab:24
-msgid "The Lucky stars of the Luckiest ones"
-msgstr ""
-
-#: skycultures/arabic_moon_stations/constellation_names.eng.fab:25
-msgid "The Lucky stars of the tents"
-msgstr ""
-
-#: skycultures/arabic_moon_stations/constellation_names.eng.fab:26
-msgid "The Front mouth of the bucket"
-msgstr ""
-
-#: skycultures/arabic_moon_stations/constellation_names.eng.fab:27
-msgid "The Rear mouth of the bucket"
-msgstr ""
-
-#: skycultures/arabic_moon_stations/constellation_names.eng.fab:28
-#: skycultures/arabic_moon_stations/star_names.fab:4
-msgid "The Bucket cord"
-msgstr ""
-
-#: skycultures/arabic_moon_stations/star_names.fab:1
-msgid "The Hand dyed with Henna"
-msgstr ""
-
-#: skycultures/arabic_moon_stations/star_names.fab:2
-msgid "The First Frog"
-msgstr ""
-
-#: skycultures/arabic_moon_stations/star_names.fab:3
-msgid "The Second Frog"
-msgstr ""
-
-#: skycultures/arabic_moon_stations/star_names.fab:5
-msgid "The Oath star"
-msgstr ""
-
-#: skycultures/arabic_moon_stations/star_names.fab:6
-msgid "The Caracal"
-msgstr ""
-
-#: skycultures/arabic_moon_stations/star_names.fab:7
-msgid "The Two signs 1"
-msgstr ""
-
-#: skycultures/arabic_moon_stations/star_names.fab:8
-msgid "The Two signs 2"
-msgstr ""
-
-#: skycultures/arabic_moon_stations/star_names.fab:9
-msgid "The Two friendly ones 1"
-msgstr ""
-
-#: skycultures/arabic_moon_stations/star_names.fab:10
-msgid "The Two friendly ones 2"
-msgstr ""
-
-#: skycultures/arabic_moon_stations/star_names.fab:11
-msgid "The Kid"
-msgstr ""
-
-#: skycultures/arabic_moon_stations/star_names.fab:12
-msgid "The Elbow"
-msgstr ""
-
-#: skycultures/arabic_moon_stations/star_names.fab:13
-msgid "The Shoulder side"
-msgstr ""
-
-#: skycultures/arabic_moon_stations/star_names.fab:15
-msgid "The Foot of Al-Jawza"
-msgstr ""
-
-#: skycultures/arabic_moon_stations/star_names.fab:16
-msgid "The Obstructor"
-msgstr ""
-
-#: skycultures/arabic_moon_stations/star_names.fab:17
-msgid "AlNajith"
-msgstr ""
-
-#: skycultures/arabic_moon_stations/star_names.fab:18
-msgid "The String of beads 1"
-msgstr ""
-
-#: skycultures/arabic_moon_stations/star_names.fab:19
-msgid "The String of beads 2"
-msgstr ""
-
-#: skycultures/arabic_moon_stations/star_names.fab:20
-msgid "The String of beads 3"
-msgstr ""
-
-#: skycultures/arabic_moon_stations/star_names.fab:21
-msgid "The gazelles 1"
-msgstr ""
-
-#: skycultures/arabic_moon_stations/star_names.fab:22
-msgid "The gazelles 2"
-msgstr ""
-
-#: skycultures/arabic_moon_stations/star_names.fab:23
-msgid "The gazelles 3"
-msgstr ""
-
-#: skycultures/arabic_moon_stations/star_names.fab:24
-msgid "The Shoulder side of Al-Jawza"
-msgstr ""
-
-#: skycultures/arabic_moon_stations/star_names.fab:25
-msgid "The Precedent of Southern Shi'ra"
-msgstr ""
-
-#: skycultures/arabic_moon_stations/star_names.fab:27
-msgid "The Neck bend 1"
-msgstr ""
-
-#: skycultures/arabic_moon_stations/star_names.fab:28
-msgid "The Neck bend 2"
-msgstr ""
-
-#: skycultures/arabic_moon_stations/star_names.fab:29
-msgid "The Southern Shi'ra"
-msgstr ""
-
-#: skycultures/arabic_moon_stations/star_names.fab:30
-msgid "The Precedent of the Northern Shi'ra"
-msgstr ""
-
-#: skycultures/arabic_moon_stations/star_names.fab:31
-msgid "The Arm 1"
-msgstr ""
-
-#: skycultures/arabic_moon_stations/star_names.fab:32
-msgid "The Arm 2"
-msgstr ""
-
-#: skycultures/arabic_moon_stations/star_names.fab:33
-msgid "The Northern Shi'ra"
-msgstr ""
-
-#: skycultures/arabic_moon_stations/star_names.fab:34
-msgid "The Lone one"
-msgstr ""
-
-#: skycultures/arabic_moon_stations/star_names.fab:35
-msgid "The Forehead 1"
-msgstr ""
-
-#: skycultures/arabic_moon_stations/star_names.fab:36
-msgid "The Forehead 2"
-msgstr ""
-
-#: skycultures/arabic_moon_stations/star_names.fab:37
-msgid "The Forehead 3"
-msgstr ""
-
-#: skycultures/arabic_moon_stations/star_names.fab:38
-msgid "The Forehead 4"
-msgstr ""
-
-#: skycultures/arabic_moon_stations/star_names.fab:39
-msgid "The Two first ones 1"
-msgstr ""
-
-#: skycultures/arabic_moon_stations/star_names.fab:40
-msgid "The Two first ones 2"
-msgstr ""
-
-#: skycultures/arabic_moon_stations/star_names.fab:41
-msgid "The Mane 1"
-msgstr ""
-
-#: skycultures/arabic_moon_stations/star_names.fab:42
-msgid "The Mane 2"
-msgstr ""
-
-#: skycultures/arabic_moon_stations/star_names.fab:44
-msgid "The Bend 1"
-msgstr ""
-
-#: skycultures/arabic_moon_stations/star_names.fab:45
-msgid "The Bend 2"
-msgstr ""
-
-#: skycultures/arabic_moon_stations/star_names.fab:46
-msgid "The Bend 3"
-msgstr ""
-
-#: skycultures/arabic_moon_stations/star_names.fab:47
-msgid "The Bend 4"
-msgstr ""
-
-#: skycultures/arabic_moon_stations/star_names.fab:48
-msgid "The Bend 5"
-msgstr ""
-
-#: skycultures/arabic_moon_stations/star_names.fab:49
-msgid "The Obscure one"
-msgstr ""
-
-#: skycultures/arabic_moon_stations/star_names.fab:50
-msgid "The Wild donkey"
-msgstr ""
-
-#: skycultures/arabic_moon_stations/star_names.fab:51
-msgid "The Lion liver"
-msgstr ""
-
-#: skycultures/arabic_moon_stations/star_names.fab:52
-msgid "The Young she-goat"
-msgstr ""
-
-#: skycultures/arabic_moon_stations/star_names.fab:53
-msgid "The Unarmed high one"
-msgstr ""
-
-#: skycultures/arabic_moon_stations/star_names.fab:54
-msgid "The neglected one"
-msgstr ""
-
-#: skycultures/arabic_moon_stations/star_names.fab:55
-msgid "The Tail tuft 1"
-msgstr ""
-
-#: skycultures/arabic_moon_stations/star_names.fab:56
-msgid "The Tail tuft 2"
-msgstr ""
-
-#: skycultures/arabic_moon_stations/star_names.fab:57
-msgid "The Tail tuft 3"
-msgstr ""
-
-#: skycultures/arabic_moon_stations/star_names.fab:58
-msgid "The Bright one of the fractured bowl"
-msgstr ""
-
-#: skycultures/arabic_moon_stations/star_names.fab:59
-msgid "The Leader"
-msgstr ""
-
-#: skycultures/arabic_moon_stations/star_names.fab:60
-msgid "The Spear"
-msgstr ""
-
-#: skycultures/arabic_moon_stations/star_names.fab:61
-msgid "The Armed High one"
-msgstr ""
-
-#: skycultures/arabic_moon_stations/star_names.fab:62
-msgid "The Brighter of the two calves"
-msgstr ""
-
-#: skycultures/arabic_moon_stations/star_names.fab:63
-msgid "The Scorpion claws 1"
-msgstr ""
-
-#: skycultures/arabic_moon_stations/star_names.fab:64
-msgid "The Scorpion claws 2"
-msgstr ""
-
-#: skycultures/arabic_moon_stations/star_names.fab:65
-msgid "The Dimmer of the two calves"
-msgstr ""
-
-#: skycultures/arabic_moon_stations/star_names.fab:66
-msgid "The Male Hyena"
-msgstr ""
-
-#: skycultures/arabic_moon_stations/star_names.fab:67
-msgid "The headband 1"
-msgstr ""
-
-#: skycultures/arabic_moon_stations/star_names.fab:68
-msgid "The headband 2"
-msgstr ""
-
-#: skycultures/arabic_moon_stations/star_names.fab:69
-msgid "The headband 3"
-msgstr ""
-
-#: skycultures/arabic_moon_stations/star_names.fab:70
-msgid "The Veins of the heart 1"
-msgstr ""
-
-#: skycultures/arabic_moon_stations/star_names.fab:72
-msgid "The Veins of the heart 2"
-msgstr ""
-
-#: skycultures/arabic_moon_stations/star_names.fab:73
-msgid "The Trotting Camel"
-msgstr ""
-
-#: skycultures/arabic_moon_stations/star_names.fab:74
-msgid "The Mother camels 1"
-msgstr ""
-
-#: skycultures/arabic_moon_stations/star_names.fab:75
-msgid "The Mother camels 2"
-msgstr ""
-
-#: skycultures/arabic_moon_stations/star_names.fab:76
-msgid "The Mother camels 3"
-msgstr ""
-
-#: skycultures/arabic_moon_stations/star_names.fab:77
-msgid "The Mother camels 4"
-msgstr ""
-
-#: skycultures/arabic_moon_stations/star_names.fab:79
-msgid "The Shepherd"
-msgstr ""
-
-#: skycultures/arabic_moon_stations/star_names.fab:80
-msgid "The dog of the shepherd"
-msgstr ""
-
-#: skycultures/arabic_moon_stations/star_names.fab:81
-msgid "The Baby camel"
-msgstr ""
-
-#: skycultures/arabic_moon_stations/star_names.fab:82
-msgid "The ostriches coming to the river 1"
-msgstr ""
-
-#: skycultures/arabic_moon_stations/star_names.fab:83
-msgid "The ostriches coming to the river 2"
-msgstr ""
-
-#: skycultures/arabic_moon_stations/star_names.fab:84
-msgid "The ostriches coming to the river 3"
-msgstr ""
-
-#: skycultures/arabic_moon_stations/star_names.fab:85
-msgid "The ostriches coming to the river 4"
-msgstr ""
-
-#: skycultures/arabic_moon_stations/star_names.fab:86
-msgid "The Shepherd of the Ostriches"
-msgstr ""
-
-#: skycultures/arabic_moon_stations/star_names.fab:87
-msgid "The Swooping Eagle"
-msgstr ""
-
-#: skycultures/arabic_moon_stations/star_names.fab:88
-msgid "The ostriches leaving the river 1"
-msgstr ""
-
-#: skycultures/arabic_moon_stations/star_names.fab:89
-msgid "The ostriches leaving the river 2"
-msgstr ""
-
-#: skycultures/arabic_moon_stations/star_names.fab:90
-msgid "The ostriches leaving the river 3"
-msgstr ""
-
-#: skycultures/arabic_moon_stations/star_names.fab:91
-msgid "The ostriches leaving the river 4"
-msgstr ""
-
-#: skycultures/arabic_moon_stations/star_names.fab:92
-msgid "The Knights 1"
-msgstr ""
-
-#: skycultures/arabic_moon_stations/star_names.fab:93
-msgid "The Knights 2"
-msgstr ""
-
-#: skycultures/arabic_moon_stations/star_names.fab:94
-msgid "The Knights 3"
-msgstr ""
-
-#: skycultures/arabic_moon_stations/star_names.fab:95
-msgid "The Knights 4"
-msgstr ""
-
-#: skycultures/arabic_moon_stations/star_names.fab:96
-msgid "The Knights 5"
-msgstr ""
-
-#: skycultures/arabic_moon_stations/star_names.fab:97
-msgid "The Flying eagle"
-msgstr ""
-
-#: skycultures/arabic_moon_stations/star_names.fab:98
-msgid "The Rear knight"
-msgstr ""
-
-#: skycultures/arabic_moon_stations/star_names.fab:99
-msgid "The Lucky star of Nashirah 1"
-msgstr ""
-
-#: skycultures/arabic_moon_stations/star_names.fab:100
-msgid "The Lucky star of Nashirah 2"
-msgstr ""
-
-#: skycultures/arabic_moon_stations/star_names.fab:101
-msgid "The Lucky star of the king 1"
-msgstr ""
-
-#: skycultures/arabic_moon_stations/star_names.fab:102
-msgid "The Lucky star of the king 2"
-msgstr ""
-
-#: skycultures/arabic_moon_stations/star_names.fab:103
-msgid "The Lucky star of the young sheep 1"
-msgstr ""
-
-#: skycultures/arabic_moon_stations/star_names.fab:104
-msgid "The Lucky star of the young sheep 2"
-msgstr ""
-
-#: skycultures/arabic_moon_stations/star_names.fab:105
-msgid "The Lucky star of the hero 1"
-msgstr ""
-
-#: skycultures/arabic_moon_stations/star_names.fab:106
-msgid "The Lucky star of the hero 2"
-msgstr ""
-
-#: skycultures/arabic_moon_stations/star_names.fab:107
-msgid "The Lucky star of the rain 1"
-msgstr ""
-
-#: skycultures/arabic_moon_stations/star_names.fab:108
-msgid "The Lucky star of the rain 2"
-msgstr ""
-
-#: skycultures/arabic_moon_stations/star_names.fab:109
-msgid "The Lucky star of the excellent 1"
-msgstr ""
-
-#: skycultures/arabic_moon_stations/star_names.fab:110
-msgid "The Lucky star of the excellent 2"
-msgstr ""
-
-#: skycultures/arabic_moon_stations/star_names.fab:111
-msgid "The Front mouth of the bucket 1"
-msgstr ""
-
-#: skycultures/arabic_moon_stations/star_names.fab:112
-msgid "The Front mouth of the bucket 2"
-msgstr ""
-
-#: skycultures/arabic_moon_stations/star_names.fab:113
-msgid "The Rear mouth of the bucket 1"
-msgstr ""
-
-#: skycultures/arabic_moon_stations/star_names.fab:114
-msgid "The Rear mouth of the bucket 2"
-msgstr ""
-
-#: skycultures/arabic_moon_stations/star_names.fab:115
-msgid "The Bucket knot 1"
-msgstr ""
-
-#: skycultures/arabic_moon_stations/star_names.fab:116
-msgid "The Bucket knot 2"
-msgstr ""
-
-#: skycultures/aztec/constellation_names.eng.fab:1
-msgid "Mamalhuaztli (The New fire)"
-msgstr ""
-
-#: skycultures/aztec/constellation_names.eng.fab:2
-msgid "Tianquiztli  (The Market)"
-msgstr ""
-
-#: skycultures/aztec/constellation_names.eng.fab:3
-msgid "Citlaltlachtli (The ball game of the stars)"
-msgstr ""
-
-#: skycultures/aztec/constellation_names.eng.fab:4
-msgid "Xonecuilli (Twisted foot)"
-msgstr ""
-
-#: skycultures/aztec/constellation_names.eng.fab:5
-msgid "Colotl Ixayac (Scorpion face)"
-msgstr ""
-
-#: skycultures/belarusian/constellation_names.eng.fab:1
-msgid "Elias's Cart"
-msgstr ""
-
-#: skycultures/belarusian/constellation_names.eng.fab:2
-msgid "The Bride"
-msgstr ""
-
-#: skycultures/belarusian/constellation_names.eng.fab:3
-msgid "The Chicks"
-msgstr ""
-
-#: skycultures/belarusian/constellation_names.eng.fab:4
-msgid "The Cross"
-msgstr ""
-
-#: skycultures/belarusian/constellation_names.eng.fab:5
-msgid "The Crown"
-msgstr ""
-
-#: skycultures/belarusian/constellation_names.eng.fab:6
-msgid "The Goat"
-msgstr ""
-
-#: skycultures/belarusian/constellation_names.eng.fab:7
-msgid "The Grass Snakes"
-msgstr ""
-
-#: skycultures/belarusian/constellation_names.eng.fab:8
-msgid "Poland and Lithuania"
-msgstr ""
-
-#: skycultures/belarusian/constellation_names.eng.fab:9
-msgid "The Mowers"
-msgstr ""
-
-#: skycultures/belarusian/constellation_names.eng.fab:10
-#: skycultures/belarusian/star_names.fab:1
-msgid "The Nail"
-msgstr ""
-
-#: skycultures/belarusian/constellation_names.eng.fab:11
-msgid "The Ploughman"
-msgstr ""
-
-#: skycultures/belarusian/constellation_names.eng.fab:12
-msgid "The Rake"
-msgstr ""
-
-#: skycultures/belarusian/constellation_names.eng.fab:14
-#: skycultures/romanian/constellation_names.eng.fab:34
-msgid "The Serpent"
-msgstr ""
-
-#: skycultures/belarusian/constellation_names.eng.fab:15
-msgid "The Sieve"
-msgstr ""
-
-#: skycultures/belarusian/constellation_names.eng.fab:16
-msgid "The Small Cart"
-msgstr ""
-
-#: skycultures/belarusian/constellation_names.eng.fab:17
-#: skycultures/sardinian/constellation_names.eng.fab:10
-msgid "The Throne"
-msgstr ""
-
-#: skycultures/belarusian/constellation_names.eng.fab:19
-msgid "The Wild Goat"
-msgstr ""
-
-#: skycultures/belarusian/constellation_names.eng.fab:20
-msgid "The Goose's Way"
-msgstr ""
-
-#: skycultures/belarusian/star_names.fab:2
-msgid "Kaza"
-msgstr ""
-
-#: skycultures/boorong/constellation_names.eng.fab:1
-msgid "Long-necked tortoise"
-msgstr ""
-
-#: skycultures/boorong/constellation_names.eng.fab:2
-msgid "Fan-tailed cockatoo"
-msgstr ""
-
-#: skycultures/boorong/constellation_names.eng.fab:3
-msgid "Two teenage boys"
-msgstr ""
-
-#: skycultures/boorong/constellation_names.eng.fab:4
-msgid "Girls"
-msgstr ""
-
-#: skycultures/boorong/constellation_names.eng.fab:5
-msgid "Red kangaroo"
-msgstr ""
-
-#: skycultures/boorong/constellation_names.eng.fab:6
-msgid "Ring-tail possum"
-msgstr ""
-
-#: skycultures/boorong/constellation_names.eng.fab:7
-msgid "Red-rumped parrot"
-msgstr ""
-
-#: skycultures/boorong/constellation_names.eng.fab:8
-msgid "Crow"
-msgstr ""
-
-#: skycultures/boorong/constellation_names.eng.fab:9
-msgid "Female crow, wife of War"
-msgstr ""
-
-#: skycultures/boorong/constellation_names.eng.fab:10
-msgid "Owlet nightjar"
-msgstr ""
-
-#: skycultures/boorong/constellation_names.eng.fab:11
-msgid "Needlewood hakea and willie wagtails"
-msgstr ""
-
-#: skycultures/boorong/constellation_names.eng.fab:12
-msgid "Red-kneed dotterel"
-msgstr ""
-
-#: skycultures/boorong/constellation_names.eng.fab:13
-msgid "Australian kestrel"
-msgstr ""
-
-#: skycultures/boorong/constellation_names.eng.fab:14
-msgid "Mallee fowl"
-msgstr ""
-
-#: skycultures/boorong/constellation_names.eng.fab:15
-msgid "Jacky lizard"
-msgstr ""
-
-#: skycultures/boorong/constellation_names.eng.fab:16
-msgid "Male and female brolga"
-msgstr ""
-
-#: skycultures/boorong/constellation_names.eng.fab:17
-msgid "Great fish"
-msgstr ""
-
-#: skycultures/boorong/constellation_names.eng.fab:18
-msgid "Wedge tailed eagle"
-msgstr ""
-
-#: skycultures/boorong/constellation_names.eng.fab:19
-msgid "Female eagle, wife of Warepil"
-msgstr ""
-
-#: skycultures/boorong/constellation_names.eng.fab:20
-msgid "Emu"
-msgstr ""
-
-#: skycultures/boorong/constellation_names.eng.fab:21
-msgid "Purple crowned lorikeet"
-msgstr ""
-
-#: skycultures/boorong/constellation_names.eng.fab:22
-msgid "Meat ant"
-msgstr ""
-
-#: skycultures/boorong/constellation_names.eng.fab:23
-msgid "Galaxy"
-msgstr ""
-
-#: skycultures/boorong/constellation_names.eng.fab:24
-msgid "Singing bushlark"
-msgstr ""
-
-#: skycultures/boorong/constellation_names.eng.fab:25
-msgid "Pink cockatoo"
-msgstr ""
-
-#: skycultures/boorong/constellation_names.eng.fab:26
-msgid "Species of ant"
-msgstr ""
-
-#: skycultures/boorong/constellation_names.eng.fab:27
-msgid "Boomerang"
-msgstr ""
-
-#: skycultures/boorong/constellation_names.eng.fab:28
-msgid "The maned snake"
-msgstr ""
-
-#: skycultures/boorong/star_names.fab:1
-msgid "Marpeankurrk"
-msgstr ""
-
-#: skycultures/boorong/star_names.fab:2
-msgid "Djuit"
-msgstr ""
-
-#: skycultures/boorong/star_names.fab:3
-msgid "Neilloan"
-msgstr ""
-
-#: skycultures/boorong/star_names.fab:4
-msgid "Totyarguil"
-msgstr ""
-
-#: skycultures/boorong/star_names.fab:5
-msgid "Karik Karik"
-msgstr ""
-
-#: skycultures/boorong/star_names.fab:6 skycultures/boorong/star_names.fab:7
-msgid "Berm-berm-gle"
-msgstr ""
-
-#: skycultures/boorong/star_names.fab:8
-msgid "Bunya"
-msgstr ""
-
-#: skycultures/boorong/star_names.fab:9
-msgid "Tourchingboiongerra"
-msgstr ""
-
-#: skycultures/boorong/star_names.fab:10
-msgid "Kourt-chin"
-msgstr ""
-
-#: skycultures/boorong/star_names.fab:11
-msgid "Warring"
-msgstr ""
-
-#: skycultures/boorong/star_names.fab:12
-msgid "Kulkanbulla"
-msgstr ""
-
-#: skycultures/boorong/star_names.fab:13
-msgid "Lamankurrk"
-msgstr ""
-
-#: skycultures/boorong/star_names.fab:14
-msgid "Gellarlec"
-msgstr ""
-
-#: skycultures/boorong/star_names.fab:15
-msgid "Warepil"
-msgstr ""
-
-#: skycultures/boorong/star_names.fab:16
-msgid "Colowgulloric Warepil"
-msgstr ""
-
-#: skycultures/boorong/star_names.fab:17
-msgid "Won"
-msgstr ""
-
-#: skycultures/boorong/star_names.fab:18
-msgid "Weetkurrk"
-msgstr ""
-
-#: skycultures/boorong/star_names.fab:19
-msgid "War"
-msgstr ""
-
-#: skycultures/boorong/star_names.fab:20
-msgid "Collowgulloric War"
-msgstr ""
-
-#: skycultures/boorong/star_names.fab:21
-msgid "Yerredetkurrk"
-msgstr ""
-
-#: skycultures/boorong/star_names.fab:22
-msgid "Otchocut"
-msgstr ""
-
-#: skycultures/boorong/star_names.fab:23
-msgid "Collenbitchick"
-msgstr ""
-
-#: skycultures/boorong/star_names.fab:24
-msgid "Yurree"
-msgstr ""
-
-#: skycultures/boorong/star_names.fab:25
-msgid "Wanjel"
-msgstr ""
-
-#: skycultures/boorong/star_names.fab:26
-msgid "Purra"
-msgstr ""
-
-#: skycultures/boorong/star_names.fab:27
-msgid "Unurgunite"
-msgstr ""
-
-#. TRANSLATORS: Native name of the Sun in Boorong culture (English: Day)
-#: skycultures/boorong/planet_names.fab:2
-msgid "Gnowee"
-msgstr ""
-
-#. TRANSLATORS: Native name of the Moon in Boorong culture
-#: skycultures/boorong/planet_names.fab:4
-msgid "Mityan"
-msgstr ""
-
-#. TRANSLATORS: Native name of Venus in Boorong culture (English: Elder sister)
-#: skycultures/boorong/planet_names.fab:6
-msgid "Chargee Gnowee"
-msgstr ""
-
-#. TRANSLATORS: Native name of Jupiter in Boorong culture (English: Sulphur-crested white cockatoo)
-#: skycultures/boorong/planet_names.fab:8
-msgid "Ginabongbearp"
-msgstr ""
-
-#: skycultures/chinese/constellation_names.eng.fab:1
-#: skycultures/korean/constellation_names.eng.fab:219
-msgid "Northern Dipper"
-msgstr ""
-
-#: skycultures/chinese/constellation_names.eng.fab:2
-msgid "Curved Array"
-msgstr ""
-
-#: skycultures/chinese/constellation_names.eng.fab:3
-msgid "Coiled Thong"
-msgstr ""
-
-#: skycultures/chinese/constellation_names.eng.fab:4
-#: skycultures/japanese_moon_stations/constellation_names.eng.fab:31
-msgid "Wings"
-msgstr ""
-
-#: skycultures/chinese/constellation_names.eng.fab:5
-msgid "Chariot"
-msgstr ""
-
-#: skycultures/chinese/constellation_names.eng.fab:6
-#: skycultures/japanese_moon_stations/constellation_names.eng.fab:7
-msgid "Tail"
-msgstr ""
-
-#: skycultures/chinese/constellation_names.eng.fab:7
-msgid "Winnowing Basket"
-msgstr ""
-
-#: skycultures/chinese/constellation_names.eng.fab:8
-#: skycultures/japanese_moon_stations/constellation_names.eng.fab:10
-msgid "Dipper"
-msgstr ""
-
-#: skycultures/chinese/constellation_names.eng.fab:9
-msgid "Drum"
-msgstr ""
-
-#: skycultures/chinese/constellation_names.eng.fab:10
-#: skycultures/korean/constellation_names.eng.fab:197
-msgid "Three Steps"
-msgstr ""
-
-#: skycultures/chinese/constellation_names.eng.fab:11
-msgid "Imperial Guards"
-msgstr ""
-
-#: skycultures/chinese/constellation_names.eng.fab:12
-#: skycultures/japanese_moon_stations/constellation_names.eng.fab:2
-msgid "Horn"
-msgstr ""
-
-#: skycultures/chinese/constellation_names.eng.fab:13
-#: skycultures/japanese_moon_stations/constellation_names.eng.fab:28
-msgid "Willow"
-msgstr ""
-
-#: skycultures/chinese/constellation_names.eng.fab:14
-msgid "Imperial Passageway"
-msgstr ""
-
-#: skycultures/chinese/constellation_names.eng.fab:15
-msgid "Kitchen"
-msgstr ""
-
-#: skycultures/chinese/constellation_names.eng.fab:16
-msgid "River Turtle"
-msgstr ""
-
-#: skycultures/chinese/constellation_names.eng.fab:17
-#: skycultures/japanese_moon_stations/constellation_names.eng.fab:20
-msgid "Stomach"
-msgstr ""
-
-#: skycultures/chinese/constellation_names.eng.fab:18
-msgid "Great General"
-msgstr ""
-
-#: skycultures/chinese/constellation_names.eng.fab:19
-#: skycultures/japanese_moon_stations/constellation_names.eng.fab:16
-msgid "Wall"
-msgstr ""
-
-#: skycultures/chinese/constellation_names.eng.fab:20
-msgid "Legs"
-msgstr ""
-
-#: skycultures/chinese/constellation_names.eng.fab:21
-#: skycultures/japanese_moon_stations/constellation_names.eng.fab:4
-msgid "Root"
-msgstr ""
-
-#: skycultures/chinese/constellation_names.eng.fab:22
-msgid "Ramparts"
-msgstr ""
-
-#: skycultures/chinese/constellation_names.eng.fab:23
-msgid "Flying Corridor"
-msgstr ""
-
-#: skycultures/chinese/constellation_names.eng.fab:24
-msgid "Outer Fence"
-msgstr ""
-
-#: skycultures/chinese/constellation_names.eng.fab:25
-msgid "Ford"
-msgstr ""
-
-#: skycultures/chinese/constellation_names.eng.fab:26
-msgid "Seven Excellencies"
-msgstr ""
-
-#: skycultures/chinese/constellation_names.eng.fab:27
-msgid "Market"
-=======
 #: nebulae/default/names.dat:25
 msgid "Bow-Tie Nebula"
 msgstr ""
@@ -11786,353 +6646,12 @@
 
 #: skycultures/chinese/star_names.fab:16
 msgid "Inner Steps V"
->>>>>>> c5e0c720
 msgstr ""
 
 #: skycultures/chinese/star_names.fab:17
 msgid "Inner Steps VI"
 msgstr ""
 
-<<<<<<< HEAD
-#: skycultures/chinese/constellation_names.eng.fab:29
-#: skycultures/korean/constellation_names.eng.fab:122
-msgid "Rolled Tongue"
-msgstr ""
-
-#: skycultures/chinese/constellation_names.eng.fab:30
-#: skycultures/egyptian/constellation_names.eng.fab:21
-#: skycultures/japanese_moon_stations/constellation_names.eng.fab:22
-msgid "Net"
-msgstr ""
-
-#: skycultures/chinese/constellation_names.eng.fab:31
-#: skycultures/korean/constellation_names.eng.fab:154
-msgid "Toilet"
-msgstr ""
-
-#: skycultures/chinese/constellation_names.eng.fab:32
-msgid "Screen"
-msgstr ""
-
-#: skycultures/chinese/constellation_names.eng.fab:33
-msgid "Soldiers Market"
-msgstr ""
-
-#: skycultures/chinese/constellation_names.eng.fab:34
-msgid "Square Granary"
-msgstr ""
-
-#: skycultures/chinese/constellation_names.eng.fab:35
-msgid "Three Stars"
-msgstr ""
-
-#: skycultures/chinese/constellation_names.eng.fab:36
-msgid "Four Channels"
-msgstr ""
-
-#: skycultures/chinese/constellation_names.eng.fab:37
-#: skycultures/japanese_moon_stations/constellation_names.eng.fab:26
-msgid "Well"
-msgstr ""
-
-#: skycultures/chinese/constellation_names.eng.fab:38
-msgid "South River"
-msgstr ""
-
-#: skycultures/chinese/constellation_names.eng.fab:39
-msgid "North River"
-msgstr ""
-
-#: skycultures/chinese/constellation_names.eng.fab:40
-msgid "Five Feudal Kings "
-msgstr ""
-
-#: skycultures/chinese/constellation_names.eng.fab:41
-msgid "Orchard"
-msgstr ""
-
-#: skycultures/chinese/constellation_names.eng.fab:42
-msgid "Meadows"
-msgstr ""
-
-#: skycultures/chinese/constellation_names.eng.fab:43
-msgid "Circular Granary"
-msgstr ""
-
-#: skycultures/chinese/constellation_names.eng.fab:44
-msgid "Purple Palace"
-msgstr ""
-
-#: skycultures/chinese/constellation_names.eng.fab:45
-msgid "Extended Net"
-msgstr ""
-
-#: skycultures/chinese/constellation_names.eng.fab:46
-msgid "Arsenal"
-msgstr ""
-
-#: skycultures/chinese/constellation_names.eng.fab:47
-msgid "Hook"
-msgstr ""
-
-#: skycultures/chinese/constellation_names.eng.fab:48
-msgid "Supreme Palace"
-msgstr ""
-
-#: skycultures/chinese/constellation_names.eng.fab:49
-msgid "Jade Well"
-msgstr ""
-
-#: skycultures/chinese/constellation_names.eng.fab:50
-msgid "Lance"
-msgstr ""
-
-#: skycultures/chinese/constellation_names.eng.fab:51
-#: skycultures/egyptian/constellation_names.eng.fab:10
-msgid "Boat"
-msgstr ""
-
-#: skycultures/chinese/constellation_names.eng.fab:52
-#: skycultures/korean/constellation_names.eng.fab:116
-msgid "Mausoleum"
-msgstr ""
-
-#: skycultures/chinese/constellation_names.eng.fab:53
-#: skycultures/korean/constellation_names.eng.fab:47
-msgid "Dog"
-msgstr ""
-
-#: skycultures/chinese/constellation_names.eng.fab:54
-msgid "Earth God's Temple "
-msgstr ""
-
-#: skycultures/chinese/constellation_names.eng.fab:55
-msgid "Bow and Arrow "
-msgstr ""
-
-#: skycultures/chinese/constellation_names.eng.fab:56
-msgid "Pestle"
-msgstr ""
-
-#: skycultures/chinese/constellation_names.eng.fab:57
-#: skycultures/korean/constellation_names.eng.fab:80
-msgid "Mortar"
-msgstr ""
-
-#: skycultures/chinese/constellation_names.eng.fab:58
-msgid "Rooftop"
-msgstr ""
-
-#: skycultures/chinese/constellation_names.eng.fab:59
-msgid "Thunderbolt"
-msgstr ""
-
-#: skycultures/chinese/constellation_names.eng.fab:60
-msgid "Chariot Yard"
-msgstr ""
-
-#: skycultures/chinese/constellation_names.eng.fab:61
-msgid "Good Gourd"
-msgstr ""
-
-#: skycultures/chinese/constellation_names.eng.fab:62
-msgid "Rotten gourd"
-msgstr ""
-
-#: skycultures/chinese/constellation_names.eng.fab:63
-msgid "Encampment"
-msgstr ""
-
-#: skycultures/chinese/constellation_names.eng.fab:64
-msgid "Thunder and Lightning "
-msgstr ""
-
-#: skycultures/chinese/constellation_names.eng.fab:65
-msgid "Palace Gate"
-msgstr ""
-
-#: skycultures/chinese/constellation_names.eng.fab:66
-#: skycultures/japanese_moon_stations/constellation_names.eng.fab:13
-msgid "Emptiness"
-msgstr ""
-
-#: skycultures/chinese/constellation_names.eng.fab:67
-msgid "Weaving Girl"
-msgstr ""
-
-#: skycultures/chinese/constellation_names.eng.fab:68
-msgid "Girl"
-msgstr ""
-
-#: skycultures/chinese/constellation_names.eng.fab:69
-msgid "Ox"
-msgstr ""
-
-#: skycultures/chinese/constellation_names.eng.fab:70
-#: skycultures/japanese_moon_stations/constellation_names.eng.fab:6
-msgid "Heart"
-msgstr ""
-
-#: skycultures/chinese/constellation_names.eng.fab:71
-#: skycultures/japanese_moon_stations/constellation_names.eng.fab:15
-msgid "Room"
-msgstr ""
-
-#: skycultures/chinese/constellation_names.eng.fab:72
-msgid "Spring"
-msgstr ""
-
-#: skycultures/chinese/constellation_names.eng.fab:73
-msgid "Establishment"
-msgstr ""
-
-#: skycultures/chinese/constellation_names.eng.fab:74
-msgid "Flail"
-msgstr ""
-
-#: skycultures/chinese/constellation_names.eng.fab:75
-msgid "Spear"
-msgstr ""
-
-#: skycultures/chinese/constellation_names.eng.fab:76
-#: skycultures/korean/constellation_names.eng.fab:57
-msgid "Right Flag"
-msgstr ""
-
-#: skycultures/chinese/constellation_names.eng.fab:77
-#: skycultures/korean/constellation_names.eng.fab:54
-msgid "Left Flag"
-msgstr ""
-
-#: skycultures/chinese/constellation_names.eng.fab:78
-msgid "Drumstick"
-msgstr ""
-
-#: skycultures/chinese/constellation_names.eng.fab:79
-msgid "Bond"
-msgstr ""
-
-#: skycultures/chinese/constellation_names.eng.fab:80
-msgid "Woman's Bed"
-msgstr ""
-
-#: skycultures/chinese/constellation_names.eng.fab:81
-msgid "Western Door"
-msgstr ""
-
-#: skycultures/chinese/constellation_names.eng.fab:82
-msgid "Eastern Door"
-msgstr ""
-
-#: skycultures/chinese/constellation_names.eng.fab:83
-msgid "Farmland"
-msgstr ""
-
-#: skycultures/chinese/constellation_names.eng.fab:84
-msgid "Star"
-msgstr ""
-
-#: skycultures/chinese/constellation_names.eng.fab:85
-msgid "Ghosts"
-msgstr ""
-
-#: skycultures/chinese/constellation_names.eng.fab:86
-msgid "Xuanyuan"
-msgstr ""
-
-#: skycultures/chinese/constellation_names.eng.fab:87
-msgid "Tripod"
-msgstr ""
-
-#: skycultures/chinese/constellation_names.eng.fab:88
-#: skycultures/japanese_moon_stations/constellation_names.eng.fab:3
-msgid "Neck"
-msgstr ""
-
-#: skycultures/chinese/constellation_names.eng.fab:89
-msgid "Zaofu"
-msgstr ""
-
-#: skycultures/chinese/constellation_names.eng.fab:90
-msgid "Market Officer"
-msgstr ""
-
-#: skycultures/chinese/constellation_names.eng.fab:91
-msgid "Banner of Three Stars"
-msgstr ""
-
-#: skycultures/chinese/constellation_names.eng.fab:92
-msgid "Flat Road"
-msgstr ""
-
-#: skycultures/chinese/star_names.fab:1
-msgid "Softshell Turtle I"
-msgstr ""
-
-#: skycultures/chinese/star_names.fab:2
-msgid "Flying Fish I"
-msgstr ""
-
-#: skycultures/chinese/star_names.fab:3
-msgid "Flying Fish II"
-msgstr ""
-
-#: skycultures/chinese/star_names.fab:4
-msgid "Flying Fish III"
-msgstr ""
-
-#: skycultures/chinese/star_names.fab:5
-msgid "Flying Fish IV"
-msgstr ""
-
-#: skycultures/chinese/star_names.fab:6
-msgid "Flying Fish V"
-msgstr ""
-
-#: skycultures/chinese/star_names.fab:7
-msgid "Flying Fish VI"
-msgstr ""
-
-#: skycultures/chinese/star_names.fab:8
-msgid "West Gouqian Star"
-msgstr ""
-
-#: skycultures/chinese/star_names.fab:9
-msgid "Crane V"
-msgstr ""
-
-#: skycultures/chinese/star_names.fab:10
-msgid "Six Jias VI"
-msgstr ""
-
-#: skycultures/chinese/star_names.fab:11
-msgid "Tianhunxinanxing"
-msgstr ""
-
-#: skycultures/chinese/star_names.fab:12
-msgid "Inner Steps I"
-msgstr ""
-
-#: skycultures/chinese/star_names.fab:13
-msgid "Inner Steps II"
-msgstr ""
-
-#: skycultures/chinese/star_names.fab:14
-msgid "Inner Steps III"
-msgstr ""
-
-#: skycultures/chinese/star_names.fab:15
-msgid "Inner Steps IV"
-msgstr ""
-
-#: skycultures/chinese/star_names.fab:16
-msgid "Inner Steps V"
-msgstr ""
-
-#: skycultures/chinese/star_names.fab:17
-msgid "Inner Steps VI"
-msgstr ""
-
 #: skycultures/chinese/star_names.fab:18
 msgid "Beak I"
 msgstr ""
@@ -12430,12 +6949,12 @@
 msgstr ""
 
 #: skycultures/egyptian/star_names.fab:1 skycultures/romanian/star_names.fab:80
-#: skycultures/western/star_names.fab:147
+#: skycultures/western/star_names.fab:151
 #: skycultures/western_rey/star_names.fab:32
 msgid "Procyon"
 msgstr ""
 
-#: skycultures/egyptian/star_names.fab:2 skycultures/western/star_names.fab:131
+#: skycultures/egyptian/star_names.fab:2 skycultures/western/star_names.fab:135
 #: skycultures/western_rey/star_names.fab:36
 msgid "Sirius"
 msgstr ""
@@ -12678,553 +7197,6 @@
 msgid "Pi‘ikea"
 msgstr ""
 
-=======
-#: skycultures/chinese/star_names.fab:18
-msgid "Beak I"
-msgstr ""
-
-#: skycultures/chinese/star_names.fab:19
-msgid "Beak II"
-msgstr ""
-
-#: skycultures/chinese/star_names.fab:20
-msgid "Beak III"
-msgstr ""
-
-#: skycultures/chinese/star_names.fab:21
-msgid "Beak IV"
-msgstr ""
-
-#: skycultures/chinese/star_names.fab:22
-msgid "Beak V"
-msgstr ""
-
-#: skycultures/chinese/star_names.fab:23
-msgid "Beak VI"
-msgstr ""
-
-#: skycultures/chinese/star_names.fab:24
-msgid "Beak VII"
-msgstr ""
-
-#: skycultures/chinese/star_names.fab:25
-msgid "Triangle I"
-msgstr ""
-
-#: skycultures/chinese/star_names.fab:26
-msgid "Triangle II"
-msgstr ""
-
-#: skycultures/chinese/star_names.fab:27
-msgid "Shaofu"
-msgstr ""
-
-#: skycultures/chinese/star_names.fab:28
-msgid "Great Southern Star"
-msgstr ""
-
-#: skycultures/chinese/star_names.fab:29
-msgid "Celestial General X"
-msgstr ""
-
-#: skycultures/chinese/star_names.fab:30
-msgid "Celestial General XI"
-msgstr ""
-
-#: skycultures/chinese/star_names.fab:31
-msgid "Celestial Prison I"
-msgstr ""
-
-#: skycultures/chinese/star_names.fab:32
-msgid "Celestial Prison II"
-msgstr ""
-
-#: skycultures/chinese/star_names.fab:33
-msgid "Celestial Prison III"
-msgstr ""
-
-#: skycultures/chinese/star_names.fab:34
-msgid "Celestial Prison IV"
-msgstr ""
-
-#: skycultures/chinese/star_names.fab:35
-msgid "Celestial Prison V"
-msgstr ""
-
-#: skycultures/chinese/star_names.fab:36
-msgid "Celestial Prison VI"
-msgstr ""
-
-#: skycultures/chinese/star_names.fab:37
-msgid "Tail I"
-msgstr ""
-
-#: skycultures/chinese/star_names.fab:38
-msgid "Tail II"
-msgstr ""
-
-#: skycultures/chinese/star_names.fab:39 skycultures/chinese/star_names.fab:40
-msgid "Tail III"
-msgstr ""
-
-#: skycultures/chinese/star_names.fab:41
-msgid "Tail IV"
-msgstr ""
-
-#: skycultures/chinese/star_names.fab:42
-msgid "Tail V"
-msgstr ""
-
-#: skycultures/chinese/star_names.fab:43
-msgid "Tail VI"
-msgstr ""
-
-#: skycultures/chinese/star_names.fab:44
-msgid "Tail VII"
-msgstr ""
-
-#: skycultures/chinese/star_names.fab:45
-msgid "Tail VIII"
-msgstr ""
-
-#: skycultures/chinese/star_names.fab:46
-msgid "Tail IX"
-msgstr ""
-
-#: skycultures/chinese/star_names.fab:47
-msgid "Flat Road I"
-msgstr ""
-
-#: skycultures/chinese/star_names.fab:48
-msgid "Flat Road II"
-msgstr ""
-
-#: skycultures/chinese/star_names.fab:49
-msgid "Horn I"
-msgstr ""
-
-#: skycultures/chinese/star_names.fab:50
-msgid "Horn II"
-msgstr ""
-
-#: skycultures/dakota/constellation_names.eng.fab:1
-msgid "Oceti (Fireplace)"
-msgstr ""
-
-#: skycultures/dakota/constellation_names.eng.fab:2
-msgid "Nape (Hand)"
-msgstr ""
-
-#: skycultures/dakota/constellation_names.eng.fab:3
-msgid "Mato Tipila (Bear’s Lodge)"
-msgstr ""
-
-#: skycultures/dakota/constellation_names.eng.fab:4
-msgid "To/Tun Win (Blue/Birth Woman)"
-msgstr ""
-
-#: skycultures/dakota/constellation_names.eng.fab:5
-msgid "Keya (Turtle)"
-msgstr ""
-
-#: skycultures/dakota/constellation_names.eng.fab:6
-msgid "Ahdeska/Agleska (Salamander)"
-msgstr ""
-
-#: skycultures/dakota/constellation_names.eng.fab:7
-msgid "Hehaka (Elk)"
-msgstr ""
-
-#: skycultures/dakota/constellation_names.eng.fab:8
-msgid "Cansasa Pusyapi (Dried Red Willow)"
-msgstr ""
-
-#: skycultures/dakota/constellation_names.eng.fab:9
-msgid "Zuzeca (Snake)"
-msgstr ""
-
-#: skycultures/dakota/constellation_names.eng.fab:10
-msgid "Wicincala Sakowin (Seven Girls)"
-msgstr ""
-
-#: skycultures/dakota/constellation_names.eng.fab:11
-msgid "Tayamni (Buffalo embryo)"
-msgstr ""
-
-#: skycultures/dakota/constellation_names.eng.fab:12
-msgid "Can Hd/Gleska Wakan (Sacred Hoop)"
-msgstr ""
-
-#: skycultures/dakota/constellation_names.eng.fab:13
-msgid "Wakinyan (Thunderbird)"
-msgstr ""
-
-#: skycultures/dakota/star_names.fab:1
-msgid "Anpo Wicanhpi Sunkaku (Younger Brother of Morning Star)"
-msgstr ""
-
-#: skycultures/dakota/star_names.fab:2
-msgid "Wicanhpi Owanjila (Star Which Stands in One Place)"
-msgstr ""
-
-#: skycultures/dakota/planet_names.fab:1
-msgid "Morning Star(Venus)"
-msgstr ""
-
-#: skycultures/egyptian/constellation_names.eng.fab:1
-msgid "Bull's Foreleg"
-msgstr ""
-
-#: skycultures/egyptian/constellation_names.eng.fab:2
-msgid "Two Poles"
-msgstr ""
-
-#: skycultures/egyptian/constellation_names.eng.fab:3
-msgid "Lion"
-msgstr ""
-
-#: skycultures/egyptian/constellation_names.eng.fab:4
-msgid "Two Jaws"
-msgstr ""
-
-#: skycultures/egyptian/constellation_names.eng.fab:5
-msgid "Sah"
-msgstr ""
-
-#: skycultures/egyptian/constellation_names.eng.fab:6
-msgid "Bird"
-msgstr ""
-
-#: skycultures/egyptian/constellation_names.eng.fab:7
-msgid "Sek"
-msgstr ""
-
-#: skycultures/egyptian/constellation_names.eng.fab:8
-msgid "Triangle"
-msgstr ""
-
-#: skycultures/egyptian/constellation_names.eng.fab:9
-msgid "Ferry Boat"
-msgstr ""
-
-#: skycultures/egyptian/constellation_names.eng.fab:11
-msgid "Crocodile"
-msgstr ""
-
-#: skycultures/egyptian/constellation_names.eng.fab:12
-msgid "Selkis"
-msgstr ""
-
-#: skycultures/egyptian/constellation_names.eng.fab:13
-msgid "Prow"
-msgstr ""
-
-#: skycultures/egyptian/constellation_names.eng.fab:14
-msgid "Horus"
-msgstr ""
-
-#: skycultures/egyptian/constellation_names.eng.fab:15
-msgid "Sheepfold"
-msgstr ""
-
-#: skycultures/egyptian/constellation_names.eng.fab:16
-msgid "Giant"
-msgstr ""
-
-#: skycultures/egyptian/constellation_names.eng.fab:17
-msgid "Hippopotamus"
-msgstr ""
-
-#: skycultures/egyptian/constellation_names.eng.fab:18
-msgid "Flock"
-msgstr ""
-
-#: skycultures/egyptian/constellation_names.eng.fab:19
-msgid "Pair of Stars"
-msgstr ""
-
-#: skycultures/egyptian/constellation_names.eng.fab:20
-msgid "Khanuwy Fish"
-msgstr ""
-
-#: skycultures/egyptian/constellation_names.eng.fab:22
-msgid "Jaw"
-msgstr ""
-
-#: skycultures/egyptian/constellation_names.eng.fab:23
-msgid "Mooring Post"
-msgstr ""
-
-#: skycultures/egyptian/constellation_names.eng.fab:24
-msgid "Kenemet"
-msgstr ""
-
-#: skycultures/egyptian/constellation_names.eng.fab:25
-msgid "Chematy"
-msgstr ""
-
-#: skycultures/egyptian/constellation_names.eng.fab:26
-msgid "Waty Bekety"
-msgstr ""
-
-#: skycultures/egyptian/constellation_names.eng.fab:27
-msgid "Sheep"
-msgstr ""
-
-#: skycultures/egyptian/constellation_names.eng.fab:28
-msgid "Stars of Water"
-msgstr ""
-
-#: skycultures/egyptian/star_names.fab:1 skycultures/romanian/star_names.fab:80
-#: skycultures/western/star_names.fab:151
-#: skycultures/western_rey/star_names.fab:32
-msgid "Procyon"
-msgstr ""
-
-#: skycultures/egyptian/star_names.fab:2 skycultures/western/star_names.fab:135
-#: skycultures/western_rey/star_names.fab:36
-msgid "Sirius"
-msgstr ""
-
-#. TRANSLATORS: Native name of the Sun in Egyptian culture (English: God of Sun)
-#: skycultures/egyptian/planet_names.fab:2
-msgid "Amon-Ra (Sun)"
-msgstr ""
-
-#. TRANSLATORS: Native name of the Moon in Egyptian culture (English: The Traveler)
-#: skycultures/egyptian/planet_names.fab:4
-msgid "Traveler (Moon)"
-msgstr ""
-
-#. TRANSLATORS: Native name of Mercury in Egyptian culture (English: Unknown)
-#: skycultures/egyptian/planet_names.fab:6
-msgid "Sebeg (Mercury)"
-msgstr ""
-
-#. TRANSLATORS: Native name of Venus in Egyptian culture (English: Star that Crosses / The God of the Morning)
-#: skycultures/egyptian/planet_names.fab:8
-msgid "Star that Crosses (Venus)"
-msgstr ""
-
-#. TRANSLATORS: Native name of Mars in Egyptian culture (English: Red Horus)
-#: skycultures/egyptian/planet_names.fab:10
-msgid "Red Horus (Mars)"
-msgstr ""
-
-#. TRANSLATORS: Native name of Jupiter in Egyptian culture (English: Horus Who Binds the Two Lands)
-#: skycultures/egyptian/planet_names.fab:12
-msgid "Horus Who Binds the Two Lands (Jupiter)"
-msgstr ""
-
-#. TRANSLATORS: Native name of Saturn in Egyptian culture (English: Horus, the Bull of Heaven)
-#: skycultures/egyptian/planet_names.fab:14
-msgid "Horus, the Bull of Heaven (Saturn)"
-msgstr ""
-
-#: skycultures/hawaiian_starlines/constellation_names.eng.fab:1
-msgid "The Canoe Bailer of Makali`i"
-msgstr ""
-
-#: skycultures/hawaiian_starlines/constellation_names.eng.fab:2
-msgid "The Cat's Cradle"
-msgstr ""
-
-#: skycultures/hawaiian_starlines/constellation_names.eng.fab:3
-msgid "The Backbone"
-msgstr ""
-
-#: skycultures/hawaiian_starlines/constellation_names.eng.fab:4
-#: skycultures/western/constellation_names.eng.fab:49
-#: skycultures/western_rey/constellation_names.eng.fab:23
-msgid "Leo"
-msgstr ""
-
-#: skycultures/hawaiian_starlines/constellation_names.eng.fab:5
-msgid "The Chief's Fishline"
-msgstr ""
-
-#: skycultures/hawaiian_starlines/constellation_names.eng.fab:6
-msgid "The Chief's Eyes"
-msgstr ""
-
-#: skycultures/hawaiian_starlines/constellation_names.eng.fab:7
-msgid "Kite of Kawelo"
-msgstr ""
-
-#: skycultures/hawaiian_starlines/constellation_names.eng.fab:8
-msgid "The Seven"
-msgstr ""
-
-#: skycultures/hawaiian_starlines/constellation_names.eng.fab:9
-msgid "Voice of Joy"
-msgstr ""
-
-#: skycultures/hawaiian_starlines/constellation_names.eng.fab:10
-msgid "Chief Frigate Bird"
-msgstr ""
-
-#: skycultures/hawaiian_starlines/constellation_names.eng.fab:11
-msgid "Cared for by Moon"
-msgstr ""
-
-#: skycultures/hawaiian_starlines/constellation_names.eng.fab:12
-msgid "The Pointers"
-msgstr ""
-
-#: skycultures/hawaiian_starlines/constellation_names.eng.fab:13
-msgid "Navigator's Triangle"
-msgstr ""
-
-#: skycultures/hawaiian_starlines/star_names.fab:1
-msgid "Hokulei"
-msgstr ""
-
-#: skycultures/hawaiian_starlines/star_names.fab:2
-msgid "Nana-mua"
-msgstr ""
-
-#: skycultures/hawaiian_starlines/star_names.fab:3
-msgid "Nana-hope"
-msgstr ""
-
-#: skycultures/hawaiian_starlines/star_names.fab:4
-msgid "Puana"
-msgstr ""
-
-#: skycultures/hawaiian_starlines/star_names.fab:5
-msgid "A‘a"
-msgstr ""
-
-#: skycultures/hawaiian_starlines/star_names.fab:6
-msgid "Puana-kau"
-msgstr ""
-
-#: skycultures/hawaiian_starlines/star_names.fab:7
-msgid "Pu'uhonua"
-msgstr ""
-
-#: skycultures/hawaiian_starlines/star_names.fab:8
-msgid "Kaulua-koko"
-msgstr ""
-
-#: skycultures/hawaiian_starlines/star_names.fab:9
-msgid "Hokupa‘a"
-msgstr ""
-
-#: skycultures/hawaiian_starlines/star_names.fab:10
-msgid "Hokule‘a"
-msgstr ""
-
-#: skycultures/hawaiian_starlines/star_names.fab:11
-msgid "Hiki-analia"
-msgstr ""
-
-#: skycultures/hawaiian_starlines/star_names.fab:12
-msgid "Holopuni"
-msgstr ""
-
-#: skycultures/hawaiian_starlines/star_names.fab:13
-msgid "Hawaiki"
-msgstr ""
-
-#: skycultures/hawaiian_starlines/star_names.fab:14
-msgid "Humu"
-msgstr ""
-
-#: skycultures/hawaiian_starlines/star_names.fab:15
-msgid "Keoe"
-msgstr ""
-
-#: skycultures/hawaiian_starlines/star_names.fab:16
-msgid "Hoku‘ula"
-msgstr ""
-
-#: skycultures/hawaiian_starlines/star_names.fab:17
-msgid "Lehua-Kona"
-msgstr ""
-
-#: skycultures/hawaiian_starlines/star_names.fab:18
-msgid "Ke ali'i o kona i ka lewa"
-msgstr ""
-
-#: skycultures/hawaiian_starlines/star_names.fab:19
-msgid "Pu‘uhonua"
-msgstr ""
-
-#: skycultures/hawaiian_starlines/star_names.fab:20
-msgid "Hiku-kahi"
-msgstr ""
-
-#: skycultures/hawaiian_starlines/star_names.fab:21
-msgid "Hiku-lua"
-msgstr ""
-
-#: skycultures/hawaiian_starlines/star_names.fab:22
-msgid "Hiku-kolu"
-msgstr ""
-
-#: skycultures/hawaiian_starlines/star_names.fab:23
-msgid "Hiku-ha"
-msgstr ""
-
-#: skycultures/hawaiian_starlines/star_names.fab:24
-msgid "Hiku-lima"
-msgstr ""
-
-#: skycultures/hawaiian_starlines/star_names.fab:25
-#: skycultures/hawaiian_starlines/star_names.fab:55
-msgid "Hiku-ono"
-msgstr ""
-
-#: skycultures/hawaiian_starlines/star_names.fab:26
-msgid "Hiku-pau"
-msgstr ""
-
-#: skycultures/hawaiian_starlines/star_names.fab:27
-msgid "Kaulia"
-msgstr ""
-
-#: skycultures/hawaiian_starlines/star_names.fab:28
-msgid "Ka Mole Honua"
-msgstr ""
-
-#: skycultures/hawaiian_starlines/star_names.fab:29
-msgid "Ka-maile-mua"
-msgstr ""
-
-#: skycultures/hawaiian_starlines/star_names.fab:30
-msgid "Ka-maile-hope"
-msgstr ""
-
-#: skycultures/hawaiian_starlines/star_names.fab:31
-msgid "Ka Maka"
-msgstr ""
-
-#: skycultures/hawaiian_starlines/star_names.fab:32
-msgid "Kapuahi"
-msgstr ""
-
-#: skycultures/hawaiian_starlines/star_names.fab:33
-msgid "Keawe"
-msgstr ""
-
-#: skycultures/hawaiian_starlines/star_names.fab:34
-msgid "Manokalanipo"
-msgstr ""
-
-#: skycultures/hawaiian_starlines/star_names.fab:35
-msgid "Pi‘ilani"
-msgstr ""
-
-#: skycultures/hawaiian_starlines/star_names.fab:36
-msgid "Kakuhihewa"
-msgstr ""
-
-#: skycultures/hawaiian_starlines/star_names.fab:37
-msgid "Pi‘ikea"
-msgstr ""
-
->>>>>>> c5e0c720
 #: skycultures/hawaiian_starlines/star_names.fab:38
 msgid "Kaikilani"
 msgstr ""
@@ -13272,41 +7244,25 @@
 
 #: skycultures/hawaiian_starlines/star_names.fab:51
 #: skycultures/romanian/star_names.fab:48
-<<<<<<< HEAD
-#: skycultures/western/star_names.fab:542
-=======
 #: skycultures/western/star_names.fab:553
->>>>>>> c5e0c720
 msgid "Bellatrix"
 msgstr ""
 
 #: skycultures/hawaiian_starlines/star_names.fab:52
 #: skycultures/romanian/star_names.fab:56
-<<<<<<< HEAD
-#: skycultures/western/star_names.fab:545
-=======
 #: skycultures/western/star_names.fab:556
->>>>>>> c5e0c720
 msgid "Alnitak"
 msgstr ""
 
 #: skycultures/hawaiian_starlines/star_names.fab:53
 #: skycultures/romanian/star_names.fab:54
-<<<<<<< HEAD
-#: skycultures/western/star_names.fab:544
-=======
 #: skycultures/western/star_names.fab:555
->>>>>>> c5e0c720
 msgid "Alnilam"
 msgstr ""
 
 #: skycultures/hawaiian_starlines/star_names.fab:54
 #: skycultures/romanian/star_names.fab:51
-<<<<<<< HEAD
-#: skycultures/western/star_names.fab:543
-=======
 #: skycultures/western/star_names.fab:554
->>>>>>> c5e0c720
 msgid "Mintaka"
 msgstr ""
 
@@ -15676,26 +9632,6 @@
 msgid "Alpheratz"
 msgstr ""
 
-<<<<<<< HEAD
-#: skycultures/romanian/star_names.fab:2 skycultures/western/star_names.fab:177
-msgid "Caph"
-msgstr ""
-
-#: skycultures/romanian/star_names.fab:3 skycultures/western/star_names.fab:573
-#: skycultures/western/star_names.fab:591
-msgid "Algenib"
-msgstr ""
-
-#: skycultures/romanian/star_names.fab:4 skycultures/western/star_names.fab:607
-msgid "Ankaa"
-msgstr ""
-
-#: skycultures/romanian/star_names.fab:5 skycultures/western/star_names.fab:176
-msgid "Shedir"
-msgstr ""
-
-#: skycultures/romanian/star_names.fab:6 skycultures/western/star_names.fab:219
-=======
 #: skycultures/romanian/star_names.fab:2 skycultures/western/star_names.fab:181
 msgid "Caph"
 msgstr ""
@@ -15714,7 +9650,6 @@
 msgstr ""
 
 #: skycultures/romanian/star_names.fab:6 skycultures/western/star_names.fab:224
->>>>>>> c5e0c720
 msgid "Diphda"
 msgstr ""
 
@@ -15731,39 +9666,23 @@
 msgstr ""
 
 #: skycultures/romanian/star_names.fab:10
-<<<<<<< HEAD
-#: skycultures/western/star_names.fab:178
-=======
 #: skycultures/western/star_names.fab:182
->>>>>>> c5e0c720
 msgid "Ruchbah"
 msgstr ""
 
 #: skycultures/romanian/star_names.fab:11
-<<<<<<< HEAD
-#: skycultures/western/star_names.fab:362
-=======
 #: skycultures/western/star_names.fab:370
->>>>>>> c5e0c720
 #: skycultures/western_rey/star_names.fab:53
 msgid "Achernar"
 msgstr ""
 
 #: skycultures/romanian/star_names.fab:12
-<<<<<<< HEAD
-#: skycultures/western/star_names.fab:221
-=======
 #: skycultures/western/star_names.fab:226
->>>>>>> c5e0c720
 msgid "Baten Kaitos"
 msgstr ""
 
 #: skycultures/romanian/star_names.fab:13
-<<<<<<< HEAD
-#: skycultures/western/star_names.fab:747
-=======
 #: skycultures/western/star_names.fab:762
->>>>>>> c5e0c720
 msgid "Mothallah"
 msgstr ""
 
@@ -15776,11 +9695,7 @@
 msgstr ""
 
 #: skycultures/romanian/star_names.fab:16
-<<<<<<< HEAD
-#: skycultures/western/star_names.fab:617
-=======
 #: skycultures/western/star_names.fab:628
->>>>>>> c5e0c720
 msgid "Alrescha"
 msgstr ""
 
@@ -15793,11 +9708,7 @@
 msgstr ""
 
 #: skycultures/romanian/star_names.fab:19
-<<<<<<< HEAD
-#: skycultures/western/star_names.fab:222
-=======
 #: skycultures/western/star_names.fab:227
->>>>>>> c5e0c720
 #: skycultures/western_rey/star_names.fab:48
 msgid "Mira"
 msgstr ""
@@ -15807,40 +9718,23 @@
 msgstr ""
 
 #: skycultures/romanian/star_names.fab:21
-<<<<<<< HEAD
-#: skycultures/western/star_names.fab:367
-=======
 #: skycultures/western/star_names.fab:375
->>>>>>> c5e0c720
 msgid "Azha"
 msgstr ""
 
 #: skycultures/romanian/star_names.fab:22
-<<<<<<< HEAD
-#: skycultures/western/star_names.fab:368
-=======
 #: skycultures/western/star_names.fab:376
->>>>>>> c5e0c720
 msgid "Acamar"
 msgstr ""
 
 #: skycultures/romanian/star_names.fab:23
-<<<<<<< HEAD
-#: skycultures/western/star_names.fab:218
-#: skycultures/western/star_names.fab:231
-=======
 #: skycultures/western/star_names.fab:223
 #: skycultures/western/star_names.fab:236
->>>>>>> c5e0c720
 msgid "Menkar"
 msgstr ""
 
 #: skycultures/romanian/star_names.fab:24
-<<<<<<< HEAD
-#: skycultures/western/star_names.fab:592
-=======
 #: skycultures/western/star_names.fab:603
->>>>>>> c5e0c720
 #: skycultures/western_rey/star_names.fab:24
 msgid "Algol"
 msgstr ""
@@ -15850,11 +9744,7 @@
 msgstr ""
 
 #: skycultures/romanian/star_names.fab:26
-<<<<<<< HEAD
-#: skycultures/western/star_names.fab:366
-=======
 #: skycultures/western/star_names.fab:374
->>>>>>> c5e0c720
 msgid "Zibal"
 msgstr ""
 
@@ -15863,136 +9753,73 @@
 msgstr ""
 
 #: skycultures/romanian/star_names.fab:28
-<<<<<<< HEAD
-#: skycultures/western/star_names.fab:596
-#: skycultures/western/star_names.fab:599
-=======
 #: skycultures/western/star_names.fab:607
 #: skycultures/western/star_names.fab:610
->>>>>>> c5e0c720
 msgid "Atik"
 msgstr ""
 
 #: skycultures/romanian/star_names.fab:29
-<<<<<<< HEAD
-#: skycultures/western/star_names.fab:725
-=======
 #: skycultures/western/star_names.fab:739
->>>>>>> c5e0c720
 msgid "Celaeno"
 msgstr ""
 
 #: skycultures/romanian/star_names.fab:30
-<<<<<<< HEAD
-#: skycultures/western/star_names.fab:726
-=======
 #: skycultures/western/star_names.fab:740
->>>>>>> c5e0c720
 msgid "Electra"
 msgstr ""
 
 #: skycultures/romanian/star_names.fab:31
-<<<<<<< HEAD
-#: skycultures/western/star_names.fab:727
-=======
 #: skycultures/western/star_names.fab:741
->>>>>>> c5e0c720
 msgid "Taygeta"
 msgstr ""
 
 #: skycultures/romanian/star_names.fab:32
-<<<<<<< HEAD
-#: skycultures/western/star_names.fab:728
-=======
 #: skycultures/western/star_names.fab:742
->>>>>>> c5e0c720
 msgid "Maia"
 msgstr ""
 
 #: skycultures/romanian/star_names.fab:33
-<<<<<<< HEAD
-#: skycultures/western/star_names.fab:729
-=======
 #: skycultures/western/star_names.fab:743
->>>>>>> c5e0c720
 msgid "Asterope"
 msgstr ""
 
 #: skycultures/romanian/star_names.fab:34
-<<<<<<< HEAD
-#: skycultures/western/star_names.fab:731
-=======
 #: skycultures/western/star_names.fab:745
->>>>>>> c5e0c720
 msgid "Merope"
 msgstr ""
 
 #: skycultures/romanian/star_names.fab:35
-<<<<<<< HEAD
-#: skycultures/western/star_names.fab:724
-msgid "Alcyone"
-msgstr ""
-
-#: skycultures/romanian/star_names.fab:36
-#: skycultures/western/star_names.fab:732
-msgid "Atlas"
-msgstr ""
-
-#: skycultures/romanian/star_names.fab:37
-#: skycultures/western/star_names.fab:733
-=======
 #: skycultures/western/star_names.fab:738
 msgid "Alcyone"
 msgstr ""
 
 #: skycultures/romanian/star_names.fab:37
 #: skycultures/western/star_names.fab:747
->>>>>>> c5e0c720
 msgid "Pleione"
 msgstr ""
 
 #: skycultures/romanian/star_names.fab:38
-<<<<<<< HEAD
-#: skycultures/western/star_names.fab:365
-=======
 #: skycultures/western/star_names.fab:373
->>>>>>> c5e0c720
 msgid "Zaurak"
 msgstr ""
 
 #: skycultures/romanian/star_names.fab:39
-<<<<<<< HEAD
-#: skycultures/western/star_names.fab:595
-=======
 #: skycultures/western/star_names.fab:606
->>>>>>> c5e0c720
 msgid "Menkib"
 msgstr ""
 
 #: skycultures/romanian/star_names.fab:40
-<<<<<<< HEAD
-#: skycultures/western/star_names.fab:370
-=======
 #: skycultures/western/star_names.fab:378
->>>>>>> c5e0c720
 msgid "Beid"
 msgstr ""
 
 #: skycultures/romanian/star_names.fab:41
-<<<<<<< HEAD
-#: skycultures/western/star_names.fab:371
-=======
 #: skycultures/western/star_names.fab:379
->>>>>>> c5e0c720
 msgid "Keid"
 msgstr ""
 
 #: skycultures/romanian/star_names.fab:42
-<<<<<<< HEAD
-#: skycultures/western/star_names.fab:722
-=======
 #: skycultures/western/star_names.fab:736
->>>>>>> c5e0c720
 msgid "Ain"
 msgstr ""
 
@@ -16001,29 +9828,17 @@
 msgstr ""
 
 #: skycultures/romanian/star_names.fab:44
-<<<<<<< HEAD
-#: skycultures/western/star_names.fab:363
-=======
 #: skycultures/western/star_names.fab:371
->>>>>>> c5e0c720
 msgid "Cursa"
 msgstr ""
 
 #: skycultures/romanian/star_names.fab:45
-<<<<<<< HEAD
-#: skycultures/western/star_names.fab:615
-=======
 #: skycultures/western/star_names.fab:626
->>>>>>> c5e0c720
 msgid "Kapteyn's Star"
 msgstr ""
 
 #: skycultures/romanian/star_names.fab:46
-<<<<<<< HEAD
-#: skycultures/western/star_names.fab:540
-=======
 #: skycultures/western/star_names.fab:551
->>>>>>> c5e0c720
 #: skycultures/western_rey/star_names.fab:35
 msgid "Rigel"
 msgstr ""
@@ -16038,138 +9853,78 @@
 msgstr ""
 
 #: skycultures/romanian/star_names.fab:50
-<<<<<<< HEAD
-#: skycultures/western/star_names.fab:483
-=======
 #: skycultures/western/star_names.fab:494
->>>>>>> c5e0c720
 msgid "Nihal"
 msgstr ""
 
 #: skycultures/romanian/star_names.fab:52
-<<<<<<< HEAD
-#: skycultures/western/star_names.fab:482
-=======
 #: skycultures/western/star_names.fab:493
->>>>>>> c5e0c720
 msgid "Arneb"
 msgstr ""
 
 #: skycultures/romanian/star_names.fab:53
-<<<<<<< HEAD
-#: skycultures/western/star_names.fab:547
-=======
 #: skycultures/western/star_names.fab:558
->>>>>>> c5e0c720
 msgid "Meissa"
 msgstr ""
 
 #: skycultures/romanian/star_names.fab:55
-<<<<<<< HEAD
-#: skycultures/western/star_names.fab:249
-=======
 #: skycultures/western/star_names.fab:254
->>>>>>> c5e0c720
 msgid "Phact"
 msgstr ""
 
 #: skycultures/romanian/star_names.fab:57
-<<<<<<< HEAD
-#: skycultures/western/star_names.fab:546
-=======
 #: skycultures/western/star_names.fab:557
->>>>>>> c5e0c720
 msgid "Saiph"
 msgstr ""
 
 #: skycultures/romanian/star_names.fab:58
-<<<<<<< HEAD
-#: skycultures/western/star_names.fab:250
-=======
 #: skycultures/western/star_names.fab:255
->>>>>>> c5e0c720
 msgid "Wazn"
 msgstr ""
 
 #: skycultures/romanian/star_names.fab:59
-<<<<<<< HEAD
-#: skycultures/western/star_names.fab:538
-=======
 #: skycultures/western/star_names.fab:549
->>>>>>> c5e0c720
 #: skycultures/western_rey/star_names.fab:34
 msgid "Betelgeuse"
 msgstr ""
 
-<<<<<<< HEAD
-#: skycultures/romanian/star_names.fab:60 skycultures/western/star_names.fab:68
-=======
 #: skycultures/romanian/star_names.fab:60 skycultures/western/star_names.fab:69
->>>>>>> c5e0c720
 msgid "Menkalinan"
 msgstr ""
 
 #: skycultures/romanian/star_names.fab:61
-<<<<<<< HEAD
-#: skycultures/western/star_names.fab:404
-=======
 #: skycultures/western/star_names.fab:413
->>>>>>> c5e0c720
 msgid "Propus"
 msgstr ""
 
 #: skycultures/romanian/star_names.fab:62
-<<<<<<< HEAD
-#: skycultures/western/star_names.fab:521
-=======
 #: skycultures/western/star_names.fab:532
->>>>>>> c5e0c720
 msgid "Red Rectangle"
 msgstr ""
 
 #: skycultures/romanian/star_names.fab:63
-<<<<<<< HEAD
-#: skycultures/western/star_names.fab:141
-=======
 #: skycultures/western/star_names.fab:145
->>>>>>> c5e0c720
 msgid "Furud"
 msgstr ""
 
 #: skycultures/romanian/star_names.fab:64
-<<<<<<< HEAD
-#: skycultures/western/star_names.fab:134
-=======
 #: skycultures/western/star_names.fab:138
->>>>>>> c5e0c720
 msgid "Mirzam"
 msgstr ""
 
 #: skycultures/romanian/star_names.fab:66
-<<<<<<< HEAD
-#: skycultures/western/star_names.fab:166
-=======
 #: skycultures/western/star_names.fab:170
->>>>>>> c5e0c720
 #: skycultures/western_rey/star_names.fab:52
 msgid "Canopus"
 msgstr ""
 
 #: skycultures/romanian/star_names.fab:67
-<<<<<<< HEAD
-#: skycultures/western/star_names.fab:397
-=======
 #: skycultures/western/star_names.fab:406
->>>>>>> c5e0c720
 msgid "Alhena"
 msgstr ""
 
 #: skycultures/romanian/star_names.fab:68
-<<<<<<< HEAD
-#: skycultures/western/star_names.fab:400
-=======
 #: skycultures/western/star_names.fab:409
->>>>>>> c5e0c720
 msgid "Mebsuta"
 msgstr ""
 
@@ -16179,83 +9934,47 @@
 msgstr ""
 
 #: skycultures/romanian/star_names.fab:70
-<<<<<<< HEAD
-#: skycultures/western/star_names.fab:140
-=======
 #: skycultures/western/star_names.fab:144
->>>>>>> c5e0c720
 msgid "Adhara"
 msgstr ""
 
 #: skycultures/romanian/star_names.fab:71
-<<<<<<< HEAD
-#: skycultures/western/star_names.fab:135
-=======
 #: skycultures/western/star_names.fab:139
->>>>>>> c5e0c720
 msgid "Muliphein"
 msgstr ""
 
 #: skycultures/romanian/star_names.fab:72
-<<<<<<< HEAD
-#: skycultures/western/star_names.fab:403
-=======
 #: skycultures/western/star_names.fab:412
->>>>>>> c5e0c720
 msgid "Mekbuda"
 msgstr ""
 
 #: skycultures/romanian/star_names.fab:73
-<<<<<<< HEAD
-#: skycultures/western/star_names.fab:138
-=======
 #: skycultures/western/star_names.fab:142
->>>>>>> c5e0c720
 msgid "Wezen"
 msgstr ""
 
 #: skycultures/romanian/star_names.fab:74
-<<<<<<< HEAD
-#: skycultures/western/star_names.fab:639
-=======
 #: skycultures/western/star_names.fab:651
->>>>>>> c5e0c720
 msgid "Bernes 135"
 msgstr ""
 
 #: skycultures/romanian/star_names.fab:75
-<<<<<<< HEAD
-#: skycultures/western/star_names.fab:399
-=======
 #: skycultures/western/star_names.fab:408
->>>>>>> c5e0c720
 msgid "Wasat"
 msgstr ""
 
 #: skycultures/romanian/star_names.fab:76
-<<<<<<< HEAD
-#: skycultures/western/star_names.fab:142
-=======
 #: skycultures/western/star_names.fab:146
->>>>>>> c5e0c720
 msgid "Aludra"
 msgstr ""
 
 #: skycultures/romanian/star_names.fab:77
-<<<<<<< HEAD
-#: skycultures/western/star_names.fab:150
-=======
 #: skycultures/western/star_names.fab:154
->>>>>>> c5e0c720
 msgid "Gomeisa"
 msgstr ""
 
 #: skycultures/romanian/star_names.fab:78
-<<<<<<< HEAD
-#: skycultures/western/star_names.fab:153
-=======
 #: skycultures/western/star_names.fab:157
->>>>>>> c5e0c720
 msgid "Luyten's Star"
 msgstr ""
 
@@ -16268,432 +9987,244 @@
 msgstr ""
 
 #: skycultures/romanian/star_names.fab:82
-<<<<<<< HEAD
-#: skycultures/western/star_names.fab:636
-=======
 #: skycultures/western/star_names.fab:648
->>>>>>> c5e0c720
 msgid "Naos"
 msgstr ""
 
 #: skycultures/romanian/star_names.fab:83
-<<<<<<< HEAD
-#: skycultures/western/star_names.fab:811
-=======
 #: skycultures/western/star_names.fab:827
->>>>>>> c5e0c720
 msgid "Regor"
 msgstr ""
 
 #: skycultures/romanian/star_names.fab:84
-<<<<<<< HEAD
+#: skycultures/western/star_names.fab:122
+msgid "Tegmine"
+msgstr ""
+
+#: skycultures/romanian/star_names.fab:85
+#: skycultures/western/star_names.fab:173
+msgid "Avior"
+msgstr ""
+
+#: skycultures/romanian/star_names.fab:86
+#: skycultures/western/star_names.fab:785
+msgid "Muscida"
+msgstr ""
+
+#: skycultures/romanian/star_names.fab:87
+#: skycultures/western/star_names.fab:120
+msgid "Asellus Borealis"
+msgstr ""
+
+#: skycultures/romanian/star_names.fab:88
+#: skycultures/western/star_names.fab:121
+msgid "Asellus Australis"
+msgstr ""
+
+#: skycultures/romanian/star_names.fab:89
 #: skycultures/western/star_names.fab:118
-=======
-#: skycultures/western/star_names.fab:122
->>>>>>> c5e0c720
-msgid "Tegmine"
-msgstr ""
-
-#: skycultures/romanian/star_names.fab:85
-<<<<<<< HEAD
-#: skycultures/western/star_names.fab:169
-=======
-#: skycultures/western/star_names.fab:173
->>>>>>> c5e0c720
-msgid "Avior"
-msgstr ""
-
-#: skycultures/romanian/star_names.fab:86
-<<<<<<< HEAD
-#: skycultures/western/star_names.fab:770
-=======
-#: skycultures/western/star_names.fab:785
->>>>>>> c5e0c720
-msgid "Muscida"
-msgstr ""
-
-#: skycultures/romanian/star_names.fab:87
-<<<<<<< HEAD
-#: skycultures/western/star_names.fab:116
-=======
-#: skycultures/western/star_names.fab:120
->>>>>>> c5e0c720
-msgid "Asellus Borealis"
-msgstr ""
-
-#: skycultures/romanian/star_names.fab:88
-<<<<<<< HEAD
-#: skycultures/western/star_names.fab:117
-=======
-#: skycultures/western/star_names.fab:121
->>>>>>> c5e0c720
-msgid "Asellus Australis"
-msgstr ""
-
-#: skycultures/romanian/star_names.fab:89
-<<<<<<< HEAD
-#: skycultures/western/star_names.fab:114
-=======
-#: skycultures/western/star_names.fab:118
->>>>>>> c5e0c720
 msgid "Acubens"
 msgstr ""
 
 #: skycultures/romanian/star_names.fab:90
-<<<<<<< HEAD
-#: skycultures/western/star_names.fab:765
-=======
 #: skycultures/western/star_names.fab:780
->>>>>>> c5e0c720
 msgid "Talitha"
 msgstr ""
 
 #: skycultures/romanian/star_names.fab:91
-<<<<<<< HEAD
-#: skycultures/western/star_names.fab:814
-=======
 #: skycultures/western/star_names.fab:830
->>>>>>> c5e0c720
 msgid "Suhail"
 msgstr ""
 
 #: skycultures/romanian/star_names.fab:92
-<<<<<<< HEAD
-#: skycultures/western/star_names.fab:168
-=======
 #: skycultures/western/star_names.fab:172
->>>>>>> c5e0c720
 msgid "Miaplacidus"
 msgstr ""
 
 #: skycultures/romanian/star_names.fab:93
-<<<<<<< HEAD
-#: skycultures/western/star_names.fab:170
-=======
 #: skycultures/western/star_names.fab:174
->>>>>>> c5e0c720
 msgid "Aspidiske"
 msgstr ""
 
 #: skycultures/romanian/star_names.fab:94
-<<<<<<< HEAD
-#: skycultures/western/star_names.fab:433
-=======
 #: skycultures/western/star_names.fab:443
->>>>>>> c5e0c720
 #: skycultures/western_rey/star_names.fab:38
 msgid "Alphard"
 msgstr ""
 
 #: skycultures/romanian/star_names.fab:95
-<<<<<<< HEAD
-#: skycultures/western/star_names.fab:468
-=======
 #: skycultures/western/star_names.fab:479
->>>>>>> c5e0c720
 msgid "Alterf"
 msgstr ""
 
 #: skycultures/romanian/star_names.fab:96
-<<<<<<< HEAD
-#: skycultures/western/star_names.fab:472
-=======
 #: skycultures/western/star_names.fab:483
->>>>>>> c5e0c720
 msgid "Subra"
 msgstr ""
 
 #: skycultures/romanian/star_names.fab:97
-<<<<<<< HEAD
-#: skycultures/western/star_names.fab:469
-=======
 #: skycultures/western/star_names.fab:480
->>>>>>> c5e0c720
 msgid "Rasalas"
 msgstr ""
 
 #: skycultures/romanian/star_names.fab:98
-<<<<<<< HEAD
-#: skycultures/western/star_names.fab:454
-=======
 #: skycultures/western/star_names.fab:465
->>>>>>> c5e0c720
 #: skycultures/western_rey/star_names.fab:12
 msgid "Regulus"
 msgstr ""
 
 #: skycultures/romanian/star_names.fab:99
-<<<<<<< HEAD
-#: skycultures/western/star_names.fab:464
-=======
 #: skycultures/western/star_names.fab:475
->>>>>>> c5e0c720
 msgid "Adhafera"
 msgstr ""
 
 #: skycultures/romanian/star_names.fab:100
-<<<<<<< HEAD
-#: skycultures/western/star_names.fab:766
-=======
 #: skycultures/western/star_names.fab:781
->>>>>>> c5e0c720
 msgid "Tania Borealis"
 msgstr ""
 
 #: skycultures/romanian/star_names.fab:101
-<<<<<<< HEAD
-#: skycultures/western/star_names.fab:460
-=======
 #: skycultures/western/star_names.fab:471
->>>>>>> c5e0c720
 msgid "Algieba"
 msgstr ""
 
 #: skycultures/romanian/star_names.fab:102
-<<<<<<< HEAD
-#: skycultures/western/star_names.fab:767
-=======
 #: skycultures/western/star_names.fab:782
->>>>>>> c5e0c720
 msgid "Tania Australis"
 msgstr ""
 
 #: skycultures/romanian/star_names.fab:103
-<<<<<<< HEAD
-#: skycultures/western/star_names.fab:279
-=======
 #: skycultures/western/star_names.fab:284
->>>>>>> c5e0c720
 msgid "Alkes"
 msgstr ""
 
 #: skycultures/romanian/star_names.fab:104
-<<<<<<< HEAD
-#: skycultures/western/star_names.fab:756
-=======
 #: skycultures/western/star_names.fab:771
->>>>>>> c5e0c720
 msgid "Merak"
 msgstr ""
 
 #: skycultures/romanian/star_names.fab:105
-<<<<<<< HEAD
-#: skycultures/western/star_names.fab:753
-=======
 #: skycultures/western/star_names.fab:768
->>>>>>> c5e0c720
 msgid "Dubhe"
 msgstr ""
 
 #: skycultures/romanian/star_names.fab:106
-<<<<<<< HEAD
-#: skycultures/western/star_names.fab:461
-=======
 #: skycultures/western/star_names.fab:472
->>>>>>> c5e0c720
 msgid "Zosma"
 msgstr ""
 
 #: skycultures/romanian/star_names.fab:107
-<<<<<<< HEAD
-#: skycultures/western/star_names.fab:465
-=======
 #: skycultures/western/star_names.fab:476
->>>>>>> c5e0c720
 msgid "Chertan"
 msgstr ""
 
 #: skycultures/romanian/star_names.fab:108
-<<<<<<< HEAD
-#: skycultures/western/star_names.fab:769
-=======
 #: skycultures/western/star_names.fab:784
->>>>>>> c5e0c720
 msgid "Alula Australis"
 msgstr ""
 
 #: skycultures/romanian/star_names.fab:109
-<<<<<<< HEAD
-#: skycultures/western/star_names.fab:768
-=======
 #: skycultures/western/star_names.fab:783
->>>>>>> c5e0c720
 msgid "Alula Borealis"
 msgstr ""
 
 #: skycultures/romanian/star_names.fab:110
-<<<<<<< HEAD
-#: skycultures/western/star_names.fab:329
-=======
 #: skycultures/western/star_names.fab:335
->>>>>>> c5e0c720
 msgid "Giausar"
 msgstr ""
 
 #: skycultures/romanian/star_names.fab:111
-<<<<<<< HEAD
-#: skycultures/western/star_names.fab:458
-=======
 #: skycultures/western/star_names.fab:469
->>>>>>> c5e0c720
 #: skycultures/western_rey/star_names.fab:13
 msgid "Denebola"
 msgstr ""
 
 #: skycultures/romanian/star_names.fab:112
-<<<<<<< HEAD
-#: skycultures/western/star_names.fab:819
-=======
 #: skycultures/western/star_names.fab:835
->>>>>>> c5e0c720
 msgid "Zavijava"
 msgstr ""
 
 #: skycultures/romanian/star_names.fab:113
-<<<<<<< HEAD
-#: skycultures/western/star_names.fab:758
-=======
 #: skycultures/western/star_names.fab:773
->>>>>>> c5e0c720
 msgid "Phad"
 msgstr ""
 
 #: skycultures/romanian/star_names.fab:114
-<<<<<<< HEAD
-#: skycultures/western/star_names.fab:270
-=======
 #: skycultures/western/star_names.fab:275
->>>>>>> c5e0c720
 msgid "Alchiba"
 msgstr ""
 
 #: skycultures/romanian/star_names.fab:115
-<<<<<<< HEAD
-#: skycultures/western/star_names.fab:759
-=======
 #: skycultures/western/star_names.fab:774
->>>>>>> c5e0c720
 msgid "Megrez"
 msgstr ""
 
 #: skycultures/romanian/star_names.fab:116
 #: skycultures/romanian/star_names.fab:203
-<<<<<<< HEAD
-#: skycultures/western/star_names.fab:272
-=======
 #: skycultures/western/star_names.fab:277
->>>>>>> c5e0c720
 msgid "Gienah"
 msgstr ""
 
 #: skycultures/romanian/star_names.fab:117
-<<<<<<< HEAD
-#: skycultures/western/star_names.fab:825
-=======
 #: skycultures/western/star_names.fab:841
->>>>>>> c5e0c720
 msgid "Zaniah"
 msgstr ""
 
 #: skycultures/romanian/star_names.fab:118
-<<<<<<< HEAD
-#: skycultures/western/star_names.fab:283
-=======
 #: skycultures/western/star_names.fab:288
->>>>>>> c5e0c720
 #: skycultures/western_rey/star_names.fab:55
 msgid "Acrux"
 msgstr ""
 
 #: skycultures/romanian/star_names.fab:119
-<<<<<<< HEAD
-#: skycultures/western/star_names.fab:275
-=======
 #: skycultures/western/star_names.fab:280
->>>>>>> c5e0c720
 msgid "Algorab"
 msgstr ""
 
 #: skycultures/romanian/star_names.fab:120
-<<<<<<< HEAD
-#: skycultures/western/star_names.fab:286
-=======
 #: skycultures/western/star_names.fab:291
->>>>>>> c5e0c720
 msgid "Gacrux"
 msgstr ""
 
 #: skycultures/romanian/star_names.fab:121
-<<<<<<< HEAD
-#: skycultures/western/star_names.fab:128
-=======
 #: skycultures/western/star_names.fab:132
->>>>>>> c5e0c720
 msgid "Chara"
 msgstr ""
 
 #: skycultures/romanian/star_names.fab:122
-<<<<<<< HEAD
-#: skycultures/western/star_names.fab:821
-=======
 #: skycultures/western/star_names.fab:837
->>>>>>> c5e0c720
 msgid "Porrima"
 msgstr ""
 
 #: skycultures/romanian/star_names.fab:123
-<<<<<<< HEAD
-#: skycultures/western/star_names.fab:284
-=======
 #: skycultures/western/star_names.fab:289
->>>>>>> c5e0c720
 msgid "Mimosa"
 msgstr ""
 
 #: skycultures/romanian/star_names.fab:124
-<<<<<<< HEAD
-#: skycultures/western/star_names.fab:761
-=======
 #: skycultures/western/star_names.fab:776
->>>>>>> c5e0c720
 msgid "Alioth"
 msgstr ""
 
 #: skycultures/romanian/star_names.fab:125
-<<<<<<< HEAD
-#: skycultures/western/star_names.fab:127
-=======
 #: skycultures/western/star_names.fab:131
->>>>>>> c5e0c720
 #: skycultures/western_rey/star_names.fab:14
 msgid "Cor Caroli"
 msgstr ""
 
 #: skycultures/romanian/star_names.fab:126
-<<<<<<< HEAD
-#: skycultures/western/star_names.fab:823
-=======
 #: skycultures/western/star_names.fab:839
->>>>>>> c5e0c720
 msgid "Vindemiatrix"
 msgstr ""
 
 #: skycultures/romanian/star_names.fab:127
-<<<<<<< HEAD
-#: skycultures/western/star_names.fab:762
-=======
 #: skycultures/western/star_names.fab:777
->>>>>>> c5e0c720
 #: skycultures/western_rey/star_names.fab:7
 msgid "Mizar"
 msgstr ""
 
 #: skycultures/romanian/star_names.fab:128
-<<<<<<< HEAD
-#: skycultures/western/star_names.fab:817
-=======
 #: skycultures/western/star_names.fab:833
->>>>>>> c5e0c720
 #: skycultures/western_rey/star_names.fab:40
 msgid "Spica"
 msgstr ""
@@ -16703,76 +10234,44 @@
 msgstr ""
 
 #: skycultures/romanian/star_names.fab:130
-<<<<<<< HEAD
-#: skycultures/western/star_names.fab:763
-=======
 #: skycultures/western/star_names.fab:778
->>>>>>> c5e0c720
 msgid "Alkaid"
 msgstr ""
 
 #: skycultures/romanian/star_names.fab:131
-<<<<<<< HEAD
-#: skycultures/western/star_names.fab:98
-=======
 #: skycultures/western/star_names.fab:101
->>>>>>> c5e0c720
 msgid "Muphrid"
 msgstr ""
 
 #: skycultures/romanian/star_names.fab:133
-<<<<<<< HEAD
-#: skycultures/western/star_names.fab:318
-=======
 #: skycultures/western/star_names.fab:324
->>>>>>> c5e0c720
 #: skycultures/western_rey/star_names.fab:10
 msgid "Thuban"
 msgstr ""
 
 #: skycultures/romanian/star_names.fab:134
-<<<<<<< HEAD
-#: skycultures/western/star_names.fab:199
-=======
 #: skycultures/western/star_names.fab:204
->>>>>>> c5e0c720
 msgid "Menkent"
 msgstr ""
 
 #: skycultures/romanian/star_names.fab:135
-<<<<<<< HEAD
-#: skycultures/western/star_names.fab:91
-=======
 #: skycultures/western/star_names.fab:94
->>>>>>> c5e0c720
 #: skycultures/western_rey/star_names.fab:16
 msgid "Arcturus"
 msgstr ""
 
 #: skycultures/romanian/star_names.fab:136
-<<<<<<< HEAD
-#: skycultures/western/star_names.fab:826
-=======
 #: skycultures/western/star_names.fab:842
->>>>>>> c5e0c720
 msgid "Syrma"
 msgstr ""
 
 #: skycultures/romanian/star_names.fab:137
-<<<<<<< HEAD
-#: skycultures/western/star_names.fab:192
-=======
 #: skycultures/western/star_names.fab:197
->>>>>>> c5e0c720
 msgid "Proxima"
 msgstr ""
 
 #: skycultures/romanian/star_names.fab:138
-<<<<<<< HEAD
-#: skycultures/western/star_names.fab:93
-=======
 #: skycultures/western/star_names.fab:96
->>>>>>> c5e0c720
 msgid "Seginus"
 msgstr ""
 
@@ -16781,20 +10280,12 @@
 msgstr ""
 
 #: skycultures/romanian/star_names.fab:140
-<<<<<<< HEAD
-#: skycultures/western/star_names.fab:96
-=======
 #: skycultures/western/star_names.fab:99
->>>>>>> c5e0c720
 msgid "Izar"
 msgstr ""
 
 #: skycultures/romanian/star_names.fab:141
-<<<<<<< HEAD
-#: skycultures/western/star_names.fab:103
-=======
 #: skycultures/western/star_names.fab:106
->>>>>>> c5e0c720
 msgid "Merga"
 msgstr ""
 
@@ -16803,353 +10294,197 @@
 msgstr ""
 
 #: skycultures/romanian/star_names.fab:143
-<<<<<<< HEAD
-#: skycultures/western/star_names.fab:489
-#: skycultures/western/star_names.fab:491
-=======
 #: skycultures/western/star_names.fab:500
 #: skycultures/western/star_names.fab:502
->>>>>>> c5e0c720
 msgid "Zubenelgenubi"
 msgstr ""
 
 #: skycultures/romanian/star_names.fab:144
-<<<<<<< HEAD
-#: skycultures/western/star_names.fab:92
-=======
 #: skycultures/western/star_names.fab:95
->>>>>>> c5e0c720
 msgid "Nekkar"
 msgstr ""
 
 #: skycultures/romanian/star_names.fab:145
-<<<<<<< HEAD
-#: skycultures/western/star_names.fab:492
-=======
 #: skycultures/western/star_names.fab:503
->>>>>>> c5e0c720
 msgid "Zubeneschamali"
 msgstr ""
 
 #: skycultures/romanian/star_names.fab:146
-<<<<<<< HEAD
-#: skycultures/western/star_names.fab:802
-=======
 #: skycultures/western/star_names.fab:818
->>>>>>> c5e0c720
 msgid "Pherkad"
 msgstr ""
 
 #: skycultures/romanian/star_names.fab:147
-<<<<<<< HEAD
-#: skycultures/western/star_names.fab:99
-=======
 #: skycultures/western/star_names.fab:102
->>>>>>> c5e0c720
 msgid "Alkalurops"
 msgstr ""
 
 #: skycultures/romanian/star_names.fab:148
-<<<<<<< HEAD
-#: skycultures/western/star_names.fab:328
-=======
 #: skycultures/western/star_names.fab:334
->>>>>>> c5e0c720
 msgid "Edasich"
 msgstr ""
 
 #: skycultures/romanian/star_names.fab:149
-<<<<<<< HEAD
-#: skycultures/western/star_names.fab:266
-=======
 #: skycultures/western/star_names.fab:271
->>>>>>> c5e0c720
 msgid "Nusakan"
 msgstr ""
 
 #: skycultures/romanian/star_names.fab:150
-<<<<<<< HEAD
-#: skycultures/western/star_names.fab:263
-=======
 #: skycultures/western/star_names.fab:268
->>>>>>> c5e0c720
 msgid "Alphekka"
 msgstr ""
 
 #: skycultures/romanian/star_names.fab:151
-<<<<<<< HEAD
-#: skycultures/western/star_names.fab:709
-=======
 #: skycultures/western/star_names.fab:723
->>>>>>> c5e0c720
 msgid "Unukalhai"
 msgstr ""
 
 #: skycultures/romanian/star_names.fab:152
-<<<<<<< HEAD
-#: skycultures/western/star_names.fab:685
-=======
 #: skycultures/western/star_names.fab:697
->>>>>>> c5e0c720
 msgid "Dschubba"
 msgstr ""
 
 #: skycultures/romanian/star_names.fab:153
-<<<<<<< HEAD
-#: skycultures/western/star_names.fab:683
-=======
 #: skycultures/western/star_names.fab:695
->>>>>>> c5e0c720
 msgid "Acrab"
 msgstr ""
 
 #: skycultures/romanian/star_names.fab:154
-<<<<<<< HEAD
-#: skycultures/western/star_names.fab:424
-=======
 #: skycultures/western/star_names.fab:434
->>>>>>> c5e0c720
 msgid "Marsic"
 msgstr ""
 
 #: skycultures/romanian/star_names.fab:155
-<<<<<<< HEAD
-#: skycultures/western/star_names.fab:527
-=======
 #: skycultures/western/star_names.fab:538
->>>>>>> c5e0c720
 msgid "Yed Prior"
 msgstr ""
 
 #: skycultures/romanian/star_names.fab:156
-<<<<<<< HEAD
-#: skycultures/western/star_names.fab:529
-=======
 #: skycultures/western/star_names.fab:540
->>>>>>> c5e0c720
 msgid "Yed Posterior"
 msgstr ""
 
 #: skycultures/romanian/star_names.fab:157
-<<<<<<< HEAD
-#: skycultures/western/star_names.fab:692
-#: skycultures/western/star_names.fab:694
-=======
 #: skycultures/western/star_names.fab:704
 #: skycultures/western/star_names.fab:706
->>>>>>> c5e0c720
 msgid "Al Niyat"
 msgstr ""
 
 #: skycultures/romanian/star_names.fab:158
-<<<<<<< HEAD
-#: skycultures/western/star_names.fab:428
-=======
 #: skycultures/western/star_names.fab:438
->>>>>>> c5e0c720
 msgid "Cujam"
 msgstr ""
 
 #: skycultures/romanian/star_names.fab:159
-<<<<<<< HEAD
-#: skycultures/western/star_names.fab:679
-=======
 #: skycultures/western/star_names.fab:691
->>>>>>> c5e0c720
 #: skycultures/western_rey/star_names.fab:42
 msgid "Antares"
 msgstr ""
 
 #: skycultures/romanian/star_names.fab:160
-<<<<<<< HEAD
-#: skycultures/western/star_names.fab:422
-=======
 #: skycultures/western/star_names.fab:432
->>>>>>> c5e0c720
 msgid "Kornephoros"
 msgstr ""
 
 #: skycultures/romanian/star_names.fab:161
-<<<<<<< HEAD
-#: skycultures/western/star_names.fab:425
-#: skycultures/western/star_names.fab:531
-=======
 #: skycultures/western/star_names.fab:435
 #: skycultures/western/star_names.fab:542
->>>>>>> c5e0c720
 msgid "Marfik"
 msgstr ""
 
 #: skycultures/romanian/star_names.fab:162
-<<<<<<< HEAD
-#: skycultures/western/star_names.fab:751
-=======
 #: skycultures/western/star_names.fab:766
->>>>>>> c5e0c720
 msgid "Atria"
 msgstr ""
 
 #: skycultures/romanian/star_names.fab:163
-<<<<<<< HEAD
-#: skycultures/western/star_names.fab:332
-=======
 #: skycultures/western/star_names.fab:338
->>>>>>> c5e0c720
 msgid "Alrakis"
 msgstr ""
 
 #: skycultures/romanian/star_names.fab:164
-<<<<<<< HEAD
-#: skycultures/western/star_names.fab:530
-=======
 #: skycultures/western/star_names.fab:541
->>>>>>> c5e0c720
 msgid "Sabik"
 msgstr ""
 
 #: skycultures/romanian/star_names.fab:165
-<<<<<<< HEAD
-#: skycultures/western/star_names.fab:420
-=======
 #: skycultures/western/star_names.fab:430
->>>>>>> c5e0c720
 msgid "Rasalgethi"
 msgstr ""
 
 #: skycultures/romanian/star_names.fab:166
-<<<<<<< HEAD
-#: skycultures/western/star_names.fab:321
-=======
 #: skycultures/western/star_names.fab:327
->>>>>>> c5e0c720
 msgid "Rastaban"
 msgstr ""
 
 #: skycultures/romanian/star_names.fab:167
-<<<<<<< HEAD
-#: skycultures/western/star_names.fab:426
-=======
 #: skycultures/western/star_names.fab:436
->>>>>>> c5e0c720
 msgid "Maasym"
 msgstr ""
 
 #: skycultures/romanian/star_names.fab:168
-<<<<<<< HEAD
-#: skycultures/western/star_names.fab:695
-=======
 #: skycultures/western/star_names.fab:707
->>>>>>> c5e0c720
 msgid "Lesath"
 msgstr ""
 
 #: skycultures/romanian/star_names.fab:169
-<<<<<<< HEAD
-#: skycultures/western/star_names.fab:805
-=======
 #: skycultures/western/star_names.fab:821
->>>>>>> c5e0c720
 msgid "Yildun"
 msgstr ""
 
 #: skycultures/romanian/star_names.fab:170
-<<<<<<< HEAD
-#: skycultures/western/star_names.fab:689
-=======
 #: skycultures/western/star_names.fab:701
->>>>>>> c5e0c720
 msgid "Shaula"
 msgstr ""
 
 #: skycultures/romanian/star_names.fab:171
-<<<<<<< HEAD
-#: skycultures/western/star_names.fab:525
-=======
 #: skycultures/western/star_names.fab:536
->>>>>>> c5e0c720
 msgid "Rasalhague"
 msgstr ""
 
 #: skycultures/romanian/star_names.fab:172
-<<<<<<< HEAD
-#: skycultures/western/star_names.fab:688
-#: skycultures/western/star_names.fab:699
-=======
 #: skycultures/western/star_names.fab:700
 #: skycultures/western/star_names.fab:711
->>>>>>> c5e0c720
 msgid "Girtab"
 msgstr ""
 
 #: skycultures/romanian/star_names.fab:173
-<<<<<<< HEAD
-#: skycultures/western/star_names.fab:526
-=======
 #: skycultures/western/star_names.fab:537
->>>>>>> c5e0c720
 msgid "Cebalrai"
 msgstr ""
 
 #: skycultures/romanian/star_names.fab:174
-<<<<<<< HEAD
-#: skycultures/western/star_names.fab:335
-=======
 #: skycultures/western/star_names.fab:341
->>>>>>> c5e0c720
 msgid "Grumium"
 msgstr ""
 
 #: skycultures/romanian/star_names.fab:175
-<<<<<<< HEAD
-#: skycultures/western/star_names.fab:324
-=======
 #: skycultures/western/star_names.fab:330
->>>>>>> c5e0c720
 msgid "Etamin"
 msgstr ""
 
 #: skycultures/romanian/star_names.fab:176
-<<<<<<< HEAD
-#: skycultures/western/star_names.fab:533
-=======
 #: skycultures/western/star_names.fab:544
->>>>>>> c5e0c720
 msgid "Barnard's Star"
 msgstr ""
 
 #: skycultures/romanian/star_names.fab:177
-<<<<<<< HEAD
-#: skycultures/western/star_names.fab:649
-=======
 #: skycultures/western/star_names.fab:661
->>>>>>> c5e0c720
 msgid "Alnasl"
 msgstr ""
 
 #: skycultures/romanian/star_names.fab:178
-<<<<<<< HEAD
-#: skycultures/western/star_names.fab:653
-=======
 #: skycultures/western/star_names.fab:665
->>>>>>> c5e0c720
 msgid "Kaus Media"
 msgstr ""
 
 #: skycultures/romanian/star_names.fab:179
-<<<<<<< HEAD
-#: skycultures/western/star_names.fab:655
-=======
 #: skycultures/western/star_names.fab:667
->>>>>>> c5e0c720
 msgid "Kaus Australis"
 msgstr ""
 
 #: skycultures/romanian/star_names.fab:180
-<<<<<<< HEAD
-#: skycultures/western/star_names.fab:657
-=======
 #: skycultures/western/star_names.fab:669
->>>>>>> c5e0c720
 msgid "Kaus Borealis"
 msgstr ""
 
@@ -17158,102 +10493,58 @@
 msgstr ""
 
 #: skycultures/romanian/star_names.fab:182
-<<<<<<< HEAD
-#: skycultures/western/star_names.fab:508
-=======
 #: skycultures/western/star_names.fab:519
->>>>>>> c5e0c720
 msgid "Sheliak"
 msgstr ""
 
 #: skycultures/romanian/star_names.fab:183
-<<<<<<< HEAD
+#: skycultures/western/star_names.fab:671
+msgid "Nunki"
+msgstr ""
+
+#: skycultures/romanian/star_names.fab:184
+#: skycultures/western/star_names.fab:725
+msgid "Alya"
+msgstr ""
+
+#: skycultures/romanian/star_names.fab:185
+#: skycultures/western/star_names.fab:520
+msgid "Sulafat"
+msgstr ""
+
+#: skycultures/romanian/star_names.fab:186
+#: skycultures/western/star_names.fab:668
+msgid "Ascella"
+msgstr ""
+
+#: skycultures/romanian/star_names.fab:187
+#: skycultures/western/star_names.fab:332
+msgid "Altais"
+msgstr ""
+
+#: skycultures/romanian/star_names.fab:188
 #: skycultures/western/star_names.fab:659
-=======
-#: skycultures/western/star_names.fab:671
->>>>>>> c5e0c720
-msgid "Nunki"
-msgstr ""
-
-#: skycultures/romanian/star_names.fab:184
-<<<<<<< HEAD
-#: skycultures/western/star_names.fab:711
-=======
-#: skycultures/western/star_names.fab:725
->>>>>>> c5e0c720
-msgid "Alya"
-msgstr ""
-
-#: skycultures/romanian/star_names.fab:185
-<<<<<<< HEAD
-#: skycultures/western/star_names.fab:509
-=======
-#: skycultures/western/star_names.fab:520
->>>>>>> c5e0c720
-msgid "Sulafat"
-msgstr ""
-
-#: skycultures/romanian/star_names.fab:186
-<<<<<<< HEAD
+msgid "Arkab"
+msgstr ""
+
+#: skycultures/romanian/star_names.fab:189
 #: skycultures/western/star_names.fab:656
-=======
-#: skycultures/western/star_names.fab:668
->>>>>>> c5e0c720
-msgid "Ascella"
-msgstr ""
-
-#: skycultures/romanian/star_names.fab:187
-<<<<<<< HEAD
-#: skycultures/western/star_names.fab:326
-=======
-#: skycultures/western/star_names.fab:332
->>>>>>> c5e0c720
-msgid "Altais"
-msgstr ""
-
-#: skycultures/romanian/star_names.fab:188
-<<<<<<< HEAD
-#: skycultures/western/star_names.fab:647
-=======
-#: skycultures/western/star_names.fab:659
->>>>>>> c5e0c720
-msgid "Arkab"
-msgstr ""
-
-#: skycultures/romanian/star_names.fab:189
-<<<<<<< HEAD
-#: skycultures/western/star_names.fab:644
-=======
-#: skycultures/western/star_names.fab:656
->>>>>>> c5e0c720
 msgid "Rukbat"
 msgstr ""
 
 #: skycultures/romanian/star_names.fab:190
-<<<<<<< HEAD
-#: skycultures/western/star_names.fab:292
-=======
 #: skycultures/western/star_names.fab:297
->>>>>>> c5e0c720
 #: skycultures/western_rey/star_names.fab:19
 msgid "Albireo"
 msgstr ""
 
 #: skycultures/romanian/star_names.fab:191
-<<<<<<< HEAD
-#: skycultures/western/star_names.fab:302
-=======
 #: skycultures/western/star_names.fab:308
->>>>>>> c5e0c720
 msgid "Campbell's Star"
 msgstr ""
 
 #: skycultures/romanian/star_names.fab:192
-<<<<<<< HEAD
-#: skycultures/western/star_names.fab:642
-=======
 #: skycultures/western/star_names.fab:654
->>>>>>> c5e0c720
 msgid "Sham"
 msgstr ""
 
@@ -17274,65 +10565,37 @@
 msgstr ""
 
 #: skycultures/romanian/star_names.fab:196
-<<<<<<< HEAD
-#: skycultures/western/star_names.fab:156
-=======
 #: skycultures/western/star_names.fab:160
->>>>>>> c5e0c720
 msgid "Algedi"
 msgstr ""
 
 #: skycultures/romanian/star_names.fab:197
-<<<<<<< HEAD
-#: skycultures/western/star_names.fab:158
-=======
 #: skycultures/western/star_names.fab:162
->>>>>>> c5e0c720
 msgid "Dabih"
 msgstr ""
 
 #: skycultures/romanian/star_names.fab:198
-<<<<<<< HEAD
+#: skycultures/western/star_names.fab:298
+msgid "Sadr"
+msgstr ""
+
+#: skycultures/romanian/star_names.fab:199
+#: skycultures/western/star_names.fab:578
+msgid "Peacock"
+msgstr ""
+
+#: skycultures/romanian/star_names.fab:200
+#: skycultures/western/star_names.fab:317
+msgid "Rotanev"
+msgstr ""
+
+#: skycultures/romanian/star_names.fab:201
+#: skycultures/western/star_names.fab:315
+msgid "Sualocin"
+msgstr ""
+
+#: skycultures/romanian/star_names.fab:202
 #: skycultures/western/star_names.fab:293
-=======
-#: skycultures/western/star_names.fab:298
->>>>>>> c5e0c720
-msgid "Sadr"
-msgstr ""
-
-#: skycultures/romanian/star_names.fab:199
-<<<<<<< HEAD
-#: skycultures/western/star_names.fab:567
-=======
-#: skycultures/western/star_names.fab:578
->>>>>>> c5e0c720
-msgid "Peacock"
-msgstr ""
-
-#: skycultures/romanian/star_names.fab:200
-<<<<<<< HEAD
-#: skycultures/western/star_names.fab:311
-=======
-#: skycultures/western/star_names.fab:317
->>>>>>> c5e0c720
-msgid "Rotanev"
-msgstr ""
-
-#: skycultures/romanian/star_names.fab:201
-<<<<<<< HEAD
-#: skycultures/western/star_names.fab:309
-=======
-#: skycultures/western/star_names.fab:315
->>>>>>> c5e0c720
-msgid "Sualocin"
-msgstr ""
-
-#: skycultures/romanian/star_names.fab:202
-<<<<<<< HEAD
-#: skycultures/western/star_names.fab:288
-=======
-#: skycultures/western/star_names.fab:293
->>>>>>> c5e0c720
 #: skycultures/western_rey/star_names.fab:20
 msgid "Deneb"
 msgstr ""
@@ -17343,29 +10606,17 @@
 msgstr ""
 
 #: skycultures/romanian/star_names.fab:205
-<<<<<<< HEAD
-#: skycultures/western/star_names.fab:360
-=======
 #: skycultures/western/star_names.fab:368
->>>>>>> c5e0c720
 msgid "Kitalpha"
 msgstr ""
 
 #: skycultures/romanian/star_names.fab:206
-<<<<<<< HEAD
-#: skycultures/western/star_names.fab:202
-=======
 #: skycultures/western/star_names.fab:207
->>>>>>> c5e0c720
 msgid "Alderamin"
 msgstr ""
 
 #: skycultures/romanian/star_names.fab:207
-<<<<<<< HEAD
-#: skycultures/western/star_names.fab:203
-=======
 #: skycultures/western/star_names.fab:208
->>>>>>> c5e0c720
 msgid "Alfirk"
 msgstr ""
 
@@ -17375,56 +10626,32 @@
 msgstr ""
 
 #: skycultures/romanian/star_names.fab:209
-<<<<<<< HEAD
-#: skycultures/western/star_names.fab:161
-=======
 #: skycultures/western/star_names.fab:165
->>>>>>> c5e0c720
 msgid "Nashira"
 msgstr ""
 
 #: skycultures/romanian/star_names.fab:210
-<<<<<<< HEAD
-#: skycultures/western/star_names.fab:296
-=======
 #: skycultures/western/star_names.fab:302
->>>>>>> c5e0c720
 msgid "Azelfafage"
 msgstr ""
 
 #: skycultures/romanian/star_names.fab:211
-<<<<<<< HEAD
-#: skycultures/western/star_names.fab:205
-=======
 #: skycultures/western/star_names.fab:210
->>>>>>> c5e0c720
 msgid "The Garnet Star"
 msgstr ""
 
 #: skycultures/romanian/star_names.fab:212
-<<<<<<< HEAD
-#: skycultures/western/star_names.fab:574
-=======
 #: skycultures/western/star_names.fab:585
->>>>>>> c5e0c720
 msgid "Enif"
 msgstr ""
 
 #: skycultures/romanian/star_names.fab:213
-<<<<<<< HEAD
-#: skycultures/western/star_names.fab:162
-=======
 #: skycultures/western/star_names.fab:166
->>>>>>> c5e0c720
 msgid "Deneb Algedi"
 msgstr ""
 
 #: skycultures/romanian/star_names.fab:214
-<<<<<<< HEAD
-#: skycultures/western/star_names.fab:207
-=======
 #: skycultures/western/star_names.fab:212
->>>>>>> c5e0c720
 msgid "Kurhah"
 msgstr ""
 
@@ -17434,22 +10661,13 @@
 msgstr ""
 
 #: skycultures/romanian/star_names.fab:216
-<<<<<<< HEAD
-#: skycultures/western/star_names.fab:197
-#: skycultures/western/star_names.fab:414
-=======
 #: skycultures/western/star_names.fab:202
 #: skycultures/western/star_names.fab:424
->>>>>>> c5e0c720
 msgid "Alnair"
 msgstr ""
 
 #: skycultures/romanian/star_names.fab:217
-<<<<<<< HEAD
-#: skycultures/western/star_names.fab:579
-=======
 #: skycultures/western/star_names.fab:590
->>>>>>> c5e0c720
 msgid "Biham"
 msgstr ""
 
@@ -17464,11 +10682,7 @@
 msgstr ""
 
 #: skycultures/romanian/star_names.fab:220
-<<<<<<< HEAD
-#: skycultures/western/star_names.fab:212
-=======
 #: skycultures/western/star_names.fab:217
->>>>>>> c5e0c720
 msgid "Kruger 60"
 msgstr ""
 
@@ -17482,29 +10696,17 @@
 msgstr ""
 
 #: skycultures/romanian/star_names.fab:223
-<<<<<<< HEAD
-#: skycultures/western/star_names.fab:578
-=======
 #: skycultures/western/star_names.fab:589
->>>>>>> c5e0c720
 msgid "Matar"
 msgstr ""
 
 #: skycultures/romanian/star_names.fab:224
-<<<<<<< HEAD
-#: skycultures/western/star_names.fab:452
-=======
 #: skycultures/western/star_names.fab:463
->>>>>>> c5e0c720
 msgid "Babcock's Star"
 msgstr ""
 
 #: skycultures/romanian/star_names.fab:225
-<<<<<<< HEAD
-#: skycultures/western/star_names.fab:580
-=======
 #: skycultures/western/star_names.fab:591
->>>>>>> c5e0c720
 msgid "Sadalbari"
 msgstr ""
 
@@ -17514,39 +10716,23 @@
 msgstr ""
 
 #: skycultures/romanian/star_names.fab:227
-<<<<<<< HEAD
-#: skycultures/western/star_names.fab:630
-=======
 #: skycultures/western/star_names.fab:642
->>>>>>> c5e0c720
 #: skycultures/western_rey/star_names.fab:46
 msgid "Fomalhaut"
 msgstr ""
 
 #: skycultures/romanian/star_names.fab:228
-<<<<<<< HEAD
-#: skycultures/western/star_names.fab:571
-=======
 #: skycultures/western/star_names.fab:582
->>>>>>> c5e0c720
 msgid "Scheat"
 msgstr ""
 
 #: skycultures/romanian/star_names.fab:229
-<<<<<<< HEAD
-#: skycultures/western/star_names.fab:569
-=======
 #: skycultures/western/star_names.fab:580
->>>>>>> c5e0c720
 msgid "Markab"
 msgstr ""
 
 #: skycultures/romanian/star_names.fab:230
-<<<<<<< HEAD
-#: skycultures/western/star_names.fab:204
-=======
 #: skycultures/western/star_names.fab:209
->>>>>>> c5e0c720
 msgid "Errai"
 msgstr ""
 
@@ -18026,11 +11212,7 @@
 msgstr ""
 
 #: skycultures/western/constellation_names.eng.fab:41
-<<<<<<< HEAD
-#: skycultures/western/star_names.fab:396
-=======
 #: skycultures/western/star_names.fab:405
->>>>>>> c5e0c720
 #: skycultures/western_rey/constellation_names.eng.fab:43
 msgid "Hercules"
 msgstr ""
@@ -18477,181 +11659,6 @@
 msgid "Pouring Cup"
 msgstr ""
 
-#: skycultures/western/asterism_names.eng.fab:2
-msgctxt "asterism"
-msgid "Great Diamond"
-msgstr ""
-
-#: skycultures/western/asterism_names.eng.fab:3
-msgctxt "asterism"
-msgid "Spring Triangle"
-msgstr ""
-
-#: skycultures/western/asterism_names.eng.fab:4
-msgctxt "asterism"
-msgid "Summer Triangle"
-msgstr ""
-
-#: skycultures/western/asterism_names.eng.fab:5
-msgctxt "asterism"
-msgid "Great Square of Pegasus"
-msgstr ""
-
-#: skycultures/western/asterism_names.eng.fab:6
-msgctxt "asterism"
-msgid "Winter Triangle"
-msgstr ""
-
-#: skycultures/western/asterism_names.eng.fab:7
-msgctxt "asterism"
-msgid "Winter Hexagon (Winter Circle)"
-msgstr ""
-
-#: skycultures/western/asterism_names.eng.fab:9
-msgctxt "asterism"
-msgid "Northern Cross"
-msgstr ""
-
-#: skycultures/western/asterism_names.eng.fab:10
-msgctxt "asterism"
-msgid "W"
-msgstr ""
-
-#: skycultures/western/asterism_names.eng.fab:11
-msgctxt "asterism"
-msgid "Keystone"
-msgstr ""
-
-#: skycultures/western/asterism_names.eng.fab:12
-msgctxt "asterism"
-msgid "Butterfly"
-msgstr ""
-
-#: skycultures/western/asterism_names.eng.fab:13
-msgctxt "asterism"
-msgid "Kite"
-msgstr ""
-
-#: skycultures/western/asterism_names.eng.fab:14
-msgctxt "asterism"
-msgid "Sail"
-msgstr ""
-
-#: skycultures/western/asterism_names.eng.fab:15
-msgctxt "asterism"
-msgid "Seven Stars Row"
-msgstr ""
-
-#: skycultures/western/asterism_names.eng.fab:16
-msgctxt "asterism"
-msgid "Arc to Arcturus - Spike to Spica"
-msgstr ""
-
-#: skycultures/western/asterism_names.eng.fab:17
-msgctxt "asterism"
-msgid "Coathanger"
-msgstr ""
-
-#: skycultures/western/asterism_names.eng.fab:19
-msgctxt "asterism"
-msgid "Big Dipper (Plough)"
-msgstr ""
-
-#: skycultures/western/asterism_names.eng.fab:20
-msgctxt "asterism"
-msgid "Little Dipper"
-msgstr ""
-
-#: skycultures/western/asterism_names.eng.fab:21
-msgctxt "asterism"
-msgid "The Pointers"
-msgstr ""
-
-#: skycultures/western/asterism_names.eng.fab:22
-msgctxt "asterism"
-msgid "Dragon Head"
-msgstr ""
-
-#: skycultures/western/asterism_names.eng.fab:23
-msgctxt "asterism"
-msgid "Head of Medusa Gorgon"
-msgstr ""
-
-#: skycultures/western/asterism_names.eng.fab:24
-msgctxt "asterism"
-msgid "Goatlings"
-msgstr ""
-
-#: skycultures/western/asterism_names.eng.fab:25
-msgctxt "asterism"
-msgid "The Y in Aquarius (The Urn)"
-msgstr ""
-
-#: skycultures/western/asterism_names.eng.fab:26
-msgctxt "asterism"
-msgid "Orion's Belt"
-msgstr ""
-
-#: skycultures/western/asterism_names.eng.fab:27
-msgctxt "asterism"
-msgid "Orion's Sword"
-msgstr ""
-
-#: skycultures/western/asterism_names.eng.fab:28
-msgctxt "asterism"
-msgid "Orion's Shield"
-msgstr ""
-
-#: skycultures/western/asterism_names.eng.fab:29
-msgctxt "asterism"
-msgid "Orion's Cudgel"
-msgstr ""
-
-#: skycultures/western/asterism_names.eng.fab:30
-msgctxt "asterism"
-msgid "Head of Whale"
-msgstr ""
-
-#: skycultures/western/asterism_names.eng.fab:31
-msgctxt "asterism"
-msgid "Head of Serpent"
-msgstr ""
-
-#: skycultures/western/asterism_names.eng.fab:32
-msgctxt "asterism"
-msgid "Head of Hydra"
-msgstr ""
-
-#: skycultures/western/asterism_names.eng.fab:33
-msgctxt "asterism"
-msgid "Teapot"
-msgstr ""
-
-#: skycultures/western/asterism_names.eng.fab:34
-msgctxt "asterism"
-msgid "Terebellum"
-msgstr ""
-
-#: skycultures/western/asterism_names.eng.fab:35
-msgctxt "asterism"
-msgid "Egyptian Cross"
-msgstr ""
-
-#: skycultures/western/asterism_names.eng.fab:36
-msgctxt "asterism"
-msgid "False Cross"
-msgstr ""
-
-#: skycultures/western/asterism_names.eng.fab:37
-msgctxt "asterism"
-msgid "Sickle"
-msgstr ""
-
-#: skycultures/western/asterism_names.eng.fab:38
-msgctxt "asterism"
-msgid "Diamond Cross"
-msgstr ""
-
 #: skycultures/western/star_names.fab:4
 msgid "Sirrah"
 msgstr ""
@@ -18792,496 +11799,6 @@
 msgid "Al Butain II"
 msgstr ""
 
-<<<<<<< HEAD
-#: skycultures/western/star_names.fab:67
-msgid "Alhajoth"
-msgstr ""
-
-#: skycultures/western/star_names.fab:69
-msgid "Hassaleh"
-msgstr ""
-
-#: skycultures/western/star_names.fab:70
-msgid "Kabalinan"
-msgstr ""
-
-#: skycultures/western/star_names.fab:71
-msgid "Haedus"
-msgstr ""
-
-#: skycultures/western/star_names.fab:72
-msgid "Haedus I"
-msgstr ""
-
-#: skycultures/western/star_names.fab:73
-msgid "Almaaz"
-msgstr ""
-
-#: skycultures/western/star_names.fab:74
-msgid "Al Ma'az"
-msgstr ""
-
-#: skycultures/western/star_names.fab:75
-msgid "Alanz"
-msgstr ""
-
-#: skycultures/western/star_names.fab:76
-msgid "Haedus II"
-msgstr ""
-
-#: skycultures/western/star_names.fab:77
-msgid "Mahasim"
-msgstr ""
-
-#: skycultures/western/star_names.fab:78
-msgid "Alhiba II"
-msgstr ""
-
-#: skycultures/western/star_names.fab:79
-msgid "Alhiba I"
-msgstr ""
-
-#: skycultures/western/star_names.fab:80
-msgid "Alhiba III"
-msgstr ""
-
-#: skycultures/western/star_names.fab:81
-msgid "Dolones I"
-msgstr ""
-
-#: skycultures/western/star_names.fab:82
-msgid "Dolones III"
-msgstr ""
-
-#: skycultures/western/star_names.fab:83
-msgid "Dolones II"
-msgstr ""
-
-#: skycultures/western/star_names.fab:84
-msgid "Dolones IV"
-msgstr ""
-
-#: skycultures/western/star_names.fab:85
-msgid "Dolones V"
-msgstr ""
-
-#: skycultures/western/star_names.fab:86
-msgid "Dolones VI"
-msgstr ""
-
-#: skycultures/western/star_names.fab:87
-msgid "Dolones VII"
-msgstr ""
-
-#: skycultures/western/star_names.fab:88
-msgid "Dolones VIII"
-msgstr ""
-
-#: skycultures/western/star_names.fab:89
-msgid "Dolones IX"
-msgstr ""
-
-#: skycultures/western/star_names.fab:94
-msgid "Haris"
-msgstr ""
-
-#: skycultures/western/star_names.fab:95 skycultures/western/star_names.fab:109
-msgid "Ceginus"
-msgstr ""
-
-#: skycultures/western/star_names.fab:97
-msgid "Pulcherrima"
-msgstr ""
-
-#: skycultures/western/star_names.fab:100
-msgid "Inkalunis"
-msgstr ""
-
-#: skycultures/western/star_names.fab:101
-msgid "Clava"
-msgstr ""
-
-#: skycultures/western/star_names.fab:102
-msgid "Venabulum"
-msgstr ""
-
-#: skycultures/western/star_names.fab:104
-msgid "Asellus Primus"
-msgstr ""
-
-#: skycultures/western/star_names.fab:105
-msgid "Asellus Secundus"
-msgstr ""
-
-#: skycultures/western/star_names.fab:106
-msgid "Asellus Tertius"
-msgstr ""
-
-#: skycultures/western/star_names.fab:107
-msgid "Thiba"
-msgstr ""
-
-#: skycultures/western/star_names.fab:108
-msgid "Aulad Althiba"
-msgstr ""
-
-#: skycultures/western/star_names.fab:110
-msgid "Aulad Alnathlat"
-msgstr ""
-
-#: skycultures/western/star_names.fab:115
-msgid "Sertan"
-msgstr ""
-
-#: skycultures/western/star_names.fab:119
-msgid "Al Tarf"
-msgstr ""
-
-#: skycultures/western/star_names.fab:120
-msgid "Altarf"
-msgstr ""
-
-#: skycultures/western/star_names.fab:122
-msgid "Almalaf"
-msgstr ""
-
-#: skycultures/western/star_names.fab:123
-msgid "Zubanah"
-msgstr ""
-
-#: skycultures/western/star_names.fab:124
-msgid "Piautos"
-msgstr ""
-
-#: skycultures/western/star_names.fab:125
-msgid "Nahn"
-msgstr ""
-
-#: skycultures/western/star_names.fab:129
-msgid "La Superba"
-msgstr ""
-
-#: skycultures/western/star_names.fab:132
-msgid "Canicula"
-msgstr ""
-
-#: skycultures/western/star_names.fab:133
-msgid "Aschere"
-msgstr ""
-
-#: skycultures/western/star_names.fab:136
-msgid "Mirza"
-msgstr ""
-
-#: skycultures/western/star_names.fab:137
-#: skycultures/western/star_names.fab:143
-msgid "Isis"
-msgstr ""
-
-#: skycultures/western/star_names.fab:139
-msgid "Alwazn"
-msgstr ""
-
-#: skycultures/western/star_names.fab:144
-msgid "Udra"
-msgstr ""
-
-#: skycultures/western/star_names.fab:145
-msgid "Al Zara"
-msgstr ""
-
-#: skycultures/western/star_names.fab:148
-msgid "Elgomaisa"
-msgstr ""
-
-#: skycultures/western/star_names.fab:149
-msgid "Antecanis"
-msgstr ""
-
-#: skycultures/western/star_names.fab:151
-msgid "Algomeyla"
-msgstr ""
-
-#: skycultures/western/star_names.fab:152
-msgid "Gomelza"
-msgstr ""
-
-#: skycultures/western/star_names.fab:155
-msgid "Prima Giedi"
-msgstr ""
-
-#: skycultures/western/star_names.fab:157
-msgid "Secunda Giedi"
-msgstr ""
-
-#: skycultures/western/star_names.fab:159
-msgid "Dabih Major"
-msgstr ""
-
-#: skycultures/western/star_names.fab:160
-msgid "Dabih Minor"
-msgstr ""
-
-#: skycultures/western/star_names.fab:163
-msgid "Al Shat"
-msgstr ""
-
-#: skycultures/western/star_names.fab:164
-msgid "Alshat"
-msgstr ""
-
-#: skycultures/western/star_names.fab:167
-msgid "Suhel"
-msgstr ""
-
-#: skycultures/western/star_names.fab:171
-msgid "Turais"
-msgstr ""
-
-#: skycultures/western/star_names.fab:172
-msgid "Scutulum"
-msgstr ""
-
-#: skycultures/western/star_names.fab:173
-msgid "Innes' Star"
-msgstr ""
-
-#: skycultures/western/star_names.fab:175
-msgid "Shedar"
-msgstr ""
-
-#: skycultures/western/star_names.fab:179
-msgid "Ksora"
-msgstr ""
-
-#: skycultures/western/star_names.fab:180
-msgid "Achird"
-msgstr ""
-
-#: skycultures/western/star_names.fab:181
-msgid "Segin"
-msgstr ""
-
-#: skycultures/western/star_names.fab:182
-#: skycultures/western/star_names.fab:184
-msgid "Marfak"
-msgstr ""
-
-#: skycultures/western/star_names.fab:183
-msgid "Marfak-East"
-msgstr ""
-
-#: skycultures/western/star_names.fab:185
-msgid "Marfak-West"
-msgstr ""
-
-#: skycultures/western/star_names.fab:186
-msgid "Al Marfak"
-msgstr ""
-
-#: skycultures/western/star_names.fab:187
-msgid "Navi"
-msgstr ""
-
-#: skycultures/western/star_names.fab:189
-msgid "Rigil Kentaurus"
-msgstr ""
-
-#: skycultures/western/star_names.fab:190
-msgid "Toliman"
-msgstr ""
-
-#: skycultures/western/star_names.fab:191
-msgid "Bungula"
-msgstr ""
-
-#: skycultures/western/star_names.fab:193
-msgid "Proxima Centauri"
-msgstr ""
-
-#: skycultures/western/star_names.fab:195
-msgid "Agena"
-msgstr ""
-
-#: skycultures/western/star_names.fab:196
-msgid "Muhlifain"
-msgstr ""
-
-#: skycultures/western/star_names.fab:198
-msgid "Baten Kentaurus"
-msgstr ""
-
-#: skycultures/western/star_names.fab:200
-msgid "Przybylski's Star"
-msgstr ""
-
-#: skycultures/western/star_names.fab:206
-msgid "Erakis"
-msgstr ""
-
-#: skycultures/western/star_names.fab:208
-msgid "Al Kurhah"
-msgstr ""
-
-#: skycultures/western/star_names.fab:209
-msgid "Al Kalb al Rai"
-msgstr ""
-
-#: skycultures/western/star_names.fab:210
-msgid "Kalbalrai"
-msgstr ""
-
-#: skycultures/western/star_names.fab:211
-msgid "Castula"
-msgstr ""
-
-#: skycultures/western/star_names.fab:213
-msgid "Kabalfird"
-msgstr ""
-
-#: skycultures/western/star_names.fab:214
-msgid "Al Kidr"
-msgstr ""
-
-#: skycultures/western/star_names.fab:215
-msgid "Al Aghnam I"
-msgstr ""
-
-#: skycultures/western/star_names.fab:216
-msgid "Al Aghnam II"
-msgstr ""
-
-#: skycultures/western/star_names.fab:220
-#: skycultures/western/star_names.fab:230
-msgid "Deneb Kaitos"
-msgstr ""
-
-#: skycultures/western/star_names.fab:223
-msgid "Kaffaljidhma"
-msgstr ""
-
-#: skycultures/western/star_names.fab:224
-msgid "Al Kaff al Jidhmah"
-msgstr ""
-
-#: skycultures/western/star_names.fab:225
-msgid "Kafalgidma"
-msgstr ""
-
-#: skycultures/western/star_names.fab:226
-msgid "Dheneb"
-msgstr ""
-
-#: skycultures/western/star_names.fab:227
-msgid "Deneb Algenubi"
-msgstr ""
-
-#: skycultures/western/star_names.fab:228
-msgid "Deneb Kaitos Shemali"
-msgstr ""
-
-#: skycultures/western/star_names.fab:229
-msgid "Schemali"
-msgstr ""
-
-#: skycultures/western/star_names.fab:232
-msgid "Menkab"
-msgstr ""
-
-#: skycultures/western/star_names.fab:233
-msgid "Al Kaff al Jidhmah III"
-msgstr ""
-
-#: skycultures/western/star_names.fab:234
-msgid "Sadr al Kaitos III"
-msgstr ""
-
-#: skycultures/western/star_names.fab:235
-msgid "Al Naymat I"
-msgstr ""
-
-#: skycultures/western/star_names.fab:236
-msgid "Al Kaff al Jidhmah IV"
-msgstr ""
-
-#: skycultures/western/star_names.fab:237
-msgid "Al Kaff al Jidhmah I"
-msgstr ""
-
-#: skycultures/western/star_names.fab:238
-msgid "Al Kaff al Jidhmah II"
-msgstr ""
-
-#: skycultures/western/star_names.fab:239
-msgid "Sadr al Kaitos IV"
-msgstr ""
-
-#: skycultures/western/star_names.fab:240
-msgid "Sadr al Kaitos I"
-msgstr ""
-
-#: skycultures/western/star_names.fab:241
-msgid "Sadr al Kaitos II"
-msgstr ""
-
-#: skycultures/western/star_names.fab:242
-msgid "Al Naymat II"
-msgstr ""
-
-#: skycultures/western/star_names.fab:243
-msgid "Al Naymat III"
-msgstr ""
-
-#: skycultures/western/star_names.fab:244
-msgid "Alnitham I"
-msgstr ""
-
-#: skycultures/western/star_names.fab:245
-msgid "Alnitham II"
-msgstr ""
-
-#: skycultures/western/star_names.fab:246
-msgid "Alnitham III"
-msgstr ""
-
-#: skycultures/western/star_names.fab:247
-msgid "Alnitham IV"
-msgstr ""
-
-#: skycultures/western/star_names.fab:251
-msgid "Kurud I"
-msgstr ""
-
-#: skycultures/western/star_names.fab:252
-msgid "Kurud II"
-msgstr ""
-
-#: skycultures/western/star_names.fab:254
-msgid "Polaris Galacticum Borealis"
-msgstr ""
-
-#: skycultures/western/star_names.fab:255
-msgid "Diadem"
-msgstr ""
-
-#: skycultures/western/star_names.fab:256
-msgid "Kissin"
-msgstr ""
-
-#: skycultures/western/star_names.fab:257
-msgid "Al Dafirah"
-msgstr ""
-
-#: skycultures/western/star_names.fab:259
-msgid "Alfecca Meridiana"
-msgstr ""
-
-#: skycultures/western/star_names.fab:261
-msgid "Alphecca"
-msgstr ""
-
-#: skycultures/western/star_names.fab:262
-=======
 #: skycultures/western/star_names.fab:68
 msgid "Alhajoth"
 msgstr ""
@@ -19782,341 +12299,10 @@
 msgstr ""
 
 #: skycultures/western/star_names.fab:267
->>>>>>> c5e0c720
 #: skycultures/western_rey/star_names.fab:17
 msgid "Gemma"
 msgstr ""
 
-<<<<<<< HEAD
-#: skycultures/western/star_names.fab:264
-msgid "Gnosia"
-msgstr ""
-
-#: skycultures/western/star_names.fab:265
-msgid "Ashtaroth"
-msgstr ""
-
-#: skycultures/western/star_names.fab:267
-msgid "Variabilis Coronae"
-msgstr ""
-
-#: skycultures/western/star_names.fab:268
-msgid "Blaze Star"
-msgstr ""
-
-#: skycultures/western/star_names.fab:271
-msgid "Al Chiba"
-msgstr ""
-
-#: skycultures/western/star_names.fab:273
-msgid "Gienah Corvi"
-msgstr ""
-
-#: skycultures/western/star_names.fab:274
-msgid "Gienah Ghurab"
-msgstr ""
-
-#: skycultures/western/star_names.fab:276
-msgid "Kraz"
-msgstr ""
-
-#: skycultures/western/star_names.fab:277
-msgid "Minkar"
-msgstr ""
-
-#: skycultures/western/star_names.fab:280
-msgid "Al Sharasif"
-msgstr ""
-
-#: skycultures/western/star_names.fab:281
-msgid "Al Sharasif II"
-msgstr ""
-
-#: skycultures/western/star_names.fab:285
-msgid "Becrux"
-msgstr ""
-
-#: skycultures/western/star_names.fab:289
-msgid "Arided"
-msgstr ""
-
-#: skycultures/western/star_names.fab:290
-msgid "Aridif"
-msgstr ""
-
-#: skycultures/western/star_names.fab:291
-msgid "Arrioph"
-msgstr ""
-
-#: skycultures/western/star_names.fab:294
-msgid "Gienah Cygni"
-msgstr ""
-
-#: skycultures/western/star_names.fab:295
-msgid "Al Janah"
-msgstr ""
-
-#: skycultures/western/star_names.fab:297
-msgid "Azelfage"
-msgstr ""
-
-#: skycultures/western/star_names.fab:298
-msgid "Ruchba"
-msgstr ""
-
-#: skycultures/western/star_names.fab:299
-msgid "Rucba"
-msgstr ""
-
-#: skycultures/western/star_names.fab:300
-msgid "Bessel's Star"
-msgstr ""
-
-#: skycultures/western/star_names.fab:301
-msgid "Piazzi's Flying Star"
-msgstr ""
-
-#: skycultures/western/star_names.fab:303
-msgid "Campbell’s Hydrogen Star"
-msgstr ""
-
-#: skycultures/western/star_names.fab:304
-msgid "Revenant of the Swan"
-msgstr ""
-
-#: skycultures/western/star_names.fab:305
-msgid "Fawaris II"
-msgstr ""
-
-#: skycultures/western/star_names.fab:306
-msgid "Fawaris III"
-msgstr ""
-
-#: skycultures/western/star_names.fab:307
-msgid "Fawaris I"
-msgstr ""
-
-#: skycultures/western/star_names.fab:310
-msgid "Svalocin"
-msgstr ""
-
-#: skycultures/western/star_names.fab:312
-msgid "Venator"
-msgstr ""
-
-#: skycultures/western/star_names.fab:314
-msgid "Deneb Dulfim"
-msgstr ""
-
-#: skycultures/western/star_names.fab:315
-msgid "Al Salib"
-msgstr ""
-
-#: skycultures/western/star_names.fab:316
-msgid "Al Ukud"
-msgstr ""
-
-#: skycultures/western/star_names.fab:319
-msgid "Adib"
-msgstr ""
-
-#: skycultures/western/star_names.fab:320
-msgid "Al Tinnin"
-msgstr ""
-
-#: skycultures/western/star_names.fab:322
-msgid "Alwaid"
-msgstr ""
-
-#: skycultures/western/star_names.fab:323
-msgid "Eltanin"
-msgstr ""
-
-#: skycultures/western/star_names.fab:325
-msgid "Taurt"
-msgstr ""
-
-#: skycultures/western/star_names.fab:327
-msgid "Al Tais"
-msgstr ""
-
-#: skycultures/western/star_names.fab:330
-msgid "Giansar"
-msgstr ""
-
-#: skycultures/western/star_names.fab:331
-msgid "Nodus Secundus"
-msgstr ""
-
-#: skycultures/western/star_names.fab:333
-msgid "Arrakis"
-msgstr ""
-
-#: skycultures/western/star_names.fab:334
-msgid "Errakis"
-msgstr ""
-
-#: skycultures/western/star_names.fab:336
-msgid "Kuma"
-msgstr ""
-
-#: skycultures/western/star_names.fab:337
-msgid "Tyl"
-msgstr ""
-
-#: skycultures/western/star_names.fab:338
-msgid "Alsafi"
-msgstr ""
-
-#: skycultures/western/star_names.fab:339
-msgid "Dziban I"
-msgstr ""
-
-#: skycultures/western/star_names.fab:340
-#: skycultures/western/star_names.fab:343
-msgid "Dsiban"
-msgstr ""
-
-#: skycultures/western/star_names.fab:341
-msgid "Dziban"
-msgstr ""
-
-#: skycultures/western/star_names.fab:342
-msgid "Dziban II"
-msgstr ""
-
-#: skycultures/western/star_names.fab:344
-msgid "Al Dhih"
-msgstr ""
-
-#: skycultures/western/star_names.fab:345
-msgid "Adfar Aldib II"
-msgstr ""
-
-#: skycultures/western/star_names.fab:347
-msgid "Al Dhibain Posterior"
-msgstr ""
-
-#: skycultures/western/star_names.fab:348
-msgid "Aldhibah"
-msgstr ""
-
-#: skycultures/western/star_names.fab:349
-msgid "Dhibah"
-msgstr ""
-
-#: skycultures/western/star_names.fab:350
-msgid "Al Dhibain Prior"
-msgstr ""
-
-#: skycultures/western/star_names.fab:351
-msgid "Dhibain"
-msgstr ""
-
-#: skycultures/western/star_names.fab:352
-msgid "Adfar Aldib I"
-msgstr ""
-
-#: skycultures/western/star_names.fab:353
-msgid "Tais I"
-msgstr ""
-
-#: skycultures/western/star_names.fab:354
-msgid "Tais II"
-msgstr ""
-
-#: skycultures/western/star_names.fab:355
-msgid "Athafi II"
-msgstr ""
-
-#: skycultures/western/star_names.fab:356
-msgid "Athafi I"
-msgstr ""
-
-#: skycultures/western/star_names.fab:357
-msgid "Aldhiba"
-msgstr ""
-
-#: skycultures/western/star_names.fab:358
-msgid "Alahakan"
-msgstr ""
-
-#: skycultures/western/star_names.fab:364
-msgid "Dhalim"
-msgstr ""
-
-#: skycultures/western/star_names.fab:369
-#: skycultures/western/star_names.fab:390
-msgid "Dalim"
-msgstr ""
-
-#: skycultures/western/star_names.fab:372
-#: skycultures/western/star_names.fab:374
-msgid "Theemin"
-msgstr ""
-
-#: skycultures/western/star_names.fab:373
-msgid "Theemim"
-msgstr ""
-
-#: skycultures/western/star_names.fab:375
-msgid "Beemim II"
-msgstr ""
-
-#: skycultures/western/star_names.fab:376
-msgid "Angetenar"
-msgstr ""
-
-#: skycultures/western/star_names.fab:377
-msgid "Anchat"
-msgstr ""
-
-#: skycultures/western/star_names.fab:378
-msgid "Beemim"
-msgstr ""
-
-#: skycultures/western/star_names.fab:379
-msgid "Beemim III"
-msgstr ""
-
-#: skycultures/western/star_names.fab:381
-msgid "Rana"
-msgstr ""
-
-#: skycultures/western/star_names.fab:382
-msgid "Sceptrum"
-msgstr ""
-
-#: skycultures/western/star_names.fab:383
-msgid "Kursi al Jauzah II"
-msgstr ""
-
-#: skycultures/western/star_names.fab:384
-msgid "Aludhi I"
-msgstr ""
-
-#: skycultures/western/star_names.fab:385
-msgid "Aludhi II"
-msgstr ""
-
-#: skycultures/western/star_names.fab:386
-msgid "Aludhi III"
-msgstr ""
-
-#: skycultures/western/star_names.fab:387
-msgid "Beemim I"
-msgstr ""
-
-#: skycultures/western/star_names.fab:388
-msgid "Kursi al Jauzah I"
-msgstr ""
-
-#: skycultures/western/star_names.fab:391
-msgid "Fornacis"
-msgstr ""
-
-#: skycultures/western/star_names.fab:393
-=======
 #: skycultures/western/star_names.fab:269
 msgid "Gnosia"
 msgstr ""
@@ -20458,303 +12644,19 @@
 msgstr ""
 
 #: skycultures/western/star_names.fab:402
->>>>>>> c5e0c720
 #: skycultures/western_rey/star_names.fab:29
 msgid "Castor"
 msgstr ""
 
-<<<<<<< HEAD
-#: skycultures/western/star_names.fab:394
-msgid "Apollo"
-msgstr ""
-
-#: skycultures/western/star_names.fab:395
-=======
 #: skycultures/western/star_names.fab:403
 msgid "Apollo"
 msgstr ""
 
 #: skycultures/western/star_names.fab:404
->>>>>>> c5e0c720
 #: skycultures/western_rey/star_names.fab:30
 msgid "Pollux"
 msgstr ""
 
-<<<<<<< HEAD
-#: skycultures/western/star_names.fab:398
-msgid "Almeisan"
-msgstr ""
-
-#: skycultures/western/star_names.fab:401
-msgid "Melucta"
-msgstr ""
-
-#: skycultures/western/star_names.fab:402
-msgid "Meboula"
-msgstr ""
-
-#: skycultures/western/star_names.fab:405
-msgid "Tejat Prior"
-msgstr ""
-
-#: skycultures/western/star_names.fab:406
-msgid "Praepes"
-msgstr ""
-
-#: skycultures/western/star_names.fab:408
-msgid "Tejat Posterior"
-msgstr ""
-
-#: skycultures/western/star_names.fab:409
-msgid "Calx"
-msgstr ""
-
-#: skycultures/western/star_names.fab:410
-msgid "Al Zirr"
-msgstr ""
-
-#: skycultures/western/star_names.fab:411
-msgid "Alzirr"
-msgstr ""
-
-#: skycultures/western/star_names.fab:412
-msgid "Nucatai"
-msgstr ""
-
-#: skycultures/western/star_names.fab:415
-msgid "Al Na'ir"
-msgstr ""
-
-#: skycultures/western/star_names.fab:416
-msgid "Al Dhanab"
-msgstr ""
-
-#: skycultures/western/star_names.fab:417
-msgid "Deneb Hut"
-msgstr ""
-
-#: skycultures/western/star_names.fab:418
-msgid "Deneb Alnahr"
-msgstr ""
-
-#: skycultures/western/star_names.fab:421
-msgid "Ras Algethi"
-msgstr ""
-
-#: skycultures/western/star_names.fab:423
-msgid "Rutilicus"
-msgstr ""
-
-#: skycultures/western/star_names.fab:427
-msgid "Masym"
-msgstr ""
-
-#: skycultures/western/star_names.fab:429
-msgid "Sarin"
-msgstr ""
-
-#: skycultures/western/star_names.fab:431
-msgid "Nasak Shamiya III"
-msgstr ""
-
-#: skycultures/western/star_names.fab:434
-msgid "Kalbelaphard"
-msgstr ""
-
-#: skycultures/western/star_names.fab:435
-msgid "Cor Hydrae"
-msgstr ""
-
-#: skycultures/western/star_names.fab:436
-msgid "Ukdah III"
-msgstr ""
-
-#: skycultures/western/star_names.fab:437
-msgid "Minazal I"
-msgstr ""
-
-#: skycultures/western/star_names.fab:438
-msgid "Minazal III"
-msgstr ""
-
-#: skycultures/western/star_names.fab:439
-msgid "Minazal V"
-msgstr ""
-
-#: skycultures/western/star_names.fab:440
-msgid "Minazal II"
-msgstr ""
-
-#: skycultures/western/star_names.fab:441
-msgid "Ukdah IV"
-msgstr ""
-
-#: skycultures/western/star_names.fab:442
-msgid "Al Sharasif I"
-msgstr ""
-
-#: skycultures/western/star_names.fab:443
-msgid "Minazal IV"
-msgstr ""
-
-#: skycultures/western/star_names.fab:444
-msgid "Minkalshuja"
-msgstr ""
-
-#: skycultures/western/star_names.fab:445
-msgid "Al Minliar al Shuja"
-msgstr ""
-
-#: skycultures/western/star_names.fab:446
-msgid "Minchir"
-msgstr ""
-
-#: skycultures/western/star_names.fab:447
-msgid "Ukdah I"
-msgstr ""
-
-#: skycultures/western/star_names.fab:448
-msgid "Ukdah II"
-msgstr ""
-
-#: skycultures/western/star_names.fab:450
-msgid "Persian"
-msgstr ""
-
-#: skycultures/western/star_names.fab:455
-msgid "Cor Leonis"
-msgstr ""
-
-#: skycultures/western/star_names.fab:456
-msgid "Rex"
-msgstr ""
-
-#: skycultures/western/star_names.fab:457
-msgid "Kabeleced"
-msgstr ""
-
-#: skycultures/western/star_names.fab:459
-msgid "Deneb Aleet"
-msgstr ""
-
-#: skycultures/western/star_names.fab:462
-msgid "Duhr"
-msgstr ""
-
-#: skycultures/western/star_names.fab:463
-msgid "Zubra"
-msgstr ""
-
-#: skycultures/western/star_names.fab:466
-msgid "Al Haratan"
-msgstr ""
-
-#: skycultures/western/star_names.fab:467
-msgid "Coxa"
-msgstr ""
-
-#: skycultures/western/star_names.fab:470
-msgid "Alshemali"
-msgstr ""
-
-#: skycultures/western/star_names.fab:471
-msgid "Ras Elased Borealis"
-msgstr ""
-
-#: skycultures/western/star_names.fab:473
-msgid "Algenubi"
-msgstr ""
-
-#: skycultures/western/star_names.fab:474
-msgid "Ras Elased Australis"
-msgstr ""
-
-#: skycultures/western/star_names.fab:475
-msgid "Al Minlear al Asad"
-msgstr ""
-
-#: skycultures/western/star_names.fab:476
-msgid "Minkarasad"
-msgstr ""
-
-#: skycultures/western/star_names.fab:477
-msgid "Zubrah"
-msgstr ""
-
-#: skycultures/western/star_names.fab:478
-msgid "Al Jabhah"
-msgstr ""
-
-#: skycultures/western/star_names.fab:480
-msgid "Praecipua"
-msgstr ""
-
-#: skycultures/western/star_names.fab:484
-msgid "Hind's Crimson Star"
-msgstr ""
-
-#: skycultures/western/star_names.fab:485
-msgid "Kursi al Jabbar"
-msgstr ""
-
-#: skycultures/western/star_names.fab:486
-msgid "Arsh al Jauzah"
-msgstr ""
-
-#: skycultures/western/star_names.fab:488
-msgid "Zubenelgenubi I"
-msgstr ""
-
-#: skycultures/western/star_names.fab:490
-msgid "Zubenelgenubi II"
-msgstr ""
-
-#: skycultures/western/star_names.fab:493
-msgid "Brachium"
-msgstr ""
-
-#: skycultures/western/star_names.fab:494
-msgid "Zuben Acrabi"
-msgstr ""
-
-#: skycultures/western/star_names.fab:495
-msgid "Cornu"
-msgstr ""
-
-#: skycultures/western/star_names.fab:496
-msgid "Zuben Elakribi"
-msgstr ""
-
-#: skycultures/western/star_names.fab:497
-msgid "Zuben Elakrab"
-msgstr ""
-
-#: skycultures/western/star_names.fab:498
-msgid "Zuben Hakraki"
-msgstr ""
-
-#: skycultures/western/star_names.fab:499
-msgid "Zuben Hakrabi"
-msgstr ""
-
-#: skycultures/western/star_names.fab:501
-msgid "Alsciaukat"
-msgstr ""
-
-#: skycultures/western/star_names.fab:502
-msgid "Mabsuthat"
-msgstr ""
-
-#: skycultures/western/star_names.fab:503
-msgid "Shaukah"
-msgstr ""
-
-#: skycultures/western/star_names.fab:504
-msgid "Dolones X"
-msgstr ""
-
-#: skycultures/western/star_names.fab:506
-=======
 #: skycultures/western/star_names.fab:407
 msgid "Almeisan"
 msgstr ""
@@ -21036,548 +12938,10 @@
 msgstr ""
 
 #: skycultures/western/star_names.fab:517
->>>>>>> c5e0c720
 #: skycultures/western_rey/star_names.fab:21
 msgid "Vega"
 msgstr ""
 
-<<<<<<< HEAD
-#: skycultures/western/star_names.fab:507
-msgid "Fidis"
-msgstr ""
-
-#: skycultures/western/star_names.fab:510
-msgid "Jugum"
-msgstr ""
-
-#: skycultures/western/star_names.fab:511
-msgid "Aladfar"
-msgstr ""
-
-#: skycultures/western/star_names.fab:512
-msgid "Al Athfar"
-msgstr ""
-
-#: skycultures/western/star_names.fab:513
-msgid "Alathfar"
-msgstr ""
-
-#: skycultures/western/star_names.fab:514
-msgid "Athfar"
-msgstr ""
-
-#: skycultures/western/star_names.fab:515
-msgid "Double Double I"
-msgstr ""
-
-#: skycultures/western/star_names.fab:516
-msgid "Double Double II"
-msgstr ""
-
-#: skycultures/western/star_names.fab:517
-msgid "Nasr Alwaki I"
-msgstr ""
-
-#: skycultures/western/star_names.fab:518
-msgid "Nasr Alwaki II"
-msgstr ""
-
-#: skycultures/western/star_names.fab:520
-msgid "Plaskett's Star"
-msgstr ""
-
-#: skycultures/western/star_names.fab:523
-msgid "Polaris Australis"
-msgstr ""
-
-#: skycultures/western/star_names.fab:528
-msgid "Yad"
-msgstr ""
-
-#: skycultures/western/star_names.fab:532
-msgid "Muliphen"
-msgstr ""
-
-#: skycultures/western/star_names.fab:534
-msgid "Saik"
-msgstr ""
-
-#: skycultures/western/star_names.fab:535
-msgid "Garafsa"
-msgstr ""
-
-#: skycultures/western/star_names.fab:536
-msgid "Aggia"
-msgstr ""
-
-#: skycultures/western/star_names.fab:539
-msgid "Al Mankib"
-msgstr ""
-
-#: skycultures/western/star_names.fab:541
-msgid "Algebar"
-msgstr ""
-
-#: skycultures/western/star_names.fab:548
-#: skycultures/western/star_names.fab:565
-msgid "Heka"
-msgstr ""
-
-#: skycultures/western/star_names.fab:549
-msgid "Hatysa"
-msgstr ""
-
-#: skycultures/western/star_names.fab:550
-msgid "Thabit"
-msgstr ""
-
-#: skycultures/western/star_names.fab:551
-msgid "Tabit"
-msgstr ""
-
-#: skycultures/western/star_names.fab:552
-msgid "Mizan Batil I"
-msgstr ""
-
-#: skycultures/western/star_names.fab:553
-msgid "Mizan Batil III"
-msgstr ""
-
-#: skycultures/western/star_names.fab:554
-msgid "Manica"
-msgstr ""
-
-#: skycultures/western/star_names.fab:555
-msgid "Saif al Jabbar"
-msgstr ""
-
-#: skycultures/western/star_names.fab:556
-msgid "Trapezium"
-msgstr ""
-
-#: skycultures/western/star_names.fab:557
-msgid "Mizan Batil II"
-msgstr ""
-
-#: skycultures/western/star_names.fab:558
-msgid "Al Kumm I"
-msgstr ""
-
-#: skycultures/western/star_names.fab:559
-msgid "Al Kumm II"
-msgstr ""
-
-#: skycultures/western/star_names.fab:560
-msgid "Al Taj IV"
-msgstr ""
-
-#: skycultures/western/star_names.fab:561
-msgid "Al Taj I"
-msgstr ""
-
-#: skycultures/western/star_names.fab:562
-msgid "Al Taj II"
-msgstr ""
-
-#: skycultures/western/star_names.fab:563
-msgid "Al Taj III"
-msgstr ""
-
-#: skycultures/western/star_names.fab:564
-msgid "Al Taj V"
-msgstr ""
-
-#: skycultures/western/star_names.fab:570
-msgid "Yed Alpheras"
-msgstr ""
-
-#: skycultures/western/star_names.fab:572
-msgid "Seat Alpheras"
-msgstr ""
-
-#: skycultures/western/star_names.fab:575
-msgid "Os Pegasi"
-msgstr ""
-
-#: skycultures/western/star_names.fab:576
-msgid "Fom"
-msgstr ""
-
-#: skycultures/western/star_names.fab:577
-msgid "Homam"
-msgstr ""
-
-#: skycultures/western/star_names.fab:581
-msgid "Sa'd al Bari'"
-msgstr ""
-
-#: skycultures/western/star_names.fab:582
-msgid "Al Karab"
-msgstr ""
-
-#: skycultures/western/star_names.fab:583
-msgid "Salma"
-msgstr ""
-
-#: skycultures/western/star_names.fab:585
-msgid "Sadalnazi"
-msgstr ""
-
-#: skycultures/western/star_names.fab:586
-msgid "Fum al Faras"
-msgstr ""
-
-#: skycultures/western/star_names.fab:587
-msgid "Suudalnujum"
-msgstr ""
-
-#: skycultures/western/star_names.fab:588
-msgid "Sadalmatar"
-msgstr ""
-
-#: skycultures/western/star_names.fab:590
-msgid "Mirfak"
-msgstr ""
-
-#: skycultures/western/star_names.fab:593
-msgid "Gorgonea Prima"
-msgstr ""
-
-#: skycultures/western/star_names.fab:594
-msgid "Gorgona"
-msgstr ""
-
-#: skycultures/western/star_names.fab:597
-msgid "Ati"
-msgstr ""
-
-#: skycultures/western/star_names.fab:598
-msgid "Alatik"
-msgstr ""
-
-#: skycultures/western/star_names.fab:600
-msgid "Gorgonea Secunda"
-msgstr ""
-
-#: skycultures/western/star_names.fab:601
-msgid "Gorgonea Tertia"
-msgstr ""
-
-#: skycultures/western/star_names.fab:602
-msgid "Gorgonea Quarta"
-msgstr ""
-
-#: skycultures/western/star_names.fab:603
-msgid "Miram"
-msgstr ""
-
-#: skycultures/western/star_names.fab:604
-msgid "Misam"
-msgstr ""
-
-#: skycultures/western/star_names.fab:605
-msgid "Misam al Thurayya I"
-msgstr ""
-
-#: skycultures/western/star_names.fab:608
-msgid "Nair al Zaurak"
-msgstr ""
-
-#: skycultures/western/star_names.fab:609
-msgid "Alrial III"
-msgstr ""
-
-#: skycultures/western/star_names.fab:610
-msgid "Alrial V"
-msgstr ""
-
-#: skycultures/western/star_names.fab:611
-msgid "Alrial I"
-msgstr ""
-
-#: skycultures/western/star_names.fab:612
-msgid "Alrial II"
-msgstr ""
-
-#: skycultures/western/star_names.fab:613
-msgid "Alrial IV"
-msgstr ""
-
-#: skycultures/western/star_names.fab:618
-msgid "Al Rescha"
-msgstr ""
-
-#: skycultures/western/star_names.fab:619
-msgid "Alrischa"
-msgstr ""
-
-#: skycultures/western/star_names.fab:620
-msgid "van Maanen's Star"
-msgstr ""
-
-#: skycultures/western/star_names.fab:621
-msgid "van Maanen 2"
-msgstr ""
-
-#: skycultures/western/star_names.fab:622
-msgid "Torcularis Septentrionalis"
-msgstr ""
-
-#: skycultures/western/star_names.fab:623
-msgid "Torcular"
-msgstr ""
-
-#: skycultures/western/star_names.fab:624
-msgid "Kullat Nunu"
-msgstr ""
-
-#: skycultures/western/star_names.fab:625
-msgid "Fum al Samakah"
-msgstr ""
-
-#: skycultures/western/star_names.fab:626
-msgid "Kuton I"
-msgstr ""
-
-#: skycultures/western/star_names.fab:627
-msgid "Kuton II"
-msgstr ""
-
-#: skycultures/western/star_names.fab:628
-msgid "Kuton III"
-msgstr ""
-
-#: skycultures/western/star_names.fab:631
-msgid "Thalim"
-msgstr ""
-
-#: skycultures/western/star_names.fab:632
-msgid "Os Piscis Meridiani"
-msgstr ""
-
-#: skycultures/western/star_names.fab:633
-msgid "Os Piscis Notii"
-msgstr ""
-
-#: skycultures/western/star_names.fab:634
-msgid "Fum al Hui"
-msgstr ""
-
-#: skycultures/western/star_names.fab:637
-msgid "Suhail Hadar"
-msgstr ""
-
-#: skycultures/western/star_names.fab:638
-msgid "Tureis"
-msgstr ""
-
-#: skycultures/western/star_names.fab:640
-msgid "Asmidiske"
-msgstr ""
-
-#: skycultures/western/star_names.fab:645
-msgid "Alrami"
-msgstr ""
-
-#: skycultures/western/star_names.fab:646
-msgid "Arkab Prior"
-msgstr ""
-
-#: skycultures/western/star_names.fab:648
-msgid "Arkab Posterior"
-msgstr ""
-
-#: skycultures/western/star_names.fab:650
-msgid "Nushaba"
-msgstr ""
-
-#: skycultures/western/star_names.fab:651
-msgid "Al Nasl"
-msgstr ""
-
-#: skycultures/western/star_names.fab:652
-msgid "Nash"
-msgstr ""
-
-#: skycultures/western/star_names.fab:654
-msgid "Kaus Meridionalis"
-msgstr ""
-
-#: skycultures/western/star_names.fab:658
-#: skycultures/western/star_names.fab:662
-msgid "Al Thalimain"
-msgstr ""
-
-#: skycultures/western/star_names.fab:660
-msgid "Sadira"
-msgstr ""
-
-#: skycultures/western/star_names.fab:661
-msgid "Polis"
-msgstr ""
-
-#: skycultures/western/star_names.fab:663
-msgid "Alnam"
-msgstr ""
-
-#: skycultures/western/star_names.fab:664
-msgid "Albaldah"
-msgstr ""
-
-#: skycultures/western/star_names.fab:665
-msgid "Al Baldah"
-msgstr ""
-
-#: skycultures/western/star_names.fab:666
-msgid "Terebellum I"
-msgstr ""
-
-#: skycultures/western/star_names.fab:667
-msgid "Terebellum II"
-msgstr ""
-
-#: skycultures/western/star_names.fab:668
-msgid "Terebellum III"
-msgstr ""
-
-#: skycultures/western/star_names.fab:669
-msgid "Terebellum IV"
-msgstr ""
-
-#: skycultures/western/star_names.fab:670
-msgid "Hamalwarid"
-msgstr ""
-
-#: skycultures/western/star_names.fab:671
-msgid "Ain al Rami I"
-msgstr ""
-
-#: skycultures/western/star_names.fab:672
-msgid "Ain al Rami II"
-msgstr ""
-
-#: skycultures/western/star_names.fab:673
-msgid "Namalsadirah II"
-msgstr ""
-
-#: skycultures/western/star_names.fab:674
-msgid "Namalsadirah I"
-msgstr ""
-
-#: skycultures/western/star_names.fab:675
-msgid "Namalsadirah III"
-msgstr ""
-
-#: skycultures/western/star_names.fab:676
-msgid "Namalsadirah IV"
-msgstr ""
-
-#: skycultures/western/star_names.fab:677
-msgid "Al Kiladah"
-msgstr ""
-
-#: skycultures/western/star_names.fab:680
-msgid "Cor Scorpii"
-msgstr ""
-
-#: skycultures/western/star_names.fab:681
-msgid "Vespertilio"
-msgstr ""
-
-#: skycultures/western/star_names.fab:682
-msgid "Kalb al Akrab"
-msgstr ""
-
-#: skycultures/western/star_names.fab:684
-msgid "Graffias"
-msgstr ""
-
-#: skycultures/western/star_names.fab:686
-msgid "Iclarkrau"
-msgstr ""
-
-#: skycultures/western/star_names.fab:687
-msgid "Sargas"
-msgstr ""
-
-#: skycultures/western/star_names.fab:690
-msgid "Alniyat"
-msgstr ""
-
-#: skycultures/western/star_names.fab:691
-msgid "Alniyat I"
-msgstr ""
-
-#: skycultures/western/star_names.fab:693
-msgid "Alniyat II"
-msgstr ""
-
-#: skycultures/western/star_names.fab:696
-msgid "Jabbah"
-msgstr ""
-
-#: skycultures/western/star_names.fab:697
-msgid "Grafias"
-msgstr ""
-
-#: skycultures/western/star_names.fab:698
-msgid "Grassias"
-msgstr ""
-
-#: skycultures/western/star_names.fab:700
-msgid "Vanant"
-msgstr ""
-
-#: skycultures/western/star_names.fab:701
-msgid "Mula"
-msgstr ""
-
-#: skycultures/western/star_names.fab:702
-msgid "Tali al Shaulah I"
-msgstr ""
-
-#: skycultures/western/star_names.fab:703
-msgid "Tali al Shaulah II"
-msgstr ""
-
-#: skycultures/western/star_names.fab:704
-msgid "Nur"
-msgstr ""
-
-#: skycultures/western/star_names.fab:705
-msgid "Iolil"
-msgstr ""
-
-#: skycultures/western/star_names.fab:706
-msgid "Jabhat Acrabi I"
-msgstr ""
-
-#: skycultures/western/star_names.fab:707
-msgid "Jabhat Acrabi II"
-msgstr ""
-
-#: skycultures/western/star_names.fab:710
-msgid "Cor Serpentis"
-msgstr ""
-
-#: skycultures/western/star_names.fab:712
-msgid "Nasak Shamiya I"
-msgstr ""
-
-#: skycultures/western/star_names.fab:713
-msgid "Nasak Shamiya II"
-msgstr ""
-
-#: skycultures/western/star_names.fab:714
-msgid "Nasak Yamani I"
-msgstr ""
-
-#: skycultures/western/star_names.fab:715
-msgid "Nasak Yamani II"
-msgstr ""
-
-#: skycultures/western/star_names.fab:717
-=======
 #: skycultures/western/star_names.fab:518
 msgid "Fidis"
 msgstr ""
@@ -22125,114 +13489,10 @@
 msgstr ""
 
 #: skycultures/western/star_names.fab:731
->>>>>>> c5e0c720
 #: skycultures/western_rey/star_names.fab:27
 msgid "Aldebaran"
 msgstr ""
 
-<<<<<<< HEAD
-#: skycultures/western/star_names.fab:718
-msgid "Cor Tauri"
-msgstr ""
-
-#: skycultures/western/star_names.fab:719
-msgid "Parilicium"
-msgstr ""
-
-#: skycultures/western/star_names.fab:720
-msgid "Elnath"
-msgstr ""
-
-#: skycultures/western/star_names.fab:721
-msgid "El Nath"
-msgstr ""
-
-#: skycultures/western/star_names.fab:723
-msgid "Oculus Boreus"
-msgstr ""
-
-#: skycultures/western/star_names.fab:730
-msgid "Sterope I"
-msgstr ""
-
-#: skycultures/western/star_names.fab:734
-msgid "Hyadum I"
-msgstr ""
-
-#: skycultures/western/star_names.fab:735
-msgid "Prima Hyadum"
-msgstr ""
-
-#: skycultures/western/star_names.fab:736
-msgid "Hyadum II"
-msgstr ""
-
-#: skycultures/western/star_names.fab:737
-msgid "The Ruby Star"
-msgstr ""
-
-#: skycultures/western/star_names.fab:738
-msgid "Sterope II"
-msgstr ""
-
-#: skycultures/western/star_names.fab:739
-msgid "Hyadum III"
-msgstr ""
-
-#: skycultures/western/star_names.fab:740
-msgid "Hyadum IV"
-msgstr ""
-
-#: skycultures/western/star_names.fab:741
-msgid "Alkalbain III"
-msgstr ""
-
-#: skycultures/western/star_names.fab:742
-msgid "Alkalbain IV"
-msgstr ""
-
-#: skycultures/western/star_names.fab:743
-msgid "Alkalbain V"
-msgstr ""
-
-#: skycultures/western/star_names.fab:744
-msgid "Alkalbain I"
-msgstr ""
-
-#: skycultures/western/star_names.fab:745
-msgid "Alkalbain II"
-msgstr ""
-
-#: skycultures/western/star_names.fab:748
-msgid "Caput Trianguli"
-msgstr ""
-
-#: skycultures/western/star_names.fab:749
-msgid "Mizan"
-msgstr ""
-
-#: skycultures/western/star_names.fab:754
-msgid "Dubb"
-msgstr ""
-
-#: skycultures/western/star_names.fab:755
-msgid "Ak"
-msgstr ""
-
-#: skycultures/western/star_names.fab:757
-msgid "Phecda"
-msgstr ""
-
-#: skycultures/western/star_names.fab:760
-msgid "Kaffa"
-msgstr ""
-
-#: skycultures/western/star_names.fab:764
-msgid "Benetnasch"
-msgstr ""
-
-#: skycultures/western/star_names.fab:771
-=======
 #: skycultures/western/star_names.fab:732
 msgid "Cor Tauri"
 msgstr ""
@@ -22338,118 +13598,10 @@
 msgstr ""
 
 #: skycultures/western/star_names.fab:786
->>>>>>> c5e0c720
 #: skycultures/western_rey/star_names.fab:8
 msgid "Alcor"
 msgstr ""
 
-<<<<<<< HEAD
-#: skycultures/western/star_names.fab:772
-msgid "Groombridge 1830"
-msgstr ""
-
-#: skycultures/western/star_names.fab:773
-msgid "Flying Star"
-msgstr ""
-
-#: skycultures/western/star_names.fab:774
-msgid "Runaway Star"
-msgstr ""
-
-#: skycultures/western/star_names.fab:777
-msgid "Al Kaphrah"
-msgstr ""
-
-#: skycultures/western/star_names.fab:778
-msgid "Alkafzah"
-msgstr ""
-
-#: skycultures/western/star_names.fab:779
-msgid "Althiba I"
-msgstr ""
-
-#: skycultures/western/star_names.fab:780
-msgid "Althiba VII"
-msgstr ""
-
-#: skycultures/western/star_names.fab:781
-msgid "Alhaud III"
-msgstr ""
-
-#: skycultures/western/star_names.fab:782
-msgid "Alhaud I"
-msgstr ""
-
-#: skycultures/western/star_names.fab:783
-msgid "Alhaud IV"
-msgstr ""
-
-#: skycultures/western/star_names.fab:784
-msgid "Alhaud V"
-msgstr ""
-
-#: skycultures/western/star_names.fab:785
-msgid "Kafzatania"
-msgstr ""
-
-#: skycultures/western/star_names.fab:786
-msgid "Althiba II"
-msgstr ""
-
-#: skycultures/western/star_names.fab:787
-msgid "Althiba III"
-msgstr ""
-
-#: skycultures/western/star_names.fab:788
-msgid "Althiba IV"
-msgstr ""
-
-#: skycultures/western/star_names.fab:789
-msgid "Althiba V"
-msgstr ""
-
-#: skycultures/western/star_names.fab:790
-msgid "Althiba VI"
-msgstr ""
-
-#: skycultures/western/star_names.fab:791
-msgid "Alhaud II"
-msgstr ""
-
-#: skycultures/western/star_names.fab:792
-msgid "Alhaud VI"
-msgstr ""
-
-#: skycultures/western/star_names.fab:793
-msgid "Alhaud VII"
-msgstr ""
-
-#: skycultures/western/star_names.fab:795
-msgid "Polaris"
-msgstr ""
-
-#: skycultures/western/star_names.fab:796
-msgid "Alrucaba"
-msgstr ""
-
-#: skycultures/western/star_names.fab:797
-msgid "Cinosura"
-msgstr ""
-
-#: skycultures/western/star_names.fab:798
-msgid "Tramontana"
-msgstr ""
-
-#: skycultures/western/star_names.fab:799
-msgid "Yilduz"
-msgstr ""
-
-#: skycultures/western/star_names.fab:800
-msgid "Mismar"
-msgstr ""
-
-#: skycultures/western/star_names.fab:801
-=======
 #: skycultures/western/star_names.fab:787
 msgid "Groombridge 1830"
 msgstr ""
@@ -22559,103 +13711,10 @@
 msgstr ""
 
 #: skycultures/western/star_names.fab:817
->>>>>>> c5e0c720
 #: skycultures/western_rey/star_names.fab:6
 msgid "Kochab"
 msgstr ""
 
-<<<<<<< HEAD
-#: skycultures/western/star_names.fab:803
-msgid "Pherkad Major"
-msgstr ""
-
-#: skycultures/western/star_names.fab:804
-msgid "Pherkad Minor"
-msgstr ""
-
-#: skycultures/western/star_names.fab:806
-msgid "Vildiur"
-msgstr ""
-
-#: skycultures/western/star_names.fab:807
-msgid "Circitores"
-msgstr ""
-
-#: skycultures/western/star_names.fab:808
-msgid "Akfa Farkadain"
-msgstr ""
-
-#: skycultures/western/star_names.fab:809
-msgid "Anwa Farkadain"
-msgstr ""
-
-#: skycultures/western/star_names.fab:812
-msgid "Suhail al Muhlif"
-msgstr ""
-
-#: skycultures/western/star_names.fab:813
-msgid "Markeb"
-msgstr ""
-
-#: skycultures/western/star_names.fab:815
-msgid "Al Suhail al Wazn"
-msgstr ""
-
-#: skycultures/western/star_names.fab:818
-msgid "Azimech"
-msgstr ""
-
-#: skycultures/western/star_names.fab:820
-#: skycultures/western/star_names.fab:829
-msgid "Minelauva"
-msgstr ""
-
-#: skycultures/western/star_names.fab:822
-msgid "Antevorta"
-msgstr ""
-
-#: skycultures/western/star_names.fab:824
-msgid "Almuredin"
-msgstr ""
-
-#: skycultures/western/star_names.fab:827
-msgid "Arich"
-msgstr ""
-
-#: skycultures/western/star_names.fab:828
-msgid "Heze"
-msgstr ""
-
-#: skycultures/western/star_names.fab:830
-msgid "Auva"
-msgstr ""
-
-#: skycultures/western/star_names.fab:831
-msgid "Khambaliya"
-msgstr ""
-
-#: skycultures/western/star_names.fab:832
-msgid "Kambalia"
-msgstr ""
-
-#: skycultures/western/star_names.fab:833
-msgid "Rijl al Awwa"
-msgstr ""
-
-#: skycultures/western/star_names.fab:834
-msgid "Rigilawwa"
-msgstr ""
-
-#: skycultures/western/star_names.fab:835
-msgid "Algafar I"
-msgstr ""
-
-#: skycultures/western/star_names.fab:836
-msgid "Algafar II"
-msgstr ""
-
-#: skycultures/western/star_names.fab:838
-=======
 #: skycultures/western/star_names.fab:819
 msgid "Pherkad Major"
 msgstr ""
@@ -22750,7 +13809,6 @@
 msgstr ""
 
 #: skycultures/western/star_names.fab:855
->>>>>>> c5e0c720
 msgid "Anser"
 msgstr ""
 
