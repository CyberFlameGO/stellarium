/*
 * Stellarium
 * Copyright (C) 2009 Fabien Chereau
 *
 * This program is free software; you can redistribute it and/or
 * modify it under the terms of the GNU General Public License
 * as published by the Free Software Foundation; either version 2
 * of the License, or (at your option) any later version.
 *
 * This program is distributed in the hope that it will be useful,
 * but WITHOUT ANY WARRANTY; without even the implied warranty of
 * MERCHANTABILITY or FITNESS FOR A PARTICULAR PURPOSE.  See the
 * GNU General Public License for more details.
 *
 * You should have received a copy of the GNU General Public License
 * along with this program; if not, write to the Free Software
 * Foundation, Inc., 51 Franklin Street, Suite 500, Boston, MA  02110-1335, USA.
 */

#include "StelLogger.hpp"

#include <QDateTime>
#include <QProcess>
#ifdef Q_OS_WIN
 #include <windows.h>
#endif

#ifdef ANDROID
#include <QSystemDisplayInfo>
QTM_USE_NAMESPACE
#endif

// Init statics variables.
QFile StelLogger::logFile;
QString StelLogger::log;

void StelLogger::init(const QString& logFilePath)
{
	logFile.setFileName(logFilePath);

	if (logFile.open(QIODevice::WriteOnly | QIODevice::Truncate | QIODevice::Text | QIODevice::Unbuffered))
		qInstallMsgHandler(StelLogger::debugLogHandler);

	// write timestamp
	writeLog(QString("%1").arg(QDateTime::currentDateTime().toString(Qt::ISODate)));

	// write OS version
#ifdef Q_OS_WIN
	switch(QSysInfo::WindowsVersion)
	{
		case QSysInfo::WV_95:
			writeLog("Windows 95");
			break;
		case QSysInfo::WV_98:
			writeLog("Windows 98");
			break;
		case QSysInfo::WV_Me:
			writeLog("Windows Me");
			break;
		case QSysInfo::WV_NT:
			writeLog("Windows NT");
			break;
		case QSysInfo::WV_2000:
			writeLog("Windows 2000");
			break;
		case QSysInfo::WV_XP:
			writeLog("Windows XP");
			break;
		case QSysInfo::WV_2003:
			writeLog("Windows Server 2003");
			break;
		case QSysInfo::WV_VISTA:
			writeLog("Windows Vista");
			break;
		case QSysInfo::WV_WINDOWS7:
			writeLog("Windows 7");
			break;
		#ifdef WV_WINDOWS8
		case QSysInfo::WV_WINDOWS8:
			writeLog("Windows 8");
			break;
		#endif
		default:
			writeLog("Unsupported Windows version");
			break;
	}

	// somebody writing something useful for Macs would be great here
#elif defined Q_OS_MAC
	switch(QSysInfo::MacintoshVersion)
	{
		case QSysInfo::MV_10_3:
			writeLog("Mac OS X 10.3");
			break;
		case QSysInfo::MV_10_4:
			writeLog("Mac OS X 10.4");
			break;
		case QSysInfo::MV_10_5:
			writeLog("Mac OS X 10.5");
			break;
		case QSysInfo::MV_10_6:
			writeLog("Mac OS X 10.6");
			break;
		#ifdef MV_10_7
		case QSysInfo::MV_10_7:
			writeLog("Mac OS X 10.7");
			break;
		#endif
		#ifdef MV_10_8
		case QSysInfo::MV_10_8:
			writeLog("Mac OS X 10.8");
			break;
		#endif
		default:
			writeLog("Unsupported Mac version");
			break;
	}

#elif defined Q_OS_LINUX || defined ANDROID

#ifdef ANDROID
	writeLog("Android"); //todo: JNI to get Android version #
#endif
	QFile procVersion("/proc/version");
	if(!procVersion.open(QIODevice::ReadOnly | QIODevice::Text))
		writeLog("Unknown Linux version");
	else
	{
		QString version = procVersion.readAll();
		if(version.right(1) == "\n")
			version.chop(1);
		writeLog(version);
		procVersion.close();
	}
#elif defined Q_OS_BSD4
	// Check FreeBSD, NetBSD, OpenBSD and DragonFly BSD
	QProcess uname;
	uname.start("/usr/bin/uname -srm");
	uname.waitForStarted();
	uname.waitForFinished();
	const QString BSDsystem = uname.readAllStandardOutput();
	writeLog(BSDsystem.trimmed());
#else
	writeLog("Unknown operating system");
#endif

	// write GCC version
#if defined __GNUC__ && !defined __clang__
	#ifdef __MINGW32__
		#define COMPILER "MinGW GCC"
	#else
		#define COMPILER "GCC"
	#endif
	writeLog(QString("Compiled using %1 %2.%3.%4").arg(COMPILER).arg(__GNUC__).arg(__GNUC_MINOR__).arg(__GNUC_PATCHLEVEL__));
#elif defined __clang__
	writeLog(QString("Compiled using %1 %2.%3.%4").arg("Clang").arg(__clang_major__).arg(__clang_minor__).arg(__clang_patchlevel__));
#else
	writeLog("Unknown compiler");
#endif

	// write Qt version
	writeLog(QString("Qt runtime version: %1").arg(qVersion()));
	writeLog(QString("Qt compilation version: %1").arg(QT_VERSION_STR));

	// write addressing mode
#if defined(__LP64__) || defined(_WIN64)
	writeLog("Addressing mode: 64-bit");
#else
	writeLog("Addressing mode: 32-bit");
#endif

	// write memory and CPU info
#if defined Q_OS_LINUX || defined ANDROID

#ifndef BUILD_FOR_MAEMO
	QFile infoFile("/proc/meminfo");
	if(!infoFile.open(QIODevice::ReadOnly | QIODevice::Text))
		writeLog("Could not get memory info.");
	else
	{
		while(!infoFile.peek(1).isEmpty())
		{
			QString line = infoFile.readLine();
			line.chop(1);
			if (line.startsWith("Mem") || line.startsWith("SwapTotal"))
				writeLog(line);
		}
		infoFile.close();
	}

	infoFile.setFileName("/proc/cpuinfo");
	if (!infoFile.open(QIODevice::ReadOnly | QIODevice::Text))
		writeLog("Could not get CPU info.");
	else
	{
		while(!infoFile.peek(1).isEmpty())
		{
			QString line = infoFile.readLine();
			line.chop(1);
			if(line.startsWith("model name") || line.startsWith("cpu MHz"))
				writeLog(line);
		}
		infoFile.close();
	}

#ifndef ANDROID
	QProcess lspci;
	lspci.start("lspci -v", QIODevice::ReadOnly);
	lspci.waitForFinished(300);
	const QString pciData(lspci.readAll());
	QStringList pciLines = pciData.split('\n', QString::SkipEmptyParts);
	for (int i = 0; i<pciLines.size(); i++)
	{
		if(pciLines.at(i).contains("VGA compatible controller"))
		{
			writeLog(pciLines.at(i));
			i++;
			while(i < pciLines.size() && pciLines.at(i).startsWith('\t'))
			{
				if(pciLines.at(i).contains("Kernel driver in use"))
					writeLog(pciLines.at(i).trimmed());
				else if(pciLines.at(i).contains("Kernel modules"))
					writeLog(pciLines.at(i).trimmed());
				i++;
			}
		}
	}
#else
	//ANDROID
	QSystemDisplayInfo displayInfo;
	writeLog(QString("DPI width x height: %1 x %2").arg(displayInfo.getDPIWidth(0)).arg(displayInfo.getDPIHeight(0)));
	writeLog(QString("Physical (mm) width x height: %1 x %2").arg(displayInfo.physicalWidth(0)).arg(displayInfo.physicalHeight(0)));
#endif
#endif

// Aargh Windows API
#elif defined Q_OS_WIN
	// Hopefully doesn't throw a linker error on earlier systems. Not like
	// I'm gonna test it or anything.
	if (QSysInfo::WindowsVersion >= QSysInfo::WV_2000)
	{
#ifdef __LP64__
		MEMORYSTATUSEX statex;
		GlobalMemoryStatusEx(&statex);
		writeLog(QString("Total physical memory: %1 MB (unreliable)").arg(statex.ullTotalPhys/(1024<<10)));
		writeLog(QString("Total virtual memory: %1 MB (unreliable)").arg(statex.ullTotalVirtual/(1024<<10)));
		writeLog(QString("Physical memory in use: %1%").arg(statex.dwMemoryLoad));
#else
		MEMORYSTATUS statex;
		GlobalMemoryStatus(&statex);
		writeLog(QString("Total memory: %1 MB (unreliable)").arg(statex.dwTotalPhys/(1024<<10)));
		writeLog(QString("Total virtual memory: %1 MB (unreliable)").arg(statex.dwTotalVirtual/(1024<<10)));
		writeLog(QString("Physical memory in use: %1%").arg(statex.dwMemoryLoad));
#endif
	}
	else
		writeLog("Windows version too old to get memory info.");

	HKEY hKey = NULL;
	DWORD dwType = REG_DWORD;
	DWORD numVal = 0;
	DWORD dwSize = sizeof(numVal);

	// iterate over the processors listed in the registry
	QString procKey = "Hardware\\Description\\System\\CentralProcessor";
	LONG lRet = ERROR_SUCCESS;
	int i;
	for(i = 0; lRet == ERROR_SUCCESS; i++)
	{
		lRet = RegOpenKeyEx(HKEY_LOCAL_MACHINE,
					TEXT(qPrintable(QString("%1\\%2").arg(procKey).arg(i))),
					0, KEY_QUERY_VALUE, &hKey);

		if(lRet == ERROR_SUCCESS)
		{
			if(RegQueryValueEx(hKey, "~MHz", NULL, &dwType, (LPBYTE)&numVal, &dwSize) == ERROR_SUCCESS)
				writeLog(QString("Processor speed: %1 MHz").arg(numVal));
			else
				writeLog("Could not get processor speed.");
		}

		// can you believe this trash?
		dwType = REG_SZ;
		char nameStr[512];
		DWORD nameSize = sizeof(nameStr);

		if (lRet == ERROR_SUCCESS)
		{
			if (RegQueryValueEx(hKey, "ProcessorNameString", NULL, &dwType, (LPBYTE)&nameStr, &nameSize) == ERROR_SUCCESS)
				writeLog(QString("Processor name: %1").arg(nameStr));
			else
				writeLog("Could not get processor name.");
		}

		RegCloseKey(hKey);
	}
	if(i == 0)
		writeLog("Could not get processor info.");

#elif defined Q_OS_MAC
	QProcess systemProfiler;
	systemProfiler.start("/usr/sbin/system_profiler -detailLevel mini SPHardwareDataType SPDisplaysDataType");
	systemProfiler.waitForStarted();
	systemProfiler.waitForFinished();
	const QString systemData(systemProfiler.readAllStandardOutput());
	QStringList systemLines = systemData.split('\n', QString::SkipEmptyParts);
	for (int i = 0; i<systemLines.size(); i++)
	{
		if(systemLines.at(i).contains("Model"))
		{
			writeLog(systemLines.at(i).trimmed());
		}

		if(systemLines.at(i).contains("Processor"))
		{
			writeLog(systemLines.at(i).trimmed());
		}

		if(systemLines.at(i).contains("Memory"))
		{
			writeLog(systemLines.at(i).trimmed());
		}

		if(systemLines.at(i).contains("VRAM"))
		{
			writeLog(systemLines.at(i).trimmed());
		}

	}
<<<<<<< HEAD
	//writeLog("You look like a Mac user. How would you like to write some system info code here? That would help a lot.");
=======

#elif defined Q_OS_BSD4
	QProcess dmesg;
	dmesg.start("/sbin/dmesg", QIODevice::ReadOnly);
	dmesg.waitForStarted();
	dmesg.waitForFinished();
	const QString dmesgData(dmesg.readAll());
	QStringList dmesgLines = dmesgData.split('\n', QString::SkipEmptyParts);
	for (int i = 0; i<dmesgLines.size(); i++)
	{
		if (dmesgLines.at(i).contains("memory"))
		{
			writeLog(dmesgLines.at(i).trimmed());
		}
		if (dmesgLines.at(i).contains("CPU"))
		{
			writeLog(dmesgLines.at(i).trimmed());
		}
		if (dmesgLines.at(i).contains("VGA"))
		{
			writeLog(dmesgLines.at(i).trimmed());
		}
	}

>>>>>>> c87a95d7
#endif
}

void StelLogger::deinit()
{
	qInstallMsgHandler(0);
	logFile.close();
}

void StelLogger::debugLogHandler(QtMsgType, const char* msg)
{
	fprintf(stderr, "%s\n", msg);
	writeLog(QString(msg));
}

void StelLogger::writeLog(QString msg)
{
	msg += "\n";
	logFile.write(qPrintable(msg), msg.size());
	log += msg;
}<|MERGE_RESOLUTION|>--- conflicted
+++ resolved
@@ -327,9 +327,6 @@
 		}
 
 	}
-<<<<<<< HEAD
-	//writeLog("You look like a Mac user. How would you like to write some system info code here? That would help a lot.");
-=======
 
 #elif defined Q_OS_BSD4
 	QProcess dmesg;
@@ -353,8 +350,6 @@
 			writeLog(dmesgLines.at(i).trimmed());
 		}
 	}
-
->>>>>>> c87a95d7
 #endif
 }
 
