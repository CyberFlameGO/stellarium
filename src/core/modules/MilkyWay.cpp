/*
 * Stellarium
 * Copyright (C) 2002 Fabien Chereau
 * Copyright (C) 2014 Georg Zotti (extinction parts)
 *
 * This program is free software; you can redistribute it and/or
 * modify it under the terms of the GNU General Public License
 * as published by the Free Software Foundation; either version 2
 * of the License, or (at your option) any later version.
 *
 * This program is distributed in the hope that it will be useful,
 * but WITHOUT ANY WARRANTY; without even the implied warranty of
 * MERCHANTABILITY or FITNESS FOR A PARTICULAR PURPOSE.  See the
 * GNU General Public License for more details.
 *
 * You should have received a copy of the GNU General Public License
 * along with this program; if not, write to the Free Software
 * Foundation, Inc., 51 Franklin Street, Suite 500, Boston, MA  02110-1335, USA.
 */

#include "MilkyWay.hpp"
#include "StelFader.hpp"
#include "StelTexture.hpp"
#include "StelUtils.hpp"
#include "StelFileMgr.hpp"

#include "StelProjector.hpp"
#include "StelToneReproducer.hpp"
#include "StelApp.hpp"
#include "StelTextureMgr.hpp"
#include "StelCore.hpp"
#include "StelSkyDrawer.hpp"
#include "StelPainter.hpp"
#include "StelTranslator.hpp"
#include "StelModuleMgr.hpp"
#include "LandscapeMgr.hpp"
#include "StelMovementMgr.hpp"

#include <QDebug>
#include <QSettings>

// Class which manages the displaying of the Milky Way
MilkyWay::MilkyWay()
	: color(1.f, 1.f, 1.f)
	, intensity(1.)
	, intensityFovScale(1.0f)
	, intensityMinFov(0.25f) // when zooming in further, MilkyWay is no longer visible.
	, intensityMaxFov(2.5f) // when zooming out further, MilkyWay is fully visible (when enabled).
	, vertexArray()
{
	setObjectName("MilkyWay");
	fader = new LinearFader();
}

MilkyWay::~MilkyWay()
{
	delete fader;
<<<<<<< HEAD
	fader = NULL;

=======
	fader = Q_NULLPTR;
	
>>>>>>> 1ce62eb8
	delete vertexArray;
	vertexArray = Q_NULLPTR;
}

void MilkyWay::init()
{
	QSettings* conf = StelApp::getInstance().getSettings();
	Q_ASSERT(conf);

	tex = StelApp::getInstance().getTextureManager().createTexture(StelFileMgr::findFile("textures/milkyway.png"));
	setFlagShow(conf->value("astro/flag_milky_way").toBool());
	setIntensity(conf->value("astro/milky_way_intensity",1.f).toFloat());

	// A new texture was provided by Fabien. Better resolution, but in equatorial coordinates. I had to enhance it a bit, and shift it by 90 degrees.
	vertexArray = new StelVertexArray(StelPainter::computeSphereNoLight(1.f,1.f,45,15,1, true)); // GZ orig: slices=stacks=20.
	vertexArray->colors.resize(vertexArray->vertex.length());
	vertexArray->colors.fill(Vec3f(1.0, 0.3, 0.9));

	QString displayGroup = N_("Display Options");
	addAction("actionShow_MilkyWay", displayGroup, N_("Milky Way"), "flagMilkyWayDisplayed", "M");
}


void MilkyWay::update(double deltaTime)
{
	fader->update((int)(deltaTime*1000));
	//calculate FOV fade value, linear fade between intensityMaxFov and intensityMinFov
	double fov = StelApp::getInstance().getCore()->getMovementMgr()->getCurrentFov();
	intensityFovScale = qBound(0.0,(fov - intensityMinFov) / (intensityMaxFov - intensityMinFov),1.0);
}

/*************************************************************************
 Reimplementation of the getCallOrder method
*************************************************************************/
double MilkyWay::getCallOrder(StelModuleActionName actionName) const
{
	if (actionName==StelModule::ActionDraw)
		return 1;
	return 0;
}

void MilkyWay::setFlagShow(bool b)
{
	if (*fader != b)
	{
		*fader = b;
		emit milkyWayDisplayedChanged(b);
	}
}

bool MilkyWay::getFlagShow() const {return *fader;}

void MilkyWay::draw(StelCore* core)
{
	if (!getFlagShow())
		return;

	StelProjector::ModelViewTranformP transfo = core->getJ2000ModelViewTransform();

	const StelProjectorP prj = core->getProjection(transfo); // GZ: Maybe this can now be simplified?
	StelToneReproducer* eye = core->getToneReproducer();
	StelSkyDrawer *drawer=core->getSkyDrawer();

	Q_ASSERT(tex);	// A texture must be loaded before calling this

	// This RGB color corresponds to the night blue scotopic color = 0.25, 0.25 in xyY mode.
	// since milky way is always seen white RGB value in the texture (1.0,1.0,1.0)
	// Vec3f c = Vec3f(0.34165f, 0.429666f, 0.63586f);
	// This is the same color, just brighter to have Blue=1.
	//Vec3f c = Vec3f(0.53730381f, .675724216f, 1.0f);
	// The new texture (V0.13.1) is quite blue to start with. It is better to apply white color for it.
	//Vec3f c = Vec3f(1.0f, 1.0f, 1.0f);
	// Still better: Re-activate the configurable color!
	Vec3f c = color;

	// We must also adjust milky way to light pollution.
	// Is there any way to calibrate this?
	int bortle=drawer->getBortleScaleIndex();
	//aLum*=(11.0f-bortle)*0.1f;

	float lum = drawer->surfaceBrightnessToLuminance(12.f+0.15*bortle); // was 11.5; Source? How to calibrate the new texture?

	// Get the luminance scaled between 0 and 1
	float aLum =eye->adaptLuminanceScaled(lum*fader->getInterstate());

	// Bound a maximum luminance. GZ: Is there any reference/reason, or just trial and error?
	aLum = qMin(0.38f, aLum*2.f);


	// intensity of 1.0 is "proper", but allow boost for dim screens
	c*=aLum*intensity*intensityFovScale;


	// TODO: Find an even better balance with sky brightness, MW should be hard to see during Full Moon and at least somewhat reduced in smaller phases.
	// adapt brightness by atmospheric brightness. This block developed for ZodiacalLight, hopefully similarly applicable...
	const float atmLum = GETSTELMODULE(LandscapeMgr)->getAtmosphereAverageLuminance();
	// 10cd/m^2 at sunset, 3.3 at civil twilight (sun at -6deg). 0.0145 sun at -12, 0.0004 sun at -18,  0.01 at Full Moon!?
	//qDebug() << "AtmLum: " << atmLum;
	float atmFactor=qMax(0.35f, 50.0f*(0.02f-atmLum)); // keep visible in twilight, but this is enough for some effect with the moon.
	c*=atmFactor*atmFactor;


	if (c[0]<0) c[0]=0;
	if (c[1]<0) c[1]=0;
	if (c[2]<0) c[2]=0;

	const bool withExtinction=(drawer->getFlagHasAtmosphere() && drawer->getExtinction().getExtinctionCoefficient()>=0.01f);

	if (withExtinction)
	{
		// We must process the vertices to find geometric altitudes in order to compute vertex colors.
		// Note that there is a visible boost of extinction for higher Bortle indices. I must reflect that as well.
		const Extinction& extinction=drawer->getExtinction();
		vertexArray->colors.clear();

		for (int i=0; i<vertexArray->vertex.size(); ++i)
		{
			Vec3d vertAltAz=core->j2000ToAltAz(vertexArray->vertex.at(i), StelCore::RefractionOn);
			Q_ASSERT(fabs(vertAltAz.lengthSquared()-1.0) < 0.001);

			float oneMag=0.0f;
			extinction.forward(vertAltAz, &oneMag);
			float extinctionFactor=std::pow(0.3f , oneMag) * (1.1f-bortle*0.1f); // drop of one magnitude: should be factor 2.5 or 40%. We take 30%, it looks more realistic.
			Vec3f thisColor=Vec3f(c[0]*extinctionFactor, c[1]*extinctionFactor, c[2]*extinctionFactor);
			vertexArray->colors.append(thisColor);
		}
	}
	else
		vertexArray->colors.fill(Vec3f(c[0], c[1], c[2]));

	StelPainter sPainter(prj);
	sPainter.setCullFace(true);
	sPainter.setBlending(false);
	tex->bind();
	sPainter.drawStelVertexArray(*vertexArray);
	sPainter.setCullFace(false);
}<|MERGE_RESOLUTION|>--- conflicted
+++ resolved
@@ -55,13 +55,8 @@
 MilkyWay::~MilkyWay()
 {
 	delete fader;
-<<<<<<< HEAD
-	fader = NULL;
-
-=======
 	fader = Q_NULLPTR;
 	
->>>>>>> 1ce62eb8
 	delete vertexArray;
 	vertexArray = Q_NULLPTR;
 }
