--- conflicted
+++ resolved
@@ -44,6 +44,8 @@
 #include "TrailGroup.hpp"
 #include "RefractionExtinction.hpp"
 
+#include "AstroCalcDialog.hpp"
+
 #include <functional>
 #include <algorithm>
 
@@ -78,6 +80,7 @@
 {
 	planetNameFont.setPixelSize(StelApp::getInstance().getBaseFontSize());
 	setObjectName("SolarSystem");
+	gui = dynamic_cast<StelGui*>(StelApp::getInstance().getGui());
 }
 
 void SolarSystem::setFontSize(float newFontSize)
@@ -100,6 +103,9 @@
 	Planet::hintCircleTex.clear();
 	Planet::texEarthShadow.clear();
 
+	texCircle.clear();
+	texPointer.clear();
+
 	delete allTrails;
 	allTrails = NULL;
 
@@ -136,13 +142,8 @@
 	loadPlanets();	// Load planets data
 
 	// Compute position and matrix of sun and all the satellites (ie planets)
-<<<<<<< HEAD
-	// for the first initialization Q_ASSERT that center is sun center (only impacts on light speed correction)
-	computePositions(StelUtils::getJDFromSystem());
-=======
 	// for the first initialization Q_ASSERT that center is sun center (only impacts on light speed correction)	
 	computePositions(StelApp::getInstance().getCore()->getJDE());
->>>>>>> f26e0c76
 
 	setSelected("");	// Fix a bug on macosX! Thanks Fumio!
 	setFlagMoonScale(conf->value("viewing/flag_moon_scaled", conf->value("viewing/flag_init_moon_scaled", "false").toBool()).toBool());  // name change
@@ -208,6 +209,7 @@
 		this, SLOT(selectedObjectChange(StelModule::StelModuleSelectAction)));
 
 	texPointer = StelApp::getInstance().getTextureManager().createTexture(StelFileMgr::findFile("textures/pointeur4.png"));
+	texCircle = StelApp::getInstance().getTextureManager().createTexture(StelFileMgr::findFile("/textures/neb.png"));	// Load circle texture
 	Planet::hintCircleTex = StelApp::getInstance().getTextureManager().createTexture(StelFileMgr::findFile("textures/planet-indicator.png"));
 
 	StelApp *app = &StelApp::getInstance();
@@ -348,7 +350,7 @@
 		sPainter.setColor(color[0],color[1],color[2]);
 
 		float size = obj->getAngularSize(core)*M_PI/180.*prj->getPixelPerRadAtCenter()*2.;
-
+		
 		const float scale = prj->getDevicePixelsPerPixel()*StelApp::getInstance().getGlobalScalingRatio();
 		size+= scale * (45.f + 10.f*std::sin(2.f * StelApp::getInstance().getAnimationTime()));
 
@@ -870,7 +872,7 @@
 		}
 
 		// Create the Solar System body and add it to the list
-		QString type = pd.value(secname+"/type").toString();
+		QString type = pd.value(secname+"/type").toString();		
 		PlanetP p;
 		// New class objects, named "plutino", "cubewano", "dwarf planet", "SDO", "OCO", has properties
 		// similar to asteroids and we should calculate their positions like for asteroids. Dwarf planets
@@ -888,7 +890,7 @@
 						    userDataPtr,
 						    osculatingFunc,
 						    closeOrbit,
-						    pd.value(secname+"/hidden", 0).toBool(),
+						    pd.value(secname+"/hidden", 0).toBool(),						    
 						    type));
 
 			QSharedPointer<MinorPlanet> mp =  p.dynamicCast<MinorPlanet>();
@@ -1164,8 +1166,6 @@
 
 	if (GETSTELMODULE(StelObjectMgr)->getFlagSelectedObjectPointer() && getFlagPointer())
 		drawPointer(core);
-<<<<<<< HEAD
-=======
 
 	// AstroCalcDialog
 	if (getFlagEphemerisMarkers())
@@ -1207,7 +1207,6 @@
 			}
 		}
 	}
->>>>>>> f26e0c76
 }
 
 PlanetP SolarSystem::searchByEnglishName(QString planetEnglishName) const
@@ -1999,13 +1998,8 @@
 	Comet::comaTexture.clear();
 
 	// Re-load the ssystem.ini file
-<<<<<<< HEAD
-	loadPlanets();
-	computePositions(StelUtils::getJDFromSystem());
-=======
 	loadPlanets();	
 	computePositions(core->getJDE());
->>>>>>> f26e0c76
 	setSelected("");
 	recreateTrails();
 
