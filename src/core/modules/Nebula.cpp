--- conflicted
+++ resolved
@@ -179,17 +179,11 @@
 		return;
 	renderer->setBlendMode(BlendMode_Add);
 	float lum = 1.f;//qMin(1,4.f/getOnScreenSize(core))*0.8;
-<<<<<<< HEAD
-	renderer->setGlobalColor(Vec4f(circleColor[0] * lum * hintsBrightness, 
-	                               circleColor[1] * lum * hintsBrightness, 
-	                               circleColor[2] * lum * hintsBrightness, 1));
-=======
 	Vec3f col(circleColor[0]*lum*hintsBrightness, circleColor[1]*lum*hintsBrightness, circleColor[2]*lum*hintsBrightness);
 	if (StelApp::getInstance().getVisionModeNight())
 		col = StelUtils::getNightColor(col);
 
-	sPainter.setColor(col[0], col[1], col[2], 1);
->>>>>>> dd12d8b2
+	renderer->setGlobalColor(col[0], col[1], col[2], 1);
 	if (nType == 1)
 	{
 		hintTextures.texOpenCluster->bind();
@@ -217,20 +211,12 @@
 	if (lim > 50) lim = 15.f;
 	if (lim>maxMagLabel)
 		return;
-<<<<<<< HEAD
-	renderer->setGlobalColor(Vec4f(labelColor[0], labelColor[1], labelColor[2], hintsBrightness));
-	float size = getAngularSize(NULL) * M_PI / 180.0 * projector->getPixelPerRadAtCenter();
-	float shift = 4.f + size / 1.8f;
-=======
 
 	Vec3f col(labelColor[0], labelColor[1], labelColor[2]);
 	if (StelApp::getInstance().getVisionModeNight())
 		col = StelUtils::getNightColor(col);
-
-	sPainter.setColor(col[0], col[1], col[2], hintsBrightness);
-	float size = getAngularSize(NULL)*M_PI/180.*sPainter.getProjector()->getPixelPerRadAtCenter();
-	float shift = 4.f + size/1.8f;
->>>>>>> dd12d8b2
+	renderer->setGlobalColor(col[0], col[1], col[2], hintsBrightness);
+
 	QString str;
 	if (nameI18!="")
 		str = getNameI18n();
@@ -242,7 +228,10 @@
 			str = QString("NGC %1").arg(NGC_nb);
 		else if (IC_nb > 0)
 			str = QString("IC %1").arg(IC_nb);
-	}
+	}                   
+
+	float size = getAngularSize(NULL) * M_PI / 180.0 * projector->getPixelPerRadAtCenter();
+	float shift = 4.f + size / 1.8f;
 
 	renderer->drawText(TextParams(XY[0] + shift, XY[1] + shift, str).useGravity().projector(projector));
 }
