/*
 * Stellarium
 * Copyright (C) 2002 Fabien Chereau (some old code from the Planet class)
 * Copyright (C) 2010 Bogdan Marinov
 * Copyright (C) 2013-14 Georg Zotti (accuracy&speedup)
 *
 * This program is free software; you can redistribute it and/or
 * modify it under the terms of the GNU General Public License
 * as published by the Free Software Foundation; either version 2
 * of the License, or (at your option) any later version.
 *
 * This program is distributed in the hope that it will be useful,
 * but WITHOUT ANY WARRANTY; without even the implied warranty of
 * MERCHANTABILITY or FITNESS FOR A PARTICULAR PURPOSE.  See the
 * GNU General Public License for more details.
 *
 * You should have received a copy of the GNU General Public License
 * along with this program; if not, write to the Free Software
 * Foundation, Inc., 51 Franklin Street, Suite 500, Boston, MA  02110-1335, USA.
 */
 
#include "MinorPlanet.hpp"

#include "StelApp.hpp"
#include "StelCore.hpp"

#include "StelTexture.hpp"
#include "StelTextureMgr.hpp"
#include "StelTranslator.hpp"
#include "StelUtils.hpp"
#include "StelFileMgr.hpp"

#include <QRegExp>
#include <QDebug>

MinorPlanet::MinorPlanet(const QString& englishName,
			 int flagLighting,
			 double radius,
			 double oblateness,
			 Vec3f halocolor,
			 float albedo,
			 float roughness,
			 float outgas_intensity,
			 float outgas_falloff,
			 const QString& atexMapName,
			 const QString& aobjModelName,
			 posFuncType coordFunc,
			 void* auserDataPtr,
			 OsculatingFunctType *osculatingFunc,
			 bool acloseOrbit,
			 bool hidden,
			 const QString &pTypeStr)
	: Planet (englishName,
		  flagLighting,
		  radius,
		  oblateness,
		  halocolor,
		  albedo,
		  roughness,
		  outgas_intensity,
		  outgas_falloff,
		  atexMapName,
		  "",
		  aobjModelName,
		  coordFunc,
		  auserDataPtr,
		  osculatingFunc,
		  acloseOrbit,
		  hidden,
		  false, //No atmosphere
		  true,  //Halo
		  pTypeStr),
	minorPlanetNumber(0),
	absoluteMagnitude(0.0f),
	slopeParameter(-1.0f), //== mark as uninitialized: used in getVMagnitude()
	semiMajorAxis(0.),
	nameIsProvisionalDesignation(false),
	properName(englishName)
{
<<<<<<< HEAD
	semiMajorAxis = 0.;

	//MinorPlanet specific members
	minorPlanetNumber = 0;
	absoluteMagnitude = 0;
	slopeParameter = -1;//== uninitialized: used in getVMagnitude()	
=======
	eclipticPos=Vec3d(0.,0.,0.);
	rotLocalToParent = Mat4d::identity();
	texMap = StelApp::getInstance().getTextureManager().createTextureThread(StelFileMgr::getInstallationDir()+"/textures/"+texMapName, StelTexture::StelTextureParams(true, GL_LINEAR, GL_REPEAT));
>>>>>>> 9f904f9e

	//TODO: Fix the name
	// - Detect numeric prefix and set number if any
	// - detect provisional designation
	// - create the HTML name
	//Try to detect number
	//TODO: Move this to the minor planet parse code in the plug-in?	
	/*
	QString name = englishName;
	QRegExp bracketedNumberPrefixPattern("^\\((\\d+)\\)\\s");
	QRegExp freeNumberPrefixPattern("^(\\d+)\\s[A-Za-z]{3,}");
	if (bracketedNumberPrefixPattern.indexIn(name) == 0)
	{
		QString numberString = bracketedNumberPrefixPattern.cap(1);
		bool ok = false;
		number = numberString.toInt(&ok);
		if (!ok)
			number = 0;

		//TODO: Handle a name consisting only of a number
		name.remove(0, numberString.length() + 3);
		htmlName = QString("(%1) ").arg(number);
	}
	else if (freeNumberPrefixPattern.indexIn(name) == 0)
	{
		QString numberString =freeNumberPrefixPattern.cap(1);
		bool ok = false;
		number = numberString.toInt(&ok);
		if (!ok)
			number = 0;

		//TODO: Handle a name consisting only of a number
		name.remove(0, numberString.length() + 3);
		htmlName = QString("(%1) ").arg(number);
	}*/

	//Try to detect a naming conflict
	if (englishName.endsWith('*'))
		properName = englishName.left(englishName.count() - 1);

	//Try to detect provisional designation	
	QString provisionalDesignation = renderProvisionalDesignationinHtml(englishName);
	if (!provisionalDesignation.isEmpty())
	{
		nameIsProvisionalDesignation = true;
		provisionalDesignationHtml = provisionalDesignation;
	}
}

MinorPlanet::~MinorPlanet()
{
	//Do nothing for the moment
}

void MinorPlanet::setSemiMajorAxis(double value)
{
	semiMajorAxis = value;
	// GZ: in case we have very many asteroids, this helps improving speed usually without sacrificing accuracy:
	deltaJDE = 2.0*semiMajorAxis*StelCore::JD_SECOND;
}

void MinorPlanet::setMinorPlanetNumber(int number)
{
	if (minorPlanetNumber)
		return;

	minorPlanetNumber = number;
}

void MinorPlanet::setAbsoluteMagnitudeAndSlope(double magnitude, double slope)
{
	if (slope < 0 || slope > 1.0)
	{
		qDebug() << "MinorPlanet::setAbsoluteMagnitudeAndSlope(): Invalid slope parameter value (must be between 0 and 1)";
		return;
	}

	//TODO: More checks?
	//TODO: Make it set-once like the number?

	absoluteMagnitude = magnitude;
	slopeParameter = slope;
}

void MinorPlanet::setProvisionalDesignation(QString designation)
{
	//TODO: This feature has to be implemented better, anyway.
	provisionalDesignationHtml = renderProvisionalDesignationinHtml(designation);
}

QString MinorPlanet::getInfoString(const StelCore *core, const InfoStringGroup &flags) const
{
	//Mostly copied from Planet::getInfoString():

	QString str;
	QTextStream oss(&str);
	double az_app, alt_app;
	StelUtils::rectToSphe(&az_app,&alt_app,getAltAzPosApparent(core));
	bool withDecimalDegree = StelApp::getInstance().getFlagShowDecimalDegrees();
	double distanceAu = getJ2000EquatorialPos(core).length();
	Q_UNUSED(az_app);

	if (flags&Name)
	{
		oss << "<h2>";
		if (minorPlanetNumber)
			oss << QString("(%1) ").arg(minorPlanetNumber);
		if (nameIsProvisionalDesignation)
			oss << provisionalDesignationHtml;
		else
			oss << getNameI18n();  // UI translation can differ from sky translation
		oss.setRealNumberNotation(QTextStream::FixedNotation);
		oss.setRealNumberPrecision(1);
		if (sphereScale != 1.f)
			oss << QString::fromUtf8(" (\xC3\x97") << sphereScale << ")";
		oss << "</h2>";
		if (!nameIsProvisionalDesignation && !provisionalDesignationHtml.isEmpty())
		{
			oss << QString(q_("Provisional designation: %1")).arg(provisionalDesignationHtml);
			oss << "<br>";
		}
	}

	if (flags&ObjectType && getPlanetType()!=isUNDEFINED)
	{
		oss << q_("Type: <b>%1</b>").arg(q_(getPlanetTypeString())) << "<br />";
	}

	if (flags&Magnitude)
	{
	    if (core->getSkyDrawer()->getFlagHasAtmosphere() && (alt_app>-3.0*M_PI/180.0)) // Don't show extincted magnitude much below horizon where model is meaningless.
		oss << q_("Magnitude: <b>%1</b> (after extinction: <b>%2</b>)").arg(QString::number(getVMagnitude(core), 'f', 2),
										QString::number(getVMagnitudeWithExtinction(core), 'f', 2)) << "<br>";
	    else
		oss << q_("Magnitude: <b>%1</b>").arg(getVMagnitude(core), 0, 'f', 2) << "<br>";

	}

	if (flags&AbsoluteMagnitude)
	{
		//TODO: Make sure absolute magnitude is a sane value
		//If the H-G system is not used, use the default radius/albedo mechanism
		if (slopeParameter < 0)
		{
			oss << q_("Absolute Magnitude: %1").arg(getVMagnitude(core) - 5. * (std::log10(distanceAu*AU/PARSEC)-1.), 0, 'f', 2) << "<br>";
		}
		else
		{
			oss << q_("Absolute Magnitude: %1").arg(absoluteMagnitude, 0, 'f', 2) << "<br>";
		}
	}

	oss << getPositionInfoString(core, flags);

	if (flags&Distance)
	{
		double hdistanceAu = getHeliocentricEclipticPos().length();
		double hdistanceKm = AU * hdistanceAu;
		if (englishName!="Sun")
		{
			if (hdistanceAu < 0.1)
			{
				// xgettext:no-c-format
				oss << QString(q_("Distance from Sun: %1AU (%2 km)"))
				       .arg(hdistanceAu, 0, 'f', 6)
				       .arg(hdistanceKm, 0, 'f', 3);
			}
			else
			{
				// xgettext:no-c-format
				oss << QString(q_("Distance from Sun: %1AU (%2 Mio km)"))
				       .arg(hdistanceAu, 0, 'f', 3)
				       .arg(hdistanceKm / 1.0e6, 0, 'f', 3);
			}
			oss << "<br>";
		}
		double distanceKm = AU * distanceAu;
		if (distanceAu < 0.1)
		{
			// xgettext:no-c-format
			oss << QString(q_("Distance: %1AU (%2 km)"))
				   .arg(distanceAu, 0, 'f', 6)
				   .arg(distanceKm, 0, 'f', 3);
		}
		else
		{
			// xgettext:no-c-format
			oss << QString(q_("Distance: %1AU (%2 Mio km)"))
				   .arg(distanceAu, 0, 'f', 3)
				   .arg(distanceKm / 1.0e6, 0, 'f', 3);
		}
		oss << "<br>";
	}

	float aSize = 2.*getAngularSize(core)*M_PI/180.;
	if (flags&Size && aSize>1e-6)
	{
		if (withDecimalDegree)
			oss << q_("Apparent diameter: %1").arg(StelUtils::radToDecDegStr(aSize,5,false,true)) << "<br>";
		else
			oss << q_("Apparent diameter: %1").arg(StelUtils::radToDmsStr(aSize, true)) << "<br>";
	}

	// If semi-major axis not zero then calculate and display orbital period for asteroid in days
	double siderealPeriod = getSiderealPeriod();
	if (flags&Extra)
	{
		if (siderealPeriod>0)
		{
			// TRANSLATORS: Sidereal (orbital) period for solar system bodies in days and in Julian years (symbol: a)
			oss << q_("Sidereal period: %1 days (%2 a)").arg(QString::number(siderealPeriod, 'f', 2)).arg(QString::number(siderealPeriod/365.25, 'f', 3)) << "<br>";
		}

		const Vec3d& observerHelioPos = core->getObserverHeliocentricEclipticPos();
		const double elongation = getElongation(observerHelioPos);

		if (withDecimalDegree)
		{
			oss << QString(q_("Phase Angle: %1")).arg(StelUtils::radToDecDegStr(getPhaseAngle(observerHelioPos),4,false,true)) << "<br>";
			oss << QString(q_("Elongation: %1")).arg(StelUtils::radToDecDegStr(elongation,4,false,true)) << "<br>";
		}
		else
		{
			oss << QString(q_("Phase Angle: %1")).arg(StelUtils::radToDmsStr(getPhaseAngle(observerHelioPos), true)) << "<br>";
			oss << QString(q_("Elongation: %1")).arg(StelUtils::radToDmsStr(elongation, true)) << "<br>";
		}
	}

	postProcessInfoString(str, flags);

	return str;
}

double MinorPlanet::getSiderealPeriod() const
{
	double period;
	if (semiMajorAxis>0)
		period = StelUtils::calculateSiderealPeriod(semiMajorAxis);
	else
		period = 0;

	return period;
}

float MinorPlanet::getVMagnitude(const StelCore* core) const
{
	//If the H-G system is not used, use the default radius/albedo mechanism
	if (slopeParameter < 0)
	{
		return Planet::getVMagnitude(core);
	}

	//Calculate phase angle
	//(Code copied from Planet::getVMagnitude())
	//(this is actually vector subtraction + the cosine theorem :))
	const Vec3d& observerHelioPos = core->getObserverHeliocentricEclipticPos();
	const float observerRq = observerHelioPos.lengthSquared();
	const Vec3d& planetHelioPos = getHeliocentricEclipticPos();
	const float planetRq = planetHelioPos.lengthSquared();
	const float observerPlanetRq = (observerHelioPos - planetHelioPos).lengthSquared();
	const float cos_chi = (observerPlanetRq + planetRq - observerRq)/(2.0*std::sqrt(observerPlanetRq*planetRq));
	const float phaseAngle = std::acos(cos_chi);

	//Calculate reduced magnitude (magnitude without the influence of distance)
	//Source of the formulae: http://www.britastro.org/asteroids/dymock4.pdf
	const float tanPhaseAngleHalf=std::tan(phaseAngle*0.5f);
	const float phi1 = std::exp(-3.33f * std::pow(tanPhaseAngleHalf, 0.63f));
	const float phi2 = std::exp(-1.87f * std::pow(tanPhaseAngleHalf, 1.22f));
	float reducedMagnitude = absoluteMagnitude - 2.5f * std::log10( (1.0f - slopeParameter) * phi1 + slopeParameter * phi2 );

	//Calculate apparent magnitude
	float apparentMagnitude = reducedMagnitude + 5.0f * std::log10(std::sqrt(planetRq * observerPlanetRq));

	return apparentMagnitude;
}

void MinorPlanet::translateName(const StelTranslator &translator)
{
	nameI18 = translator.qtranslate(properName);
	if (englishName.endsWith('*'))
	{
		nameI18.append('*');
	}
}

QString MinorPlanet::renderProvisionalDesignationinHtml(QString plainTextName)
{
	QRegExp provisionalDesignationPattern("^(\\d{4}\\s[A-Z]{2})(\\d*)$");
	if (provisionalDesignationPattern.indexIn(plainTextName) == 0)
	{
		QString main = provisionalDesignationPattern.cap(1);
		QString suffix = provisionalDesignationPattern.cap(2);
		if (!suffix.isEmpty())
		{
			return (QString("%1<sub>%2</sub>").arg(main).arg(suffix));
		}
		else
		{
			return main;
		}
	}
	else
	{
		return QString();
	}
}
<|MERGE_RESOLUTION|>--- conflicted
+++ resolved
@@ -77,19 +77,6 @@
 	nameIsProvisionalDesignation(false),
 	properName(englishName)
 {
-<<<<<<< HEAD
-	semiMajorAxis = 0.;
-
-	//MinorPlanet specific members
-	minorPlanetNumber = 0;
-	absoluteMagnitude = 0;
-	slopeParameter = -1;//== uninitialized: used in getVMagnitude()	
-=======
-	eclipticPos=Vec3d(0.,0.,0.);
-	rotLocalToParent = Mat4d::identity();
-	texMap = StelApp::getInstance().getTextureManager().createTextureThread(StelFileMgr::getInstallationDir()+"/textures/"+texMapName, StelTexture::StelTextureParams(true, GL_LINEAR, GL_REPEAT));
->>>>>>> 9f904f9e
-
 	//TODO: Fix the name
 	// - Detect numeric prefix and set number if any
 	// - detect provisional designation
