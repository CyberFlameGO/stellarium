--- conflicted
+++ resolved
@@ -234,10 +234,6 @@
 	}
 	Q_ASSERT(pType != Planet::isUNDEFINED);
 
-<<<<<<< HEAD
-	texMap = StelApp::getInstance().getTextureManager().createTextureThread(StelFileMgr::findFile("textures/"+texMapName), StelTexture::StelTextureParams(true, GL_LINEAR, GL_REPEAT));
-	normalMap = StelApp::getInstance().getTextureManager().createTextureThread(StelFileMgr::findFile("textures/"+normalMapName), StelTexture::StelTextureParams(true, GL_LINEAR, GL_REPEAT));
-=======
 	//only try loading textures when there is actually something to load!
 	//prevents some overhead when starting
 	if(!texMapName.isEmpty())
@@ -249,7 +245,6 @@
 		else
 			qWarning()<<"Cannot resolve path to texture file"<<texMapName<<"of object"<<englishName;
 	}
->>>>>>> 1ce62eb8
 
 	if(!normalMapName.isEmpty())
 	{
@@ -1722,260 +1717,6 @@
 void Planet::initShader()
 {
 	qDebug() << "Initializing planets GL shaders... ";
-<<<<<<< HEAD
-	
-	const char *vsrc =
-		"attribute highp vec3 vertex;\n"
-		"attribute highp vec3 unprojectedVertex;\n"
-		"attribute mediump vec2 texCoord;\n"
-		"uniform highp mat4 projectionMatrix;\n"
-		"uniform highp vec3 lightDirection;\n"
-		"uniform highp vec3 eyeDirection;\n"
-		"varying mediump vec2 texc;\n"
-		"varying highp vec3 P;\n"
-		"#ifdef IS_MOON\n"
-		"    varying highp vec3 normalX;\n"
-		"    varying highp vec3 normalY;\n"
-		"    varying highp vec3 normalZ;\n"
-		"#else\n"
-		"    varying mediump float lum_;\n"
-		"#endif\n"
-		"\n"
-		"void main()\n"
-		"{\n"
-		"    gl_Position = projectionMatrix * vec4(vertex, 1.);\n"
-		"    texc = texCoord;\n"
-		"    highp vec3 normal = normalize(unprojectedVertex);\n"
-		"#ifdef IS_MOON\n"
-		"    normalX = normalize(cross(vec3(0,0,1), normal));\n"
-		"    normalY = normalize(cross(normal, normalX));\n"
-		"    normalZ = normal;\n"
-		"#else\n"
-		"    mediump float c = dot(lightDirection, normal);\n"
-		"    lum_ = clamp(c, 0.0, 1.0);\n"
-		"#endif\n"
-		"\n"
-		"    P = unprojectedVertex;\n"
-		"}\n"
-		"\n";
-	
-	const char *fsrc =
-		"varying mediump vec2 texc;\n"
-		"uniform sampler2D tex;\n"
-		"uniform mediump vec3 ambientLight;\n"
-		"uniform mediump vec3 diffuseLight;\n"
-		"uniform highp vec4 sunInfo;\n"
-		"uniform mediump float skyBrightness;\n"
-		"varying highp vec3 P;\n"
-		"\n"
-		"uniform int shadowCount;\n"
-		"uniform highp mat4 shadowData;\n"
-		"\n"
-		"#ifdef RINGS_SUPPORT\n"
-		"uniform bool ring;\n"
-		"uniform highp float outerRadius;\n"
-		"uniform highp float innerRadius;\n"
-		"uniform sampler2D ringS;\n"
-		"uniform bool isRing;\n"
-		"#endif\n"
-		"\n"
-		"#ifdef IS_MOON\n"
-		"uniform sampler2D earthShadow;\n"
-		"uniform sampler2D normalMap;\n"
-		"uniform highp vec3 lightDirection;\n"
-		"uniform highp vec3 eyeDirection;\n"
-		"varying highp vec3 normalX;\n"
-		"varying highp vec3 normalY;\n"
-		"varying highp vec3 normalZ;\n"
-		"#else\n"
-		"varying mediump float lum_;\n"
-		"#endif\n"
-		"\n"
-		"void main()\n"
-		"{\n"
-		"    mediump float final_illumination = 1.0;\n"
-		"#ifdef IS_MOON\n"
-		"    mediump float lum = 1.;\n"
-		"#else\n"
-		"    mediump float lum = lum_;\n"
-		"#endif\n"
-		"#ifdef RINGS_SUPPORT\n"
-		"    if(isRing)"
-		"        lum=1.0;\n"
-		"#endif\n"
-		"    if(lum > 0.0)\n"
-		"    {\n"
-		"        highp vec3 sunPosition = sunInfo.xyz;\n"
-		"#ifdef RINGS_SUPPORT\n"
-		"        if(ring && !isRing)\n"
-		"        {\n"
-		"            highp vec3 ray = normalize(sunPosition);\n"
-		"            highp float u = - P.z / ray.z;\n"
-		"            if(u > 0.0 && u < 1e10)\n"
-		"            {\n"
-		"                mediump float ring_radius = length(P + u * ray);\n"
-		"                if(ring_radius > innerRadius && ring_radius < outerRadius)\n"
-		"                {\n"
-		"                    ring_radius = (ring_radius - innerRadius) / (outerRadius - innerRadius);\n"
-		"                    lowp float ringAlpha = texture2D(ringS, vec2(ring_radius, 0.5)).w;\n"
-		"                    final_illumination = 1.0 - ringAlpha;\n"
-		"                }\n"
-		"            }\n"
-		"        }\n"
-		"#endif\n"
-		"\n"
-		"        highp float sunRadius = sunInfo.w;\n"
-		"        highp float L = length(sunPosition - P);\n"
-		"        highp float R = asin(sunRadius / L);\n"
-		"        for (int i = 0; i < 4; ++i)\n"
-		"        {\n"
-		"            if (shadowCount>i)\n"
-		"            {\n"
-		"                highp vec3 satellitePosition = shadowData[i].xyz;\n"
-		"                highp float satelliteRadius = shadowData[i].w;\n"
-		"                highp float l = length(satellitePosition - P);\n"
-		"                highp float r = asin(satelliteRadius / l);\n"
-		"                highp float d = acos(min(1.0, dot(normalize(sunPosition - P), normalize(satellitePosition - P))));\n"
-		"\n"
-		"                mediump float illumination = 1.0;\n"
-		"                if(d >= R + r)\n"
-		"                {\n"
-		"                    // distance too far\n"
-		"                    illumination = 1.0;\n"
-		"                }\n"
-		"                else if(r >= R + d)\n"
-		"                {\n"
-		"                    // umbra\n"
-		"#ifdef IS_MOON\n"
-		"                    illumination = d / (r - R) * 0.6;\n"
-		"#else\n"
-		"                    illumination = 0.0;\n"
-		"#endif\n"
-		"                }\n"
-		"                else if(d + r <= R)\n"
-		"                {\n"
-		"                    // penumbra completely inside\n"
-		"                    illumination = 1.0 - r * r / (R * R);\n"
-		"                }\n"
-		"                else\n"
-		"                {\n"
-		"                    // penumbra partially inside\n"
-		"#ifdef IS_MOON\n"
-		"                    illumination = ((d - abs(R-r)) / (R + r - abs(R-r))) * 0.4 + 0.6;\n"
-		"#else\n"
-		"                    mediump float x = (R * R + d * d - r * r) / (2.0 * d);\n"
-		"                    mediump float alpha = acos(x / R);\n"
-		"                    mediump float beta = acos((d - x) / r);\n"
-		"                    mediump float AR = R * R * (alpha - 0.5 * sin(2.0 * alpha));\n"
-		"                    mediump float Ar = r * r * (beta - 0.5 * sin(2.0 * beta));\n"
-		"                    mediump float AS = R * R * 2.0 * 1.57079633;\n"
-		"                    illumination = 1.0 - (AR + Ar) / AS;\n"
-		"#endif\n"
-		"                }\n"
-		"                final_illumination = min(illumination, final_illumination);\n"
-		"            }\n"
-		"        }\n"
-		"    }\n"
-		"\n"
-		"#ifdef IS_MOON\n"
-		"    mediump vec3 normal = texture2D(normalMap, texc).rgb-vec3(0.5, 0.5, 0);\n"
-		"    normal = normalize(normalX*normal.x+normalY*normal.y+normalZ*normal.z);\n"
-		"    // normal now contains the real surface normal taking normal map into account\n"
-		"    // Use an Oren-Nayar model for rough surfaces\n"
-		"    // Ref: http://content.gpwiki.org/index.php/D3DBook:(Lighting)_Oren-Nayar\n"
-		// GZ next 2 don't require highp IMHO
-		"    mediump float cosAngleLightNormal = dot(normal, lightDirection);\n"
-		"    mediump float cosAngleEyeNormal = dot(normal, eyeDirection);\n"
-		"    mediump float angleLightNormal = acos(cosAngleLightNormal);\n"
-		"    mediump float angleEyeNormal = acos(cosAngleEyeNormal);\n"
-		"    mediump float alpha = max(angleEyeNormal, angleLightNormal);\n"
-		"    mediump float beta = min(angleEyeNormal, angleLightNormal);\n"
-		"    mediump float gamma = dot(eyeDirection - normal * cosAngleEyeNormal, lightDirection - normal * cosAngleLightNormal);\n"
-		// GZ next 5 can be lowp instead of mediump. Roughness original 1.0, then 0.8 in 0.14.0.
-		"    lowp float roughness = 0.9;\n"
-		"    lowp float roughnessSquared = roughness * roughness;\n"
-		"    lowp float A = 1.0 - 0.5 * (roughnessSquared / (roughnessSquared + 0.57));\n"
-		"    lowp float B = 0.45 * (roughnessSquared / (roughnessSquared + 0.09));\n"
-		"    lowp float C = sin(alpha) * tan(beta);\n"
-		// GZ final number was 2, but this causes overly bright moon. was 1.5 in 0.14.0.
-		"    lum = max(0.0, cosAngleLightNormal) * (A + B * max(0.0, gamma) * C) * 1.85;\n"
-		"#endif\n"
-		//Reduce lum if sky is bright, to avoid burnt-out look in daylight sky.
-		"    lum *= (1.0-0.4*skyBrightness);\n"
-		"    mediump vec4 litColor = vec4(lum * final_illumination * diffuseLight + ambientLight, 1.0);\n"
-		"#ifdef IS_MOON\n"
-		"    if(final_illumination < 0.99)\n"
-		"    {\n"
-		"        lowp vec4 shadowColor = texture2D(earthShadow, vec2(final_illumination, 0.5));\n"
-		"        gl_FragColor = mix(texture2D(tex, texc) * litColor, shadowColor, shadowColor.a);\n"
-		"    }\n"
-		"    else\n"
-		"#endif\n"
-		"    {\n"
-		"        gl_FragColor = texture2D(tex, texc) * litColor;\n"
-		"    }\n"
-		"}\n";
-
-	// Default planet shader program
-	QOpenGLShader vshader(QOpenGLShader::Vertex);
-	vshader.compileSourceCode(vsrc);
-	if (!vshader.log().isEmpty()) { qWarning() << "Planet: Warnings while compiling vshader: " << vshader.log(); }
-
-	QOpenGLShader fshader(QOpenGLShader::Fragment);
-	fshader.compileSourceCode(fsrc);
-	if (!fshader.log().isEmpty()) { qWarning() << "Planet: Warnings while compiling fshader: " << fshader.log(); }
-
-	planetShaderProgram = new QOpenGLShaderProgram(QOpenGLContext::currentContext());
-	planetShaderProgram->addShader(&vshader);
-	planetShaderProgram->addShader(&fshader);
-	GL(StelPainter::linkProg(planetShaderProgram, "planetShaderProgram"));
-	GL(planetShaderProgram->bind());
-	planetShaderVars.initLocations(planetShaderProgram);
-	GL(planetShaderProgram->release());
-
-	// Planet with ring shader program
-	QByteArray arr = "#define RINGS_SUPPORT\n\n";
-	arr+=fsrc;
-	QOpenGLShader ringFragmentShader(QOpenGLShader::Fragment);
-	ringFragmentShader.compileSourceCode(arr.constData());
-	if (!ringFragmentShader.log().isEmpty()) { qWarning() << "Planet: Warnings while compiling ringFragmentShader: " << ringFragmentShader.log(); }
-
-	ringPlanetShaderProgram = new QOpenGLShaderProgram(QOpenGLContext::currentContext());
-	ringPlanetShaderProgram->addShader(&vshader);
-	ringPlanetShaderProgram->addShader(&ringFragmentShader);
-	GL(StelPainter::linkProg(ringPlanetShaderProgram, "ringPlanetShaderProgram"));
-	GL(ringPlanetShaderProgram->bind());
-	ringPlanetShaderVars.initLocations(ringPlanetShaderProgram);
-	GL(ringPlanetShaderVars.isRing = ringPlanetShaderProgram->uniformLocation("isRing"));
-	GL(ringPlanetShaderVars.ring = ringPlanetShaderProgram->uniformLocation("ring"));
-	GL(ringPlanetShaderVars.outerRadius = ringPlanetShaderProgram->uniformLocation("outerRadius"));
-	GL(ringPlanetShaderVars.innerRadius = ringPlanetShaderProgram->uniformLocation("innerRadius"));
-	GL(ringPlanetShaderVars.ringS = ringPlanetShaderProgram->uniformLocation("ringS"));
-	GL(ringPlanetShaderProgram->release());
-
-	// Moon shader program
-	arr = "#define IS_MOON\n\n";
-	arr+=vsrc;
-	QOpenGLShader moonVertexShader(QOpenGLShader::Vertex);
-	moonVertexShader.compileSourceCode(arr.constData());
-	if (!moonVertexShader.log().isEmpty()) { qWarning() << "Planet: Warnings while compiling moonVertexShader: " << moonVertexShader.log(); }
-
-	arr = "#define IS_MOON\n\n";
-	arr+=fsrc;
-	QOpenGLShader moonFragmentShader(QOpenGLShader::Fragment);
-	moonFragmentShader.compileSourceCode(arr.constData());
-	if (!moonFragmentShader.log().isEmpty()) { qWarning() << "Planet: Warnings while compiling moonFragmentShader: " << moonFragmentShader.log(); }
-
-	moonShaderProgram = new QOpenGLShaderProgram(QOpenGLContext::currentContext());
-	moonShaderProgram->addShader(&moonVertexShader);
-	moonShaderProgram->addShader(&moonFragmentShader);
-	GL(StelPainter::linkProg(moonShaderProgram, "moonPlanetShaderProgram"));
-	GL(moonShaderProgram->bind());
-	moonShaderVars.initLocations(moonShaderProgram);
-	GL(moonShaderVars.earthShadow = moonShaderProgram->uniformLocation("earthShadow"));
-	GL(moonShaderVars.normalMap = moonShaderProgram->uniformLocation("normalMap"));
-	GL(moonShaderProgram->release());
-=======
 	shaderError = true;
 
 	QSettings* settings = StelApp::getInstance().getSettings();
@@ -2162,7 +1903,6 @@
 			objShaderProgram&&
 			objShadowShaderProgram&&
 			transformShaderProgram);
->>>>>>> 1ce62eb8
 }
 
 void Planet::deinitShader()
@@ -2346,22 +2086,12 @@
 		StelProjector::ModelViewTranformP transfo2 = transfo->clone();
 		transfo2->combine(Mat4d::zrotation(M_PI/180*(axisRotation + 90.)));
 		StelPainter* sPainter = new StelPainter(core->getProjection(transfo2));
-<<<<<<< HEAD
-
-		if (flagLighting)
-		{
-			// Set the main source of light to be the sun
-			Vec3d sunPos(0);
-			core->getHeliocentricEclipticModelViewTransform()->forward(sunPos);
-			light.position=Vec4f(sunPos[0],sunPos[1],sunPos[2],1.f);
-=======
 		gl = sPainter->glFuncs();
 		
 		// Set the main source of light to be the sun
 		Vec3d sunPos(0.);
 		core->getHeliocentricEclipticModelViewTransform()->forward(sunPos);
 		light.position=Vec4d(sunPos);
->>>>>>> 1ce62eb8
 
 		// Set the light parameters taking sun as the light source
 		light.diffuse = Vec4f(1.f,magFactorGreen*1.f,magFactorBlue*1.f);
