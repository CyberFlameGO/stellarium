--- conflicted
+++ resolved
@@ -232,15 +232,13 @@
 	//! Set the initial value of intensity of art of constellations.
 	void setInitConstellationIntensity(double v) {initConstellationIntensity=v; changeConstellationArtIntensity();}
 
-<<<<<<< HEAD
+	//! Function designed only for scripting context. Put the function into the startup.ssc of your planetarium setup,
+	//! this will avoid any unwanted tracking.
+	void setInhibitAllAutomoves(bool inhibit) { flagInhibitAllAutomoves=inhibit;}
+
 signals:
 	//! Emitted when the tracking property changes
 	void flagTrackingChanged(bool b);
-=======
-	//! Function designed only for scripting context. Put the function into the startup.ssc of your planetarium setup,
-	//! this will avoid any unwanted tracking.
-	void setInhibitAllAutomoves(bool inhibit) { flagInhibitAllAutomoves=inhibit;}
->>>>>>> 74806583
 
 private slots:
 	//! Called when the selected object changes.
