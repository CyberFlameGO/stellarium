--- conflicted
+++ resolved
@@ -59,12 +59,8 @@
 			glSize = 0;
 		}
 #ifndef NDEBUG
-<<<<<<< HEAD
-		qDebug()<<"Deleted StelTexture"<<id<<", total memory usage "<<textureMgr->glMemoryUsage / (1024.0 * 1024.0)<<"MB";
-=======
 		if (qApp->property("verbose") == true)
 			qDebug()<<"Deleted StelTexture"<<id<<", total memory usage "<<textureMgr->glMemoryUsage / (1024.0 * 1024.0)<<"MB";
->>>>>>> c5e0c720
 #endif
 		id = 0;
 	}
@@ -246,15 +242,7 @@
 void StelTexture::onNetworkReply()
 {
 	Q_ASSERT(loader == Q_NULLPTR);
-<<<<<<< HEAD
-	if (networkReply->error() != QNetworkReply::NoError)
-	{
-		reportError(networkReply->errorString());
-	}
-	else
-=======
 	if (networkReply->error() == QNetworkReply::NoError && networkReply->bytesAvailable()>0)
->>>>>>> c5e0c720
 	{
 		QByteArray data = networkReply->readAll();
 		if(data.isEmpty()) //prevent starting the loader when there is nothing to load
@@ -421,12 +409,8 @@
 	glSize = data.data.size();
 
 #ifndef NDEBUG
-<<<<<<< HEAD
-	qDebug()<<"StelTexture"<<id<<"uploaded, total memory usage "<<textureMgr->glMemoryUsage / (1024.0 * 1024.0)<<"MB";
-=======
 	if (qApp->property("verbose") == true)
 		qDebug()<<"StelTexture"<<id<<"uploaded, total memory usage "<<textureMgr->glMemoryUsage / (1024.0 * 1024.0)<<"MB";
->>>>>>> c5e0c720
 #endif
 
 	//restore old value
