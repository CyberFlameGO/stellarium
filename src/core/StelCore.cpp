--- conflicted
+++ resolved
@@ -1090,7 +1090,6 @@
 	addSolarDays(365.242190419);
 }
 
-<<<<<<< HEAD
 void StelCore::addTropicalCentury()
 {
 	addSolarDays(36524.21897);
@@ -1101,8 +1100,6 @@
 	addSolarDays(36525.0);
 }
 
-=======
->>>>>>> 7b53b20d
 void StelCore::subtractHour()
 {
 	addSolarDays(-JD_HOUR);
@@ -1163,7 +1160,6 @@
 	addSolarDays(-365.242190419);
 }
 
-<<<<<<< HEAD
 void StelCore::subtractTropicalCentury()
 {
 	addSolarDays(-36524.21897);
@@ -1174,8 +1170,6 @@
 	addSolarDays(-36525.0);
 }
 
-=======
->>>>>>> 7b53b20d
 void StelCore::addSolarDays(double d)
 {
 	const PlanetP& home = position->getHomePlanet();
