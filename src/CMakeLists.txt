--- conflicted
+++ resolved
@@ -370,8 +370,8 @@
 	gui/addonSettingsDialog.ui
 	gui/addonWidget.ui)
 
-        IF(ENABLE_SCRIPTING)
-            IF(ENABLE_SCRIPT_CONSOLE)
+	IF(ENABLE_SCRIPTING)
+	    IF(ENABLE_SCRIPT_CONSOLE)
 		SET(stellarium_gui_SRCS ${stellarium_gui_SRCS}
 			gui/ScriptConsole.hpp
 			gui/ScriptConsole.cpp
@@ -379,8 +379,8 @@
 			gui/StelScriptSyntaxHighlighter.cpp)
 		SET(stellarium_UIS ${stellarium_UIS}
 			gui/scriptConsole.ui)
-            ENDIF()
-        ENDIF()
+	    ENDIF()
+	ENDIF()
 
 	QT5_WRAP_UI(stellarium_UIS_H ${stellarium_UIS})
 
@@ -388,20 +388,8 @@
 	SET(stellarium_gui_RES ${CMAKE_SOURCE_DIR}/data/gui/guiRes.qrc)
 	QT5_ADD_RESOURCES(stellarium_gui_RES_CXX ${stellarium_gui_RES})
 
-<<<<<<< HEAD
-	SET(extLinkerOption ${QT_QTSCRIPT_LIBRARY} ${OPENGL_LIBRARIES})
-
-	# Compile the static library
-	ADD_LIBRARY(StelGuiLib STATIC ${stellarium_gui_SRCS} ${stellarium_UIS_H} ${stellarium_gui_RES_CXX})
-	TARGET_LINK_LIBRARIES(StelGuiLib ${StelMain} ${extLinkerOption})
-	QT5_USE_MODULES(StelGuiLib Core Gui Widgets Network OpenGL Script Declarative Sql)
-	SET_TARGET_PROPERTIES(StelGuiLib PROPERTIES COMPILE_FLAGS "-DQT_STATICPLUGIN")
-        SET(STELLARIUM_STATIC_PLUGINS_LIBRARIES ${STELLARIUM_STATIC_PLUGINS_LIBRARIES} StelGuiLib)
-	ADD_DEPENDENCIES(AllStaticPlugins StelGuiLib)
-=======
 	SET(extLinkerOption ${extLinkerOption} ${QT_QTSCRIPT_LIBRARY} ${OPENGL_LIBRARIES})
 	SET(stellarium_exe_SRCS ${stellarium_exe_SRCS} ${stellarium_gui_SRCS} ${stellarium_UIS_H} ${stellarium_gui_RES_CXX})
->>>>>>> a3cd342b
 ENDIF()
 
 #############################################################################################
@@ -437,7 +425,7 @@
 IF(USE_PLUGIN_TELESCOPECONTROL)
 # WinSock library
     IF(WIN32)
-        SET(STELLARIUM_STATIC_PLUGINS_LIBRARIES ${STELLARIUM_STATIC_PLUGINS_LIBRARIES} ws2_32)
+	SET(STELLARIUM_STATIC_PLUGINS_LIBRARIES ${STELLARIUM_STATIC_PLUGINS_LIBRARIES} ws2_32)
     ENDIF()
 ENDIF()
 
@@ -455,14 +443,14 @@
 
 IF(WIN32 AND ENABLE_WINDOWS_EXE_ICON)
     IF(RC_COMPILER_PATH)
-        ADD_CUSTOM_COMMAND(OUTPUT ${CMAKE_BINARY_DIR}/stellarium-rc.o
-                           COMMAND ${RC_COMPILER_PATH} ${CMAKE_SOURCE_DIR}/data/stellarium.rc ${CMAKE_BINARY_DIR}/stellarium-rc.o
-                           WORKING_DIRECTORY ${CMAKE_SOURCE_DIR}/data)
-        SET(stellarium_exe_SRCS ${stellarium_exe_SRCS} ${CMAKE_BINARY_DIR}/stellarium-rc.o)
+	ADD_CUSTOM_COMMAND(OUTPUT ${CMAKE_BINARY_DIR}/stellarium-rc.o
+			   COMMAND ${RC_COMPILER_PATH} ${CMAKE_SOURCE_DIR}/data/stellarium.rc ${CMAKE_BINARY_DIR}/stellarium-rc.o
+			   WORKING_DIRECTORY ${CMAKE_SOURCE_DIR}/data)
+	SET(stellarium_exe_SRCS ${stellarium_exe_SRCS} ${CMAKE_BINARY_DIR}/stellarium-rc.o)
     ELSE()
-        IF(MSVC)
-            SET(stellarium_exe_SRCS ${stellarium_exe_SRCS} ${CMAKE_SOURCE_DIR}/data/stellarium.rc)
-        ENDIF()
+	IF(MSVC)
+	    SET(stellarium_exe_SRCS ${stellarium_exe_SRCS} ${CMAKE_SOURCE_DIR}/data/stellarium.rc)
+	ENDIF()
     ENDIF()
 ENDIF()
 
@@ -471,7 +459,7 @@
     TARGET_LINK_LIBRARIES(stelMain ${extLinkerOption} ${STELLARIUM_STATIC_PLUGINS_LIBRARIES})
     QT5_USE_MODULES(stelMain Core Concurrent Declarative Gui Network OpenGL Script Widgets)
     IF(ENABLE_SOUND)
-        QT5_USE_MODULES(stelMain Multimedia)
+	QT5_USE_MODULES(stelMain Multimedia)
     ENDIF()
     INSTALL(TARGETS stelMain DESTINATION lib)
     ADD_EXECUTABLE(stellarium ${stellarium_exe_SRCS})
@@ -485,11 +473,11 @@
 
     QT5_USE_MODULES(stellarium Core Concurrent Declarative Gui Network OpenGL Script Widgets)
     IF(ENABLE_SOUND)
-        QT5_USE_MODULES(stellarium Multimedia)
+	QT5_USE_MODULES(stellarium Multimedia)
     ENDIF()
 
     IF(APPLE)
-        SET_TARGET_PROPERTIES(stellarium PROPERTIES LINK_FLAGS " -framework Cocoa -framework OpenGL")
+	SET_TARGET_PROPERTIES(stellarium PROPERTIES LINK_FLAGS " -framework Cocoa -framework OpenGL")
     ENDIF()
 ENDIF()
 
@@ -646,10 +634,10 @@
 ADD_TEST(testConversions)
 
 SET(tests_testExtinction_SRCS
-        tests/testExtinction.hpp
-        tests/testExtinction.cpp
-        core/RefractionExtinction.hpp
-        core/RefractionExtinction.cpp)
+	tests/testExtinction.hpp
+	tests/testExtinction.cpp
+	core/RefractionExtinction.hpp
+	core/RefractionExtinction.cpp)
 ADD_EXECUTABLE(testExtinction EXCLUDE_FROM_ALL ${tests_testExtinction_SRCS})
 QT5_USE_MODULES(testExtinction Core Gui Widgets Script Declarative Test)
 TARGET_LINK_LIBRARIES(testExtinction ${extLinkerOptionTest})
@@ -657,15 +645,15 @@
 ADD_TEST(testExtinction)
 
 SET(tests_testRefraction_SRCS
-        tests/testRefraction.hpp
-        tests/testRefraction.cpp
-        core/RefractionExtinction.hpp
-        core/RefractionExtinction.cpp
-        core/StelUtils.hpp
-        core/StelUtils.cpp)
+	tests/testRefraction.hpp
+	tests/testRefraction.cpp
+	core/RefractionExtinction.hpp
+	core/RefractionExtinction.cpp
+	core/StelUtils.hpp
+	core/StelUtils.cpp)
 IF(WIN32)
-        # StelUtils required zlib sources
-        SET(tests_testRefraction_SRCS ${tests_testRefraction_SRCS} ${zlib_SRCS})
+	# StelUtils required zlib sources
+	SET(tests_testRefraction_SRCS ${tests_testRefraction_SRCS} ${zlib_SRCS})
 ENDIF()
 ADD_EXECUTABLE(testRefraction EXCLUDE_FROM_ALL ${tests_testRefraction_SRCS})
 QT5_USE_MODULES(testRefraction Core Gui Widgets Script Declarative Test)
@@ -681,4 +669,4 @@
 		ADD_CUSTOM_COMMAND(TARGET tests POST_BUILD COMMAND ./${NAME} WORKING_DIRECTORY ${CMAKE_BINARY_DIR}/src)
 	ENDIF()
 ENDFOREACH()
-ADD_DEPENDENCIES(tests buildTests)
+ADD_DEPENDENCIES(tests buildTests)